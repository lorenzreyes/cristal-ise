/**
 * This file is part of the CRISTAL-iSE REST API.
 * Copyright (c) 2001-2016 The CRISTAL Consortium. All rights reserved.
 *
 * This library is free software; you can redistribute it and/or modify it
 * under the terms of the GNU Lesser General Public License as published
 * by the Free Software Foundation; either version 3 of the License, or (at
 * your option) any later version.
 *
 * This library is distributed in the hope that it will be useful, but WITHOUT
 * ANY WARRANTY; with out even the implied warranty of MERCHANTABILITY or
 * FITNESS FOR A PARTICULAR PURPOSE. See the GNU Lesser General Public
 * License for more details.
 *
 * You should have received a copy of the GNU Lesser General Public License
 * along with this library; if not, write to the Free Software Foundation,
 * Inc., 59 Temple Place, Suite 330, Boston, MA 02111-1307 USA.
 *
 * http://www.fsf.org/licensing/licenses/lgpl.html
 */
package org.cristalise.restapi;

import java.util.LinkedHashMap;

import javax.ws.rs.core.UriInfo;

import org.cristalise.kernel.common.ObjectNotFoundException;
import org.cristalise.kernel.entity.C2KLocalObject;
import org.cristalise.kernel.entity.proxy.ItemProxy;
import org.cristalise.kernel.persistency.ClusterType;
import org.cristalise.kernel.persistency.RemoteMap;
<<<<<<< HEAD

import lombok.extern.slf4j.Slf4j;
=======
>>>>>>> 624e8149

/**
 * 
 *
 */
@Slf4j
public class RemoteMapAccess {

    private RemoteMapAccess() {}

    public static LinkedHashMap<String, Object> list(ItemProxy item, ClusterType root, int start,
                                                     int batchSize, Boolean descending, UriInfo uri)
            throws ObjectNotFoundException, ClassCastException
    {
        RemoteMap<?> map;
        try {
            map = (RemoteMap<?>) item.getObject(root);
            map.activate();
        }
        catch (ObjectNotFoundException e) {
<<<<<<< HEAD
            log.error("Could not access item history", e);
            throw ItemUtils.createWebAppException("Could not access item history");
=======
            throw new ObjectNotFoundException("Could not access item history");
>>>>>>> 624e8149
        }
        catch (ClassCastException e) {
            throw new ClassCastException("Object was not a RemoteMap: " + root);
        }

        LinkedHashMap<String, Object> batch = new LinkedHashMap<String, Object>();
        int last = map.getLastId();

        if (descending) {
            int i = last-start;

            while (i >= 0 && batch.size() < batchSize) {
                Object obj = map.get(i);
                if (obj != null) batch.put(String.valueOf(i), obj);
                i--;
            }

            //'nextBatch' is not returned to the client, check ItemHistory.listEvents()
            //while (i >= 0 && map.get(i) == null) i--;
            //if (i >= 0) {
            //    batch.put("nextBatch", uri.getAbsolutePathBuilder().replaceQueryParam("start", i).replaceQueryParam("batch", batchSize).build());
            //}
        }
        else {
            int i = start;

            while (i <= last && batch.size() < batchSize) {
                Object obj = map.get(i);
                if (obj != null) batch.put(String.valueOf(i), obj);
                i++;
            }

            //'nextBatch' is not returned to the client, check ItemHistory.listEvents()
            //while (i <= last && map.get(i) == null) i++;
            //if (i <= last) {
            //    batch.put("nextBatch", uri.getAbsolutePathBuilder().replaceQueryParam("start", i).replaceQueryParam("batch", batchSize).build());
            //}
        }

        return batch;
    }

    public static C2KLocalObject get(ItemProxy item, ClusterType root, String id) throws ObjectNotFoundException, ClassCastException {
        RemoteMap<?> map;
        try {
            map = (RemoteMap<?>) item.getObject(root);
        }
        catch (ObjectNotFoundException e) {
<<<<<<< HEAD
            log.error("", e);
            throw ItemUtils.createWebAppException(e.getMessage(), Response.Status.NOT_FOUND);
=======
            throw e;
>>>>>>> 624e8149
        }
        catch (ClassCastException e) {
            throw new ClassCastException("Object was not a RemoteMap: " + root);
        }

        if (id.equals("last")) id = String.valueOf(map.getLastId());

        if (map.containsKey(id)) {
            return map.get(id);
        } else {
            throw new ObjectNotFoundException("Object was not found in " + root + " id:" + id);
        }
    }
}
<|MERGE_RESOLUTION|>--- conflicted
+++ resolved
@@ -1,130 +1,96 @@
-/**
- * This file is part of the CRISTAL-iSE REST API.
- * Copyright (c) 2001-2016 The CRISTAL Consortium. All rights reserved.
- *
- * This library is free software; you can redistribute it and/or modify it
- * under the terms of the GNU Lesser General Public License as published
- * by the Free Software Foundation; either version 3 of the License, or (at
- * your option) any later version.
- *
- * This library is distributed in the hope that it will be useful, but WITHOUT
- * ANY WARRANTY; with out even the implied warranty of MERCHANTABILITY or
- * FITNESS FOR A PARTICULAR PURPOSE. See the GNU Lesser General Public
- * License for more details.
- *
- * You should have received a copy of the GNU Lesser General Public License
- * along with this library; if not, write to the Free Software Foundation,
- * Inc., 59 Temple Place, Suite 330, Boston, MA 02111-1307 USA.
- *
- * http://www.fsf.org/licensing/licenses/lgpl.html
- */
-package org.cristalise.restapi;
-
-import java.util.LinkedHashMap;
-
-import javax.ws.rs.core.UriInfo;
-
-import org.cristalise.kernel.common.ObjectNotFoundException;
-import org.cristalise.kernel.entity.C2KLocalObject;
-import org.cristalise.kernel.entity.proxy.ItemProxy;
-import org.cristalise.kernel.persistency.ClusterType;
-import org.cristalise.kernel.persistency.RemoteMap;
-<<<<<<< HEAD
-
-import lombok.extern.slf4j.Slf4j;
-=======
->>>>>>> 624e8149
-
-/**
- * 
- *
- */
-@Slf4j
-public class RemoteMapAccess {
-
-    private RemoteMapAccess() {}
-
-    public static LinkedHashMap<String, Object> list(ItemProxy item, ClusterType root, int start,
-                                                     int batchSize, Boolean descending, UriInfo uri)
-            throws ObjectNotFoundException, ClassCastException
-    {
-        RemoteMap<?> map;
-        try {
-            map = (RemoteMap<?>) item.getObject(root);
-            map.activate();
-        }
-        catch (ObjectNotFoundException e) {
-<<<<<<< HEAD
-            log.error("Could not access item history", e);
-            throw ItemUtils.createWebAppException("Could not access item history");
-=======
-            throw new ObjectNotFoundException("Could not access item history");
->>>>>>> 624e8149
-        }
-        catch (ClassCastException e) {
-            throw new ClassCastException("Object was not a RemoteMap: " + root);
-        }
-
-        LinkedHashMap<String, Object> batch = new LinkedHashMap<String, Object>();
-        int last = map.getLastId();
-
-        if (descending) {
-            int i = last-start;
-
-            while (i >= 0 && batch.size() < batchSize) {
-                Object obj = map.get(i);
-                if (obj != null) batch.put(String.valueOf(i), obj);
-                i--;
-            }
-
-            //'nextBatch' is not returned to the client, check ItemHistory.listEvents()
-            //while (i >= 0 && map.get(i) == null) i--;
-            //if (i >= 0) {
-            //    batch.put("nextBatch", uri.getAbsolutePathBuilder().replaceQueryParam("start", i).replaceQueryParam("batch", batchSize).build());
-            //}
-        }
-        else {
-            int i = start;
-
-            while (i <= last && batch.size() < batchSize) {
-                Object obj = map.get(i);
-                if (obj != null) batch.put(String.valueOf(i), obj);
-                i++;
-            }
-
-            //'nextBatch' is not returned to the client, check ItemHistory.listEvents()
-            //while (i <= last && map.get(i) == null) i++;
-            //if (i <= last) {
-            //    batch.put("nextBatch", uri.getAbsolutePathBuilder().replaceQueryParam("start", i).replaceQueryParam("batch", batchSize).build());
-            //}
-        }
-
-        return batch;
-    }
-
-    public static C2KLocalObject get(ItemProxy item, ClusterType root, String id) throws ObjectNotFoundException, ClassCastException {
-        RemoteMap<?> map;
-        try {
-            map = (RemoteMap<?>) item.getObject(root);
-        }
-        catch (ObjectNotFoundException e) {
-<<<<<<< HEAD
-            log.error("", e);
-            throw ItemUtils.createWebAppException(e.getMessage(), Response.Status.NOT_FOUND);
-=======
-            throw e;
->>>>>>> 624e8149
-        }
-        catch (ClassCastException e) {
-            throw new ClassCastException("Object was not a RemoteMap: " + root);
-        }
-
-        if (id.equals("last")) id = String.valueOf(map.getLastId());
-
-        if (map.containsKey(id)) {
-            return map.get(id);
-        } else {
-            throw new ObjectNotFoundException("Object was not found in " + root + " id:" + id);
-        }
-    }
-}
+/**
+ * This file is part of the CRISTAL-iSE REST API.
+ * Copyright (c) 2001-2016 The CRISTAL Consortium. All rights reserved.
+ *
+ * This library is free software; you can redistribute it and/or modify it
+ * under the terms of the GNU Lesser General Public License as published
+ * by the Free Software Foundation; either version 3 of the License, or (at
+ * your option) any later version.
+ *
+ * This library is distributed in the hope that it will be useful, but WITHOUT
+ * ANY WARRANTY; with out even the implied warranty of MERCHANTABILITY or
+ * FITNESS FOR A PARTICULAR PURPOSE. See the GNU Lesser General Public
+ * License for more details.
+ *
+ * You should have received a copy of the GNU Lesser General Public License
+ * along with this library; if not, write to the Free Software Foundation,
+ * Inc., 59 Temple Place, Suite 330, Boston, MA 02111-1307 USA.
+ *
+ * http://www.fsf.org/licensing/licenses/lgpl.html
+ */
+package org.cristalise.restapi;
+
+import java.util.LinkedHashMap;
+
+import javax.ws.rs.core.UriInfo;
+
+import org.cristalise.kernel.common.ObjectNotFoundException;
+import org.cristalise.kernel.entity.C2KLocalObject;
+import org.cristalise.kernel.entity.proxy.ItemProxy;
+import org.cristalise.kernel.persistency.ClusterType;
+import org.cristalise.kernel.persistency.RemoteMap;
+
+/**
+ * 
+ *
+ */
+public class RemoteMapAccess {
+
+    private RemoteMapAccess() {}
+
+    public static LinkedHashMap<String, Object> list(ItemProxy item, ClusterType root, int start,
+                                                     int batchSize, Boolean descending, UriInfo uri)
+            throws ObjectNotFoundException, ClassCastException
+    {
+        RemoteMap<?> map= (RemoteMap<?>) item.getObject(root);
+        map.activate();
+
+        LinkedHashMap<String, Object> batch = new LinkedHashMap<String, Object>();
+        int last = map.getLastId();
+
+        if (descending) {
+            int i = last-start;
+
+            while (i >= 0 && batch.size() < batchSize) {
+                Object obj = map.get(i);
+                if (obj != null) batch.put(String.valueOf(i), obj);
+                i--;
+            }
+
+            //'nextBatch' is not returned to the client, check ItemHistory.listEvents()
+            //while (i >= 0 && map.get(i) == null) i--;
+            //if (i >= 0) {
+            //    batch.put("nextBatch", uri.getAbsolutePathBuilder().replaceQueryParam("start", i).replaceQueryParam("batch", batchSize).build());
+            //}
+        }
+        else {
+            int i = start;
+
+            while (i <= last && batch.size() < batchSize) {
+                Object obj = map.get(i);
+                if (obj != null) batch.put(String.valueOf(i), obj);
+                i++;
+            }
+
+            //'nextBatch' is not returned to the client, check ItemHistory.listEvents()
+            //while (i <= last && map.get(i) == null) i++;
+            //if (i <= last) {
+            //    batch.put("nextBatch", uri.getAbsolutePathBuilder().replaceQueryParam("start", i).replaceQueryParam("batch", batchSize).build());
+            //}
+        }
+
+        return batch;
+    }
+
+    public static C2KLocalObject get(ItemProxy item, ClusterType root, String id) throws ObjectNotFoundException, ClassCastException {
+        RemoteMap<?> map = (RemoteMap<?>) item.getObject(root);
+
+        if (id.equals("last")) id = String.valueOf(map.getLastId());
+
+        if (map.containsKey(id)) {
+            return map.get(id);
+        } else {
+            throw new ObjectNotFoundException("Object was not found in " + root + " id:" + id);
+        }
+    }
+}
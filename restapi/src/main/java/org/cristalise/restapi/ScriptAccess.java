--- conflicted
+++ resolved
@@ -1,155 +1,149 @@
-/**
- * This file is part of the CRISTAL-iSE REST API.
- * Copyright (c) 2001-2016 The CRISTAL Consortium. All rights reserved.
- *
- * This library is free software; you can redistribute it and/or modify it
- * under the terms of the GNU Lesser General Public License as published
- * by the Free Software Foundation; either version 3 of the License, or (at
- * your option) any later version.
- *
- * This library is distributed in the hope that it will be useful, but WITHOUT
- * ANY WARRANTY; with out even the implied warranty of MERCHANTABILITY or
- * FITNESS FOR A PARTICULAR PURPOSE. See the GNU Lesser General Public
- * License for more details.
- *
- * You should have received a copy of the GNU Lesser General Public License
- * along with this library; if not, write to the Free Software Foundation,
- * Inc., 59 Temple Place, Suite 330, Boston, MA 02111-1307 USA.
- *
- * http://www.fsf.org/licensing/licenses/lgpl.html
- */
-package org.cristalise.restapi;
-
-import static org.cristalise.kernel.process.resource.BuiltInResources.SCRIPT_RESOURCE;
-
-import javax.ws.rs.Consumes;
-import javax.ws.rs.CookieParam;
-import javax.ws.rs.DefaultValue;
-import javax.ws.rs.GET;
-import javax.ws.rs.POST;
-import javax.ws.rs.Path;
-import javax.ws.rs.PathParam;
-import javax.ws.rs.Produces;
-import javax.ws.rs.QueryParam;
-import javax.ws.rs.core.*;
-
-import org.cristalise.kernel.common.InvalidDataException;
-import org.cristalise.kernel.common.ObjectNotFoundException;
-import org.cristalise.kernel.common.PersistencyException;
-import org.cristalise.kernel.process.Gateway;
-import org.cristalise.storage.jooqdb.JooqHandler;
-import org.jooq.DSLContext;
-import org.jooq.exception.DataAccessException;
-
-import com.google.common.collect.ImmutableMap;
-
-@Path("/script")
-public class ScriptAccess extends ResourceAccess {
-
-    private ScriptUtils scriptUtils = new ScriptUtils();
-    
-    @GET
-    @Produces(MediaType.APPLICATION_JSON)
-    public Response listAllScripts(
-            @DefaultValue("0") @QueryParam("start") Integer start,
-            @QueryParam("batch")                    Integer batchSize,
-            @CookieParam(COOKIENAME)                Cookie  authCookie,
-            @Context                                UriInfo uri)
-    {
-        AuthData authData = checkAuthCookie(authCookie);
-
-        if (batchSize == null) batchSize = Gateway.getProperties().getInt("REST.DefaultBatchSize", 75);
-        NewCookie cookie = checkAndCreateNewCookie(authData);
-
-        return listAllResources(SCRIPT_RESOURCE, uri, start, batchSize, cookie).build();
-    }
-
-    @GET
-    @Path("{name}")
-    @Produces(MediaType.APPLICATION_JSON)
-    public Response listScriptVersions(
-            @PathParam("name")       String  name,
-            @CookieParam(COOKIENAME) Cookie  authCookie, 
-            @Context                 UriInfo uri)
-    {
-        AuthData authData = checkAuthCookie(authCookie);
-        NewCookie cookie = checkAndCreateNewCookie(authData);
-
-        return listResourceVersions(SCRIPT_RESOURCE, name, uri, cookie).build();
-    }
-
-    @GET
-    @Path("{name}/{version}")
-    @Produces( {MediaType.TEXT_XML, MediaType.APPLICATION_XML, MediaType.APPLICATION_JSON } )
-    public Response getScript(
-            @Context                 HttpHeaders headers,
-            @PathParam("name")       String      name, 
-            @PathParam("version")    Integer     version, 
-            @CookieParam(COOKIENAME) Cookie      authCookie)
-    {
-        AuthData authData = checkAuthCookie(authCookie);
-        NewCookie cookie = checkAndCreateNewCookie(authData);
-
-        return getResource(SCRIPT_RESOURCE, name, version, produceJSON(headers.getAcceptableMediaTypes()), cookie).build();
-    }
-    
-    @GET
-    @Path("scriptResult")
-    @Produces( {MediaType.TEXT_XML, MediaType.APPLICATION_XML, MediaType.APPLICATION_JSON } )
-    public Response getScriptResult(
-            @Context                 HttpHeaders headers,
-            @QueryParam("script")    String      scriptName,
-            @QueryParam("version")   Integer     scriptVersion,
-            @QueryParam("inputs")    String      inputJson,
-            @CookieParam(COOKIENAME) Cookie      authCookie)
-    {
-        AuthData authData = checkAuthCookie(authCookie);
-        NewCookie cookie = checkAndCreateNewCookie(authData);
-
-        return handleScriptExecution(headers, scriptName, scriptVersion, inputJson, cookie);
-    }
-
-    @POST
-    @Path("scriptResult")
-    @Consumes( {MediaType.TEXT_XML, MediaType.APPLICATION_XML, MediaType.APPLICATION_JSON } )
-    @Produces({ MediaType.TEXT_XML, MediaType.APPLICATION_XML, MediaType.APPLICATION_JSON })
-    public Response getScriptResultPost(
-                                     String      postData,
-            @Context                 HttpHeaders headers,
-            @QueryParam("script")    String      scriptName,
-            @QueryParam("version")   Integer     scriptVersion,
-            @CookieParam(COOKIENAME) Cookie      authCookie)
-    {
-        AuthData authData = checkAuthCookie(authCookie);
-        NewCookie cookie = checkAndCreateNewCookie(authData);
-
-        return handleScriptExecution(headers, scriptName, scriptVersion, postData, cookie);
-    }
-
-    /**
-     * 
-     * @param headers
-     * @param scriptName
-     * @param scriptVersion
-     * @param inputJson
-     * @param cookie
-     * @return
-     */
-    private Response handleScriptExecution(HttpHeaders headers, String scriptName, Integer scriptVersion, String inputJson, NewCookie cookie) {
-        try (DSLContext context = JooqHandler.connect()) {
-<<<<<<< HEAD
-            return scriptUtils
-                    .executeScript(headers, null, scriptName, scriptVersion, inputJson, ImmutableMap.of("dsl", context))
-                    .cookie(cookie).build();
-=======
-            return scriptUtils.executeScript(headers, null, scriptName, scriptVersion, null, inputJson, ImmutableMap.of("dsl", context)).cookie(cookie).build();
->>>>>>> efd9563c
-        }
-        catch (ObjectNotFoundException | UnsupportedOperationException | InvalidDataException e) {
-            throw new WebAppExceptionBuilder().exception(e).newCookie(cookie).build();
-        }
-        catch (DataAccessException | PersistencyException e) {
-            throw new WebAppExceptionBuilder("Error connecting to database, please contact support", e, Response.Status.NOT_FOUND, cookie).build();
-        }
-    }
-}
+/**
+ * This file is part of the CRISTAL-iSE REST API.
+ * Copyright (c) 2001-2016 The CRISTAL Consortium. All rights reserved.
+ *
+ * This library is free software; you can redistribute it and/or modify it
+ * under the terms of the GNU Lesser General Public License as published
+ * by the Free Software Foundation; either version 3 of the License, or (at
+ * your option) any later version.
+ *
+ * This library is distributed in the hope that it will be useful, but WITHOUT
+ * ANY WARRANTY; with out even the implied warranty of MERCHANTABILITY or
+ * FITNESS FOR A PARTICULAR PURPOSE. See the GNU Lesser General Public
+ * License for more details.
+ *
+ * You should have received a copy of the GNU Lesser General Public License
+ * along with this library; if not, write to the Free Software Foundation,
+ * Inc., 59 Temple Place, Suite 330, Boston, MA 02111-1307 USA.
+ *
+ * http://www.fsf.org/licensing/licenses/lgpl.html
+ */
+package org.cristalise.restapi;
+
+import static org.cristalise.kernel.process.resource.BuiltInResources.SCRIPT_RESOURCE;
+
+import javax.ws.rs.Consumes;
+import javax.ws.rs.CookieParam;
+import javax.ws.rs.DefaultValue;
+import javax.ws.rs.GET;
+import javax.ws.rs.POST;
+import javax.ws.rs.Path;
+import javax.ws.rs.PathParam;
+import javax.ws.rs.Produces;
+import javax.ws.rs.QueryParam;
+import javax.ws.rs.core.*;
+
+import org.cristalise.kernel.common.InvalidDataException;
+import org.cristalise.kernel.common.ObjectNotFoundException;
+import org.cristalise.kernel.common.PersistencyException;
+import org.cristalise.kernel.process.Gateway;
+import org.cristalise.storage.jooqdb.JooqHandler;
+import org.jooq.DSLContext;
+import org.jooq.exception.DataAccessException;
+
+import com.google.common.collect.ImmutableMap;
+
+@Path("/script")
+public class ScriptAccess extends ResourceAccess {
+
+    private ScriptUtils scriptUtils = new ScriptUtils();
+    
+    @GET
+    @Produces(MediaType.APPLICATION_JSON)
+    public Response listAllScripts(
+            @DefaultValue("0") @QueryParam("start") Integer start,
+            @QueryParam("batch")                    Integer batchSize,
+            @CookieParam(COOKIENAME)                Cookie  authCookie,
+            @Context                                UriInfo uri)
+    {
+        AuthData authData = checkAuthCookie(authCookie);
+
+        if (batchSize == null) batchSize = Gateway.getProperties().getInt("REST.DefaultBatchSize", 75);
+        NewCookie cookie = checkAndCreateNewCookie(authData);
+
+        return listAllResources(SCRIPT_RESOURCE, uri, start, batchSize, cookie).build();
+    }
+
+    @GET
+    @Path("{name}")
+    @Produces(MediaType.APPLICATION_JSON)
+    public Response listScriptVersions(
+            @PathParam("name")       String  name,
+            @CookieParam(COOKIENAME) Cookie  authCookie, 
+            @Context                 UriInfo uri)
+    {
+        AuthData authData = checkAuthCookie(authCookie);
+        NewCookie cookie = checkAndCreateNewCookie(authData);
+
+        return listResourceVersions(SCRIPT_RESOURCE, name, uri, cookie).build();
+    }
+
+    @GET
+    @Path("{name}/{version}")
+    @Produces( {MediaType.TEXT_XML, MediaType.APPLICATION_XML, MediaType.APPLICATION_JSON } )
+    public Response getScript(
+            @Context                 HttpHeaders headers,
+            @PathParam("name")       String      name, 
+            @PathParam("version")    Integer     version, 
+            @CookieParam(COOKIENAME) Cookie      authCookie)
+    {
+        AuthData authData = checkAuthCookie(authCookie);
+        NewCookie cookie = checkAndCreateNewCookie(authData);
+
+        return getResource(SCRIPT_RESOURCE, name, version, produceJSON(headers.getAcceptableMediaTypes()), cookie).build();
+    }
+    
+    @GET
+    @Path("scriptResult")
+    @Produces( {MediaType.TEXT_XML, MediaType.APPLICATION_XML, MediaType.APPLICATION_JSON } )
+    public Response getScriptResult(
+            @Context                 HttpHeaders headers,
+            @QueryParam("script")    String      scriptName,
+            @QueryParam("version")   Integer     scriptVersion,
+            @QueryParam("inputs")    String      inputJson,
+            @CookieParam(COOKIENAME) Cookie      authCookie)
+    {
+        AuthData authData = checkAuthCookie(authCookie);
+        NewCookie cookie = checkAndCreateNewCookie(authData);
+
+        return handleScriptExecution(headers, scriptName, scriptVersion, inputJson, cookie);
+    }
+
+    @POST
+    @Path("scriptResult")
+    @Consumes( {MediaType.TEXT_XML, MediaType.APPLICATION_XML, MediaType.APPLICATION_JSON } )
+    @Produces({ MediaType.TEXT_XML, MediaType.APPLICATION_XML, MediaType.APPLICATION_JSON })
+    public Response getScriptResultPost(
+                                     String      postData,
+            @Context                 HttpHeaders headers,
+            @QueryParam("script")    String      scriptName,
+            @QueryParam("version")   Integer     scriptVersion,
+            @CookieParam(COOKIENAME) Cookie      authCookie)
+    {
+        AuthData authData = checkAuthCookie(authCookie);
+        NewCookie cookie = checkAndCreateNewCookie(authData);
+
+        return handleScriptExecution(headers, scriptName, scriptVersion, postData, cookie);
+    }
+
+    /**
+     * 
+     * @param headers
+     * @param scriptName
+     * @param scriptVersion
+     * @param inputJson
+     * @param cookie
+     * @return
+     */
+    private Response handleScriptExecution(HttpHeaders headers, String scriptName, Integer scriptVersion, String inputJson, NewCookie cookie) {
+        try (DSLContext context = JooqHandler.connect()) {
+            return scriptUtils.executeScript(headers, null, scriptName, scriptVersion, null, inputJson, ImmutableMap.of("dsl", context)).cookie(cookie).build();
+        }
+        catch (ObjectNotFoundException | UnsupportedOperationException | InvalidDataException e) {
+            throw new WebAppExceptionBuilder().exception(e).newCookie(cookie).build();
+        }
+        catch (DataAccessException | PersistencyException e) {
+            throw new WebAppExceptionBuilder("Error connecting to database, please contact support", e, Response.Status.NOT_FOUND, cookie).build();
+        }
+    }
+}
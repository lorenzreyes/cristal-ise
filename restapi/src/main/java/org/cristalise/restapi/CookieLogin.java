/**
 * This file is part of the CRISTAL-iSE REST API.
 * Copyright (c) 2001-2016 The CRISTAL Consortium. All rights reserved.
 *
 * This library is free software; you can redistribute it and/or modify it
 * under the terms of the GNU Lesser General Public License as published
 * by the Free Software Foundation; either version 3 of the License, or (at
 * your option) any later version.
 *
 * This library is distributed in the hope that it will be useful, but WITHOUT
 * ANY WARRANTY; with out even the implied warranty of MERCHANTABILITY or
 * FITNESS FOR A PARTICULAR PURPOSE. See the GNU Lesser General Public
 * License for more details.
 *
 * You should have received a copy of the GNU Lesser General Public License
 * along with this library; if not, write to the Free Software Foundation,
 * Inc., 59 Temple Place, Suite 330, Boston, MA 02111-1307 USA.
 *
 * http://www.fsf.org/licensing/licenses/lgpl.html
 */
package org.cristalise.restapi;

import java.util.Base64;

import javax.ws.rs.Consumes;
import javax.ws.rs.GET;
import javax.ws.rs.POST;
import javax.ws.rs.Path;
import javax.ws.rs.Produces;
import javax.ws.rs.QueryParam;
import javax.ws.rs.core.Context;
import javax.ws.rs.core.HttpHeaders;
import javax.ws.rs.core.MediaType;
import javax.ws.rs.core.NewCookie;
import javax.ws.rs.core.Response;

import org.apache.commons.lang3.StringUtils;
import org.cristalise.kernel.entity.proxy.AgentProxy;
import org.cristalise.kernel.lifecycle.instance.predefined.agent.Login;
import org.cristalise.kernel.lookup.AgentPath;
import org.cristalise.kernel.process.Gateway;
import org.cristalise.kernel.security.SecurityManager;
import org.json.JSONObject;
import org.json.XML;

import lombok.extern.slf4j.Slf4j;

@Path("login") @Slf4j
public class CookieLogin extends RestHandler {

    @GET
    @Produces({ MediaType.TEXT_XML, MediaType.APPLICATION_XML, MediaType.APPLICATION_JSON })
    public Response login(
            @Context HttpHeaders headers,
            @QueryParam("user") String user,
            @QueryParam("pass") String pass)
    {
        return processLogin(user, pass, headers);
    }

    /**
     * Validates the provided user and pass and execute authentication.
     * 
     * @param user
     * @param pass
     * @param headers
     * @return
     */
    private Response processLogin(String user, String pass, HttpHeaders headers) {
        try {
            log.debug("agent:'{}'", user);

            AgentProxy agent = Gateway.getSecurityManager().authenticate(user, pass, null);
            agent.execute(agent, Login.class);

            return getCookieResponse(agent.getPath(), ItemUtils.produceJSON(headers.getAcceptableMediaTypes()));
        }
        catch (Exception ex) {
            //NOTE: Enable this log for testing security problems only, but always remove it when merged
            //log.error("", ex);
            String msg = SecurityManager.decodePublicSecurityMessage(ex);

            if (StringUtils.isBlank(msg)) msg = "Bad username/password";

<<<<<<< HEAD
            log.debug("error:{}", msg);

            throw ItemUtils.createWebAppException(msg, Response.Status.UNAUTHORIZED);
=======
            Logger.msg(5, "CookieLogin() - error:%s", msg);
            throw new WebAppExceptionBuilder()
                    .message( msg )
                    .status( Response.Status.UNAUTHORIZED ).build();
>>>>>>> 624e8149
        }
    }

    /**
     * Builds the appropriate response object based on the result of the user and pass validation and authentication.
     * 
     * @param agentPath
     * @param produceJSON
     * @return
     */
    private synchronized Response getCookieResponse(AgentPath agentPath, boolean produceJSON) {
        // create and set cookie
        try {
            NewCookie cookie = createNewCookie( agentPath );
            
            //Issue #143: Read 'password temporary flag' from Lookup, because agentPath is taken from AgentProxy which could be cached
            boolean tempPwd = Gateway.getLookup().getAgentPath(agentPath.getAgentName()).isPasswordTemporary();

            String result = "<Login result='Success' temporaryPassword='" + tempPwd + "' uuid='" + agentPath.getUUID() + "' />";
            if (produceJSON) result = XML.toJSONObject(result, true).toString();

            // FIXME: Perhaps Angular 4 bug. Return string is a json, so HttpClient will be able to process the response
            return Response.ok(result).cookie(cookie).build();
        }
        catch (Exception e) {
<<<<<<< HEAD
            log.error("Error creating cookie", e);
            throw ItemUtils.createWebAppException("Error creating cookie");
=======
            Logger.error(e);
            throw new WebAppExceptionBuilder()
                    .message( "Error creating cookie" )
                    .status( Response.Status.INTERNAL_SERVER_ERROR ).build();
>>>>>>> 624e8149
        }
    }

    /**
     * Login using the encoded credentials and {@link POST} method.
     * 
     * @param postData
     * @param headers
     * @return
     */
    @POST
    @Consumes({ MediaType.TEXT_PLAIN, MediaType.TEXT_XML, MediaType.APPLICATION_XML, MediaType.APPLICATION_JSON })
    @Produces({ MediaType.TEXT_XML, MediaType.APPLICATION_XML, MediaType.APPLICATION_JSON })
    public Response postLogin(String postData, @Context HttpHeaders headers) {
        String user;
        String pass;

        try {
            if (StringUtils.isEmpty(postData)) {
                throw new Exception("Authentication data is null or empty");
            }

            JSONObject authData = new JSONObject(postData);
            user = decode(authData.getString(USERNAME));
            pass = decode(authData.getString(PASSWORD));

            if (StringUtils.isEmpty(user) || StringUtils.isEmpty(pass)) {
                throw new Exception("Invalid username or password");
            }
        }
        catch (Exception e) {
<<<<<<< HEAD
            log.error("", e);
            throw ItemUtils.createWebAppException("Problem logging in", Response.Status.BAD_REQUEST);
=======
            Logger.error(e);
            throw new WebAppExceptionBuilder()
                    .message( "Problem logging in" )
                    .status( Response.Status.BAD_REQUEST ).build();
>>>>>>> 624e8149
        }

        return processLogin(user, pass, headers);
    }

    /**
     * Decodes the base64 encoded string.
     * 
     * @param encodedStr
     * @return
     */
    private String decode(String encodedStr) {
        return new String(Base64.getDecoder().decode(encodedStr));
    }

}<|MERGE_RESOLUTION|>--- conflicted
+++ resolved
@@ -82,16 +82,11 @@
 
             if (StringUtils.isBlank(msg)) msg = "Bad username/password";
 
-<<<<<<< HEAD
             log.debug("error:{}", msg);
 
-            throw ItemUtils.createWebAppException(msg, Response.Status.UNAUTHORIZED);
-=======
-            Logger.msg(5, "CookieLogin() - error:%s", msg);
             throw new WebAppExceptionBuilder()
                     .message( msg )
                     .status( Response.Status.UNAUTHORIZED ).build();
->>>>>>> 624e8149
         }
     }
 
@@ -117,15 +112,10 @@
             return Response.ok(result).cookie(cookie).build();
         }
         catch (Exception e) {
-<<<<<<< HEAD
             log.error("Error creating cookie", e);
-            throw ItemUtils.createWebAppException("Error creating cookie");
-=======
-            Logger.error(e);
             throw new WebAppExceptionBuilder()
                     .message( "Error creating cookie" )
                     .status( Response.Status.INTERNAL_SERVER_ERROR ).build();
->>>>>>> 624e8149
         }
     }
 
@@ -157,15 +147,10 @@
             }
         }
         catch (Exception e) {
-<<<<<<< HEAD
             log.error("", e);
-            throw ItemUtils.createWebAppException("Problem logging in", Response.Status.BAD_REQUEST);
-=======
-            Logger.error(e);
             throw new WebAppExceptionBuilder()
                     .message( "Problem logging in" )
                     .status( Response.Status.BAD_REQUEST ).build();
->>>>>>> 624e8149
         }
 
         return processLogin(user, pass, headers);

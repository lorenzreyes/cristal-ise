/**
 * This file is part of the CRISTAL-iSE REST API.
 * Copyright (c) 2001-2016 The CRISTAL Consortium. All rights reserved.
 *
 * This library is free software; you can redistribute it and/or modify it
 * under the terms of the GNU Lesser General Public License as published
 * by the Free Software Foundation; either version 3 of the License, or (at
 * your option) any later version.
 *
 * This library is distributed in the hope that it will be useful, but WITHOUT
 * ANY WARRANTY; with out even the implied warranty of MERCHANTABILITY or
 * FITNESS FOR A PARTICULAR PURPOSE. See the GNU Lesser General Public
 * License for more details.
 *
 * You should have received a copy of the GNU Lesser General Public License
 * along with this library; if not, write to the Free Software Foundation,
 * Inc., 59 Temple Place, Suite 330, Boston, MA 02111-1307 USA.
 *
 * http://www.fsf.org/licensing/licenses/lgpl.html
 */
package org.cristalise.restapi;

import javax.ws.rs.CookieParam;
import javax.ws.rs.GET;
import javax.ws.rs.Path;
import javax.ws.rs.Produces;
import javax.ws.rs.QueryParam;
import javax.ws.rs.core.Context;
import javax.ws.rs.core.Cookie;
import javax.ws.rs.core.HttpHeaders;
import javax.ws.rs.core.MediaType;
import javax.ws.rs.core.Response;

import org.cristalise.kernel.entity.proxy.AgentProxy;
import org.cristalise.kernel.lifecycle.instance.predefined.agent.ForcedLogout;
import org.cristalise.kernel.lifecycle.instance.predefined.agent.LoginTimeout;
import org.cristalise.kernel.lifecycle.instance.predefined.agent.Logout;
import org.cristalise.kernel.lookup.AgentPath;
import org.cristalise.kernel.process.Gateway;

import lombok.extern.slf4j.Slf4j;

@Path("logout") @Slf4j
public class CookieLogout extends RestHandler   {

    @GET
    @Produces({ MediaType.TEXT_XML, MediaType.APPLICATION_XML, MediaType.APPLICATION_JSON })
    public Response logout(
            @Context                 HttpHeaders headers,
            @QueryParam("reason")    String      reason,
            @CookieParam(COOKIENAME) Cookie      authCookie)
    {
        try {
            AgentPath ap = getAgentPath(authCookie);

<<<<<<< HEAD
        log.debug("agent:'{}' reason:'{}'", ap.getAgentName(), reason);
=======
            Logger.msg(5, "CookieLogout() - agent:'%s' reason:'%s'", ap.getAgentName(), reason);
>>>>>>> 624e8149

            AgentProxy agent = Gateway.getProxyManager().getAgentProxy(ap);

            if      ("timeout".equals(reason))     agent.execute(agent, LoginTimeout.class);
            else if ("windowClose".equals(reason)) agent.execute(agent, ForcedLogout.class);
            else                                   agent.execute(agent, Logout.class);
        }
        catch (Exception e) {
<<<<<<< HEAD
            log.error("Problem logging out", e);
            throw ItemUtils.createWebAppException("Problem logging out", Response.Status.INTERNAL_SERVER_ERROR);
=======
            Logger.error(e);
            throw new WebAppExceptionBuilder()
                    .message( "Problem logging out" )
                    .status( Response.Status.INTERNAL_SERVER_ERROR ).build();
>>>>>>> 624e8149
        }

        return Response.ok().build();
    }
}<|MERGE_RESOLUTION|>--- conflicted
+++ resolved
@@ -1,82 +1,73 @@
-/**
- * This file is part of the CRISTAL-iSE REST API.
- * Copyright (c) 2001-2016 The CRISTAL Consortium. All rights reserved.
- *
- * This library is free software; you can redistribute it and/or modify it
- * under the terms of the GNU Lesser General Public License as published
- * by the Free Software Foundation; either version 3 of the License, or (at
- * your option) any later version.
- *
- * This library is distributed in the hope that it will be useful, but WITHOUT
- * ANY WARRANTY; with out even the implied warranty of MERCHANTABILITY or
- * FITNESS FOR A PARTICULAR PURPOSE. See the GNU Lesser General Public
- * License for more details.
- *
- * You should have received a copy of the GNU Lesser General Public License
- * along with this library; if not, write to the Free Software Foundation,
- * Inc., 59 Temple Place, Suite 330, Boston, MA 02111-1307 USA.
- *
- * http://www.fsf.org/licensing/licenses/lgpl.html
- */
-package org.cristalise.restapi;
-
-import javax.ws.rs.CookieParam;
-import javax.ws.rs.GET;
-import javax.ws.rs.Path;
-import javax.ws.rs.Produces;
-import javax.ws.rs.QueryParam;
-import javax.ws.rs.core.Context;
-import javax.ws.rs.core.Cookie;
-import javax.ws.rs.core.HttpHeaders;
-import javax.ws.rs.core.MediaType;
-import javax.ws.rs.core.Response;
-
-import org.cristalise.kernel.entity.proxy.AgentProxy;
-import org.cristalise.kernel.lifecycle.instance.predefined.agent.ForcedLogout;
-import org.cristalise.kernel.lifecycle.instance.predefined.agent.LoginTimeout;
-import org.cristalise.kernel.lifecycle.instance.predefined.agent.Logout;
-import org.cristalise.kernel.lookup.AgentPath;
-import org.cristalise.kernel.process.Gateway;
-
-import lombok.extern.slf4j.Slf4j;
-
-@Path("logout") @Slf4j
-public class CookieLogout extends RestHandler   {
-
-    @GET
-    @Produces({ MediaType.TEXT_XML, MediaType.APPLICATION_XML, MediaType.APPLICATION_JSON })
-    public Response logout(
-            @Context                 HttpHeaders headers,
-            @QueryParam("reason")    String      reason,
-            @CookieParam(COOKIENAME) Cookie      authCookie)
-    {
-        try {
-            AgentPath ap = getAgentPath(authCookie);
-
-<<<<<<< HEAD
-        log.debug("agent:'{}' reason:'{}'", ap.getAgentName(), reason);
-=======
-            Logger.msg(5, "CookieLogout() - agent:'%s' reason:'%s'", ap.getAgentName(), reason);
->>>>>>> 624e8149
-
-            AgentProxy agent = Gateway.getProxyManager().getAgentProxy(ap);
-
-            if      ("timeout".equals(reason))     agent.execute(agent, LoginTimeout.class);
-            else if ("windowClose".equals(reason)) agent.execute(agent, ForcedLogout.class);
-            else                                   agent.execute(agent, Logout.class);
-        }
-        catch (Exception e) {
-<<<<<<< HEAD
-            log.error("Problem logging out", e);
-            throw ItemUtils.createWebAppException("Problem logging out", Response.Status.INTERNAL_SERVER_ERROR);
-=======
-            Logger.error(e);
-            throw new WebAppExceptionBuilder()
-                    .message( "Problem logging out" )
-                    .status( Response.Status.INTERNAL_SERVER_ERROR ).build();
->>>>>>> 624e8149
-        }
-
-        return Response.ok().build();
-    }
+/**
+ * This file is part of the CRISTAL-iSE REST API.
+ * Copyright (c) 2001-2016 The CRISTAL Consortium. All rights reserved.
+ *
+ * This library is free software; you can redistribute it and/or modify it
+ * under the terms of the GNU Lesser General Public License as published
+ * by the Free Software Foundation; either version 3 of the License, or (at
+ * your option) any later version.
+ *
+ * This library is distributed in the hope that it will be useful, but WITHOUT
+ * ANY WARRANTY; with out even the implied warranty of MERCHANTABILITY or
+ * FITNESS FOR A PARTICULAR PURPOSE. See the GNU Lesser General Public
+ * License for more details.
+ *
+ * You should have received a copy of the GNU Lesser General Public License
+ * along with this library; if not, write to the Free Software Foundation,
+ * Inc., 59 Temple Place, Suite 330, Boston, MA 02111-1307 USA.
+ *
+ * http://www.fsf.org/licensing/licenses/lgpl.html
+ */
+package org.cristalise.restapi;
+
+import javax.ws.rs.CookieParam;
+import javax.ws.rs.GET;
+import javax.ws.rs.Path;
+import javax.ws.rs.Produces;
+import javax.ws.rs.QueryParam;
+import javax.ws.rs.core.Context;
+import javax.ws.rs.core.Cookie;
+import javax.ws.rs.core.HttpHeaders;
+import javax.ws.rs.core.MediaType;
+import javax.ws.rs.core.Response;
+
+import org.cristalise.kernel.entity.proxy.AgentProxy;
+import org.cristalise.kernel.lifecycle.instance.predefined.agent.ForcedLogout;
+import org.cristalise.kernel.lifecycle.instance.predefined.agent.LoginTimeout;
+import org.cristalise.kernel.lifecycle.instance.predefined.agent.Logout;
+import org.cristalise.kernel.lookup.AgentPath;
+import org.cristalise.kernel.process.Gateway;
+
+import lombok.extern.slf4j.Slf4j;
+
+@Path("logout") @Slf4j
+public class CookieLogout extends RestHandler   {
+
+    @GET
+    @Produces({ MediaType.TEXT_XML, MediaType.APPLICATION_XML, MediaType.APPLICATION_JSON })
+    public Response logout(
+            @Context                 HttpHeaders headers,
+            @QueryParam("reason")    String      reason,
+            @CookieParam(COOKIENAME) Cookie      authCookie)
+    {
+        try {
+            AgentPath ap = getAgentPath(authCookie);
+
+        log.debug("agent:'{}' reason:'{}'", ap.getAgentName(), reason);
+
+            AgentProxy agent = Gateway.getProxyManager().getAgentProxy(ap);
+
+            if      ("timeout".equals(reason))     agent.execute(agent, LoginTimeout.class);
+            else if ("windowClose".equals(reason)) agent.execute(agent, ForcedLogout.class);
+            else                                   agent.execute(agent, Logout.class);
+        }
+        catch (Exception e) {
+            log.error("Problem logging out", e);
+            throw new WebAppExceptionBuilder()
+                    .message( "Problem logging out" )
+                    .status( Response.Status.INTERNAL_SERVER_ERROR ).build();
+        }
+
+        return Response.ok().build();
+    }
 }
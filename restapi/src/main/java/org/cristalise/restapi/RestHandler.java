--- conflicted
+++ resolved
@@ -55,11 +55,8 @@
 import org.cristalise.kernel.lookup.AgentPath;
 import org.cristalise.kernel.lookup.InvalidAgentPathException;
 import org.cristalise.kernel.lookup.ItemPath;
-<<<<<<< HEAD
+import org.cristalise.kernel.lookup.RolePath;
 import org.cristalise.kernel.process.AbstractMain;
-=======
-import org.cristalise.kernel.lookup.RolePath;
->>>>>>> 4429cac7
 import org.cristalise.kernel.process.Gateway;
 import org.cristalise.kernel.property.Property;
 
@@ -348,7 +345,7 @@
             if (StringUtils.isNotBlank(roleWithoutTimeout)) {
                 for(RolePath role: roles) {
                     if (role.getName().equals(roleWithoutTimeout)) {
-                        Logger.msg(8, "AuthData - cookie timeout is disabled for the current user:%s", this.agent.getName());
+                        log.trace("AuthData - cookie timeout is disabled for the current user:{}", this.agent.getName());
                         userNoTimeout = true;
                     }
                 }

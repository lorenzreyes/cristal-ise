/**
 * This file is part of the CRISTAL-iSE REST API.
 * Copyright (c) 2001-2016 The CRISTAL Consortium. All rights reserved.
 *
 * This library is free software; you can redistribute it and/or modify it
 * under the terms of the GNU Lesser General Public License as published
 * by the Free Software Foundation; either version 3 of the License, or (at
 * your option) any later version.
 *
 * This library is distributed in the hope that it will be useful, but WITHOUT
 * ANY WARRANTY; with out even the implied warranty of MERCHANTABILITY or
 * FITNESS FOR A PARTICULAR PURPOSE. See the GNU Lesser General Public
 * License for more details.
 *
 * You should have received a copy of the GNU Lesser General Public License
 * along with this library; if not, write to the Free Software Foundation,
 * Inc., 59 Temple Place, Suite 330, Boston, MA 02111-1307 USA.
 *
 * http://www.fsf.org/licensing/licenses/lgpl.html
 */
package org.cristalise.restapi;

import static javax.ws.rs.core.MediaType.APPLICATION_JSON_TYPE;
import static javax.ws.rs.core.MediaType.APPLICATION_XML_TYPE;
import static javax.ws.rs.core.MediaType.TEXT_XML_TYPE;
import static javax.ws.rs.core.Response.Status.UNSUPPORTED_MEDIA_TYPE;
import static org.cristalise.kernel.property.BuiltInItemProperties.NAME;

import java.io.IOException;
import java.io.UnsupportedEncodingException;
import java.net.URLDecoder;
import java.nio.ByteBuffer;
import java.security.Key;
import java.util.ArrayList;
import java.util.Date;
import java.util.LinkedHashMap;
import java.util.List;
import java.util.Map;

import javax.crypto.BadPaddingException;
import javax.crypto.IllegalBlockSizeException;
import javax.ws.rs.core.Cookie;
<<<<<<< HEAD
import javax.ws.rs.core.MediaType;
=======
import javax.ws.rs.core.NewCookie;
>>>>>>> 624e8149
import javax.ws.rs.core.Response;
import javax.ws.rs.core.Response.Status;
import javax.ws.rs.core.UriInfo;
import javax.xml.bind.DatatypeConverter;

import org.apache.commons.lang3.StringUtils;
import org.apache.shiro.crypto.AesCipherService;
import org.cristalise.kernel.common.InvalidDataException;
import org.cristalise.kernel.common.ObjectNotFoundException;
import org.cristalise.kernel.common.SystemKey;
import org.cristalise.kernel.entity.proxy.AgentProxy;
import org.cristalise.kernel.lookup.AgentPath;
import org.cristalise.kernel.lookup.DomainPath;
import org.cristalise.kernel.lookup.InvalidAgentPathException;
import org.cristalise.kernel.lookup.ItemPath;
import org.cristalise.kernel.lookup.Lookup.PagedResult;
import org.cristalise.kernel.lookup.Path;
import org.cristalise.kernel.lookup.RolePath;
import org.cristalise.kernel.process.Gateway;
import org.cristalise.kernel.property.Property;

import com.fasterxml.jackson.databind.ObjectMapper;

import lombok.extern.slf4j.Slf4j;

@Slf4j
abstract public class RestHandler {

    private ObjectMapper mapper;
    private boolean requireLogin = true;

    private static Key cookieKey;
    private static AesCipherService aesCipherService;

    public static final String COOKIENAME = "cauth";
    public static final String USERNAME   = "username";
    public static final String PASSWORD   = "password";

    static {
        int keySize = Gateway.getProperties().getBoolean("REST.allowWeakKey", false) ? 128 : 256;

        aesCipherService = new AesCipherService();
        cookieKey = aesCipherService.generateNewKey(keySize);
    }

    public RestHandler() {
        mapper = new ObjectMapper();
        requireLogin = Gateway.getProperties().getBoolean("REST.requireLoginCookie", true);
    }

    /**
     * Check if the requested media type should be a JSON or XML
     * 
     * @param types the media types requested by the client
     * @return true if the type is JSON, false if it is XML
     */
    public static boolean produceJSON(List<MediaType> types) {
        if (types.isEmpty()) return false;
    
        for (MediaType t: types) {
            if      (t.isCompatible(APPLICATION_XML_TYPE) || t.isCompatible(TEXT_XML_TYPE)) return false;
            else if (t.isCompatible(APPLICATION_JSON_TYPE))                                 return true;
        }
    
        throw ItemUtils.createWebAppException(
                    "Supported media types: TEXT_XML, APPLICATION_XML, APPLICATION_JSON", 
                    UNSUPPORTED_MEDIA_TYPE);
    }

    private synchronized AuthData decryptAuthData(String authData)
            throws InvalidAgentPathException, IllegalBlockSizeException, BadPaddingException, InvalidDataException
    {
        byte[] bytes = DatatypeConverter.parseBase64Binary(authData);

        for (int cntRetries = 1; ; cntRetries++) {
            try {
                return new AuthData(aesCipherService.decrypt(bytes, cookieKey.getEncoded()).getBytes());
            }
            catch (final Exception e) {
                log.trace("Exception caught in decryptAuthData: #{}", cntRetries , e);

                // try to decrypt 5 times before throwing an exception
                if (cntRetries == 5) 
                    log.error("Faild to decrypting AuthData ({}th try)", cntRetries , e);
                    throw e;
            }
        }
    }

    /**
     * 
     * @param auth
     * @return
     * @throws IllegalBlockSizeException
     * @throws BadPaddingException
     */
    protected synchronized String encryptAuthData(AuthData auth)
            throws IllegalBlockSizeException, BadPaddingException
    {
        byte[] bytes = aesCipherService.encrypt(auth.getBytes(), cookieKey.getEncoded()).getBytes();
        return DatatypeConverter.printBase64Binary(bytes);
    }

    public Response.ResponseBuilder toJSON(Object data, NewCookie cookie) {
        try {
            String json = mapper.writeValueAsString(data);
<<<<<<< HEAD
            log.debug("JSON response:{}", json);
            return Response.ok(json).build();
        }
        catch (IOException e) {
            log.error("Problem building response JSON", e);
            throw ItemUtils.createWebAppException("Problem building response JSON: ", e, Response.Status.INTERNAL_SERVER_ERROR);
=======
            Logger.msg(8, json);
            if (cookie != null) return Response.ok(json).cookie(cookie);
            else                return Response.ok(json);
        }
        catch (IOException e) {
            throw new WebAppExceptionBuilder("Problem building response JSON", e, Response.Status.INTERNAL_SERVER_ERROR, cookie).build();
        }
    }

    /**
     * This method will check if authentication is 30seconds old, if true then it will return NewCookie.
     * Return null if not.
     *
     * @param authData
     * @return NewCookie
     */
    public NewCookie checkAndCreateNewCookie(AuthData authData) {
        if ( authData != null ) {
            boolean userNoTimeout = isUserNoTimeout( authData.agent );
            if ( !userNoTimeout && ((new Date().getTime() - authData.timestamp.getTime()) / 1000 > 30) ) {
                authData.timestamp = new Date();
                return createNewCookie(authData);
            }
        }

        return null;
    }

    /**
     * This method will check if authentication is 30seconds old, if true then it will return NewCookie.
     * Return null if not.
     *
     * @param authCookie
     * @return NewCookie
     */
    public NewCookie checkAndCreateNewCookie(Cookie authCookie) {
        return checkAndCreateNewCookie( checkAuthCookie( authCookie) );
    }

    public NewCookie createNewCookie(AgentPath agentPath) {
        AuthData agentData = new AuthData(agentPath);
        return createNewCookie( agentData );
    }

    public NewCookie createNewCookie(AuthData authData) {
        try {
            NewCookie cookie = new NewCookie(COOKIENAME, encryptAuthData(authData), "/", null, null, -1, false);
            return  cookie;
        } catch (IllegalBlockSizeException | BadPaddingException e) {
            Logger.error(e);
            throw new WebAppExceptionBuilder("Problem building response JSON: ", e, Response.Status.INTERNAL_SERVER_ERROR, null).build();
        }
    }

    /**
     * AgentPath is decrypted from the cookie
     *
     * @param authCookie the cookie sent by the client
     * @return AgentPath decrypted from the cookie
     */
    public synchronized AgentPath getAgentPath(Cookie authCookie) {
        AuthData authData = checkAuthCookie( authCookie );

        if ( authData == null ) {
            return null;
        } else {
            return authData.agent;
>>>>>>> 624e8149
        }
    }

    /**
     * Authorisation data is decrypted from the cookie
     * 
     * @param authCookie the cookie sent by the client
     * @return AuthData decrypted from the cookie
     */
    public synchronized AuthData checkAuthCookie(Cookie authCookie) {
        if(authCookie == null) return checkAuthData(null);
        else                   return checkAuthData(authCookie.getValue());
    }

    /**
     * Authorization data is decrypted from the input string and the corresponding AgentPath is returned
     * 
     * @param authData authorisation data normally taken from cookie or token
     * @return AgentPath created from the decrypted autData
     */
    private AuthData checkAuthData(String authData) {
        if (!requireLogin) return null;

        if (authData == null) {
            throw new WebAppExceptionBuilder().message("Missing authentication data").status(Response.Status.UNAUTHORIZED).build();
        }

        try {
            AuthData data = decryptAuthData(authData);
<<<<<<< HEAD
            return data.agent;
        }
        catch (InvalidAgentPathException | InvalidDataException e) {
            log.debug("Invalid agent or login data",  e);

            throw ItemUtils.createWebAppException("Invalid agent or login data", e, Response.Status.UNAUTHORIZED);
        }
        catch (Exception e) {
            log.debug("Error reading authentication data:{}", authData, e);

            throw ItemUtils.createWebAppException("Error reading authentication data", e, Response.Status.UNAUTHORIZED);
=======
            return data;
        } catch (InvalidAgentPathException | InvalidDataException e) {
            Logger.error(e.getMessage() + " - authData:"+authData);
            if (Logger.doLog(defaultLogLevel)) Logger.error(e);
            throw new WebAppExceptionBuilder().message("Invalid agent or login data").status(Response.Status.UNAUTHORIZED).build();
        } catch (Exception e) {
            Logger.error(e.getMessage() + " - authData:"+authData);
            if (Logger.doLog(defaultLogLevel)) Logger.error(e);
            throw new WebAppExceptionBuilder().message("Error reading authentication data").status(Response.Status.UNAUTHORIZED).build();
>>>>>>> 624e8149
        }
    }

    /**
     * AgentProxy is resolved either from cookie or from the name. If property REST.requireLoginCookie=true
     * the AgentProxy must be resolved from the authorisation data or an error is thrown.
     * 
     * @param agentName the name of the Agent
     * @param authCookie the cookie sent by the client
     * @returnAgentProxy
     */
    public AgentProxy getAgent(String agentName, Cookie authCookie) throws ObjectNotFoundException {
        if(authCookie == null) return getAgent(agentName, (String)null);
        else                   return getAgent(agentName, authCookie.getValue());
    }

    /**
     * AgentProxy is resolved either from authorisation data or from the name. If property REST.requireLoginCookie=true
     * the AgentProxy must be resolved from the authorisation data or an error is thrown.
     * 
     * @param agentName the name of the Agent
     * @param authData authorisation data (from cookie or token)
     * @return AgentProxy
     */
    public AgentProxy getAgent(String agentName, String authData) throws ObjectNotFoundException {
        AgentPath agentPath;
        AuthData agentAuthData = checkAuthData(authData);
        try {
            if(agentAuthData == null ) {
                if (StringUtils.isNoneBlank(agentName)) {
                    agentPath = Gateway.getLookup().getAgentPath(agentName);
                }
                else {
                    throw new ObjectNotFoundException("AgentName is empty");
                }
            }
            else {
                agentPath = agentAuthData.agent;
            }

            return (AgentProxy)Gateway.getProxyManager().getProxy(agentPath);
        }
        catch (ObjectNotFoundException e) {
<<<<<<< HEAD
            log.error("Agent not found", e);
            throw ItemUtils.createWebAppException("Agent not found", e, Response.Status.NOT_FOUND);
=======
            Logger.error(e);
            throw new ObjectNotFoundException("Agent not found");
>>>>>>> 624e8149
        }
    }

    /**
     * Constructs the Map containing all data describing a PagedResult. Normally this result is converted to JSON
     * 
     * @param uri The resource URI which is used to create pervPage and nextPage URL
     * @param start the start index of the result set to be retrieved
     * @param batchSize the size of the result set to be retrieved
     * @param totalRows the total number of rows in the result set
     * @param rows the actual rows
     * @return the Map containing all data describing a PagedResult
     */
    public Map<String, Object> getPagedResult(UriInfo uri, int start, int batchSize, int totalRows, List<?> rows) {
        LinkedHashMap<String, Object> pagedReturnData = new LinkedHashMap<>();

        pagedReturnData.put("start", start);
        pagedReturnData.put("pageSize", batchSize);
        pagedReturnData.put("totalRows", totalRows);

        if (batchSize > 0 && start - batchSize >= 0) {
            pagedReturnData.put("prevPage", 
                    uri.getAbsolutePathBuilder()
                    .replaceQueryParam("start", start - batchSize)
                    .replaceQueryParam("batch", batchSize)
                    .build());
        }

        if (batchSize > 0 && start + batchSize < totalRows) {
            pagedReturnData.put("nextPage", 
                    uri.getAbsolutePathBuilder()
                    .replaceQueryParam("start", start + batchSize)
                    .replaceQueryParam("batch", batchSize)
                    .build());
        }

        pagedReturnData.put("rows", rows);

        return pagedReturnData;
    }

    /**
     * Converts QueryParams to Item Properties
     * 
     * @param search the string to decompose in the format: name,prop:val,prop:val
     * @return the decoded list of Item Properties
     */
    public List<Property> getPropertiesFromQParams(String search) {
        String[] terms = search.split(",");
    
        List<Property> props = new ArrayList<>();
    
        for (int i = 0; i < terms.length; i++) {
            if (terms[i].contains(":")) { // assemble property if we have name:val
                String[] nameval = terms[i].split(":");
                String value = nameval[1];
    
                if (nameval.length != 2) {
                    throw new WebAppExceptionBuilder().message("Invalid search term: " + terms[i]).status(Status.BAD_REQUEST).build();
                }
    
                try {
                    value = URLDecoder.decode(nameval[1], "UTF-8");
<<<<<<< HEAD
                }
                catch (UnsupportedEncodingException e) {
                    log.error("Error decoding search value: " + nameval[1], e);
                    throw ItemUtils.createWebAppException("Error decoding search value: " + nameval[1], Response.Status.BAD_REQUEST);
=======
                } catch (UnsupportedEncodingException e) {
                    Logger.error(e);
                    throw new WebAppExceptionBuilder().message("Error decoding search value: " + nameval[1]).status(Status.BAD_REQUEST).build();
>>>>>>> 624e8149
                }
                
                props.add(new Property(nameval[0], value));
            }
            else if (i == 0) { // first search term can imply Name if no propname given
                props.add(new Property(NAME, terms[i]));
            }
            else {
                throw new WebAppExceptionBuilder().message("Only the first search term may omit property name").status(Status.BAD_REQUEST).build();
            }
        }
        return props;
    }

    private boolean isUserNoTimeout ( AgentPath agent ) {
        RolePath[] roles = agent.getRoles();
        String roleWithoutTimeout = Gateway.getProperties().getString("REST.role.withoutTimeout");

        boolean userNoTimeout = false;

        if (StringUtils.isNotBlank(roleWithoutTimeout)) {
            for(RolePath role: roles) {
                if (role.getName().equals(roleWithoutTimeout)) {
                    Logger.msg(8, "AuthData - cookie timeout is disabled for the current user:%s", agent.getName());
                    userNoTimeout = true;
                }
            }
        }

        return userNoTimeout;
    }

    /**
     * 
     * @param ip
     */
    protected  Map<String, Object> makeItemDomainPathsData(ItemPath ip) {
        PagedResult result = Gateway.getLookup().searchAliases(ip, 0, 50);

        Map<String, Object> returnVal = new LinkedHashMap<String, Object>();
        ArrayList<Object> domainPathesData = new ArrayList<>();

        for (Path p: result.rows) domainPathesData.add(p.getStringPath());

        if (domainPathesData.size() != 0) {
            returnVal.put("uuid", ip.getUUID().toString());
            returnVal.put("name", ((DomainPath)result.rows.get(0)).getName());
            returnVal.put("domainPaths", domainPathesData);
        }
        else if (ip instanceof AgentPath) {
            returnVal.put("uuid", ip.getUUID().toString());
            returnVal.put("name", ((AgentPath)ip).getAgentName());
            returnVal.put("error", "Agent has no aliases");
        }

        return returnVal;
    }

    /**
     * Handles encoding/decoding of agent and timestamp data
     *
     */
    public class AuthData {
        AgentPath agent;
        Date timestamp;

        public AuthData(AgentPath agent) {
            this.agent = agent;
            timestamp = new Date();
        }

        public AuthData(byte[] bytes) throws InvalidAgentPathException, InvalidDataException {
            ByteBuffer buf = ByteBuffer.wrap(bytes);
            SystemKey sysKey = new SystemKey(buf.getLong(), buf.getLong());
            agent = new AgentPath(new ItemPath(sysKey));
            timestamp = new Date(buf.getLong());
            int cookieLife = Gateway.getProperties().getInt("REST.loginCookieLife", 0);
<<<<<<< HEAD
            
            RolePath[] roles = this.agent.getRoles();
            String roleWithoutTimeout = Gateway.getProperties().getString("REST.role.withoutTimeout");

            boolean userNoTimeout = false;

            if (StringUtils.isNotBlank(roleWithoutTimeout)) {
                for(RolePath role: roles) {
                    if (role.getName().equals(roleWithoutTimeout)) {
                        log.trace("AuthData - cookie timeout is disabled for the current user:{}", this.agent.getName());
                        userNoTimeout = true;
                    }
                }
            }
=======

            boolean userNoTimeout = isUserNoTimeout( this.agent );
>>>>>>> 624e8149

            if (!userNoTimeout && cookieLife > 0 && (new Date().getTime() - timestamp.getTime()) / 1000 > cookieLife) {
                throw new InvalidDataException("Cookie too old");
            }
        }

        public byte[] getBytes() {
            byte[] bytes = new byte[Long.SIZE * 3];
            SystemKey sysKey = agent.getSystemKey();
            ByteBuffer buf = ByteBuffer.wrap(bytes);
            buf.putLong(sysKey.msb);
            buf.putLong(sysKey.lsb);
            buf.putLong(timestamp.getTime());
            return bytes;
        }
    }
}<|MERGE_RESOLUTION|>--- conflicted
+++ resolved
@@ -20,10 +20,6 @@
  */
 package org.cristalise.restapi;
 
-import static javax.ws.rs.core.MediaType.APPLICATION_JSON_TYPE;
-import static javax.ws.rs.core.MediaType.APPLICATION_XML_TYPE;
-import static javax.ws.rs.core.MediaType.TEXT_XML_TYPE;
-import static javax.ws.rs.core.Response.Status.UNSUPPORTED_MEDIA_TYPE;
 import static org.cristalise.kernel.property.BuiltInItemProperties.NAME;
 
 import java.io.IOException;
@@ -40,11 +36,7 @@
 import javax.crypto.BadPaddingException;
 import javax.crypto.IllegalBlockSizeException;
 import javax.ws.rs.core.Cookie;
-<<<<<<< HEAD
-import javax.ws.rs.core.MediaType;
-=======
 import javax.ws.rs.core.NewCookie;
->>>>>>> 624e8149
 import javax.ws.rs.core.Response;
 import javax.ws.rs.core.Response.Status;
 import javax.ws.rs.core.UriInfo;
@@ -96,25 +88,15 @@
     }
 
     /**
-     * Check if the requested media type should be a JSON or XML
-     * 
-     * @param types the media types requested by the client
-     * @return true if the type is JSON, false if it is XML
-     */
-    public static boolean produceJSON(List<MediaType> types) {
-        if (types.isEmpty()) return false;
-    
-        for (MediaType t: types) {
-            if      (t.isCompatible(APPLICATION_XML_TYPE) || t.isCompatible(TEXT_XML_TYPE)) return false;
-            else if (t.isCompatible(APPLICATION_JSON_TYPE))                                 return true;
-        }
-    
-        throw ItemUtils.createWebAppException(
-                    "Supported media types: TEXT_XML, APPLICATION_XML, APPLICATION_JSON", 
-                    UNSUPPORTED_MEDIA_TYPE);
-    }
-
-    private synchronized AuthData decryptAuthData(String authData)
+     * 
+     * @param authData
+     * @return
+     * @throws InvalidAgentPathException
+     * @throws IllegalBlockSizeException
+     * @throws BadPaddingException
+     * @throws InvalidDataException
+     */
+    protected synchronized AuthData decryptAuthData(String authData)
             throws InvalidAgentPathException, IllegalBlockSizeException, BadPaddingException, InvalidDataException
     {
         byte[] bytes = DatatypeConverter.parseBase64Binary(authData);
@@ -151,15 +133,7 @@
     public Response.ResponseBuilder toJSON(Object data, NewCookie cookie) {
         try {
             String json = mapper.writeValueAsString(data);
-<<<<<<< HEAD
             log.debug("JSON response:{}", json);
-            return Response.ok(json).build();
-        }
-        catch (IOException e) {
-            log.error("Problem building response JSON", e);
-            throw ItemUtils.createWebAppException("Problem building response JSON: ", e, Response.Status.INTERNAL_SERVER_ERROR);
-=======
-            Logger.msg(8, json);
             if (cookie != null) return Response.ok(json).cookie(cookie);
             else                return Response.ok(json);
         }
@@ -208,7 +182,7 @@
             NewCookie cookie = new NewCookie(COOKIENAME, encryptAuthData(authData), "/", null, null, -1, false);
             return  cookie;
         } catch (IllegalBlockSizeException | BadPaddingException e) {
-            Logger.error(e);
+            log.error("Problem building response JSON", e);
             throw new WebAppExceptionBuilder("Problem building response JSON: ", e, Response.Status.INTERNAL_SERVER_ERROR, null).build();
         }
     }
@@ -226,7 +200,6 @@
             return null;
         } else {
             return authData.agent;
->>>>>>> 624e8149
         }
     }
 
@@ -256,29 +229,17 @@
 
         try {
             AuthData data = decryptAuthData(authData);
-<<<<<<< HEAD
-            return data.agent;
+            return data;
         }
         catch (InvalidAgentPathException | InvalidDataException e) {
             log.debug("Invalid agent or login data",  e);
 
-            throw ItemUtils.createWebAppException("Invalid agent or login data", e, Response.Status.UNAUTHORIZED);
+            throw new WebAppExceptionBuilder().message("Invalid agent or login data").status(Response.Status.UNAUTHORIZED).build();
         }
         catch (Exception e) {
             log.debug("Error reading authentication data:{}", authData, e);
 
-            throw ItemUtils.createWebAppException("Error reading authentication data", e, Response.Status.UNAUTHORIZED);
-=======
-            return data;
-        } catch (InvalidAgentPathException | InvalidDataException e) {
-            Logger.error(e.getMessage() + " - authData:"+authData);
-            if (Logger.doLog(defaultLogLevel)) Logger.error(e);
-            throw new WebAppExceptionBuilder().message("Invalid agent or login data").status(Response.Status.UNAUTHORIZED).build();
-        } catch (Exception e) {
-            Logger.error(e.getMessage() + " - authData:"+authData);
-            if (Logger.doLog(defaultLogLevel)) Logger.error(e);
             throw new WebAppExceptionBuilder().message("Error reading authentication data").status(Response.Status.UNAUTHORIZED).build();
->>>>>>> 624e8149
         }
     }
 
@@ -322,13 +283,8 @@
             return (AgentProxy)Gateway.getProxyManager().getProxy(agentPath);
         }
         catch (ObjectNotFoundException e) {
-<<<<<<< HEAD
             log.error("Agent not found", e);
-            throw ItemUtils.createWebAppException("Agent not found", e, Response.Status.NOT_FOUND);
-=======
-            Logger.error(e);
             throw new ObjectNotFoundException("Agent not found");
->>>>>>> 624e8149
         }
     }
 
@@ -392,16 +348,10 @@
     
                 try {
                     value = URLDecoder.decode(nameval[1], "UTF-8");
-<<<<<<< HEAD
                 }
                 catch (UnsupportedEncodingException e) {
                     log.error("Error decoding search value: " + nameval[1], e);
-                    throw ItemUtils.createWebAppException("Error decoding search value: " + nameval[1], Response.Status.BAD_REQUEST);
-=======
-                } catch (UnsupportedEncodingException e) {
-                    Logger.error(e);
                     throw new WebAppExceptionBuilder().message("Error decoding search value: " + nameval[1]).status(Status.BAD_REQUEST).build();
->>>>>>> 624e8149
                 }
                 
                 props.add(new Property(nameval[0], value));
@@ -425,7 +375,7 @@
         if (StringUtils.isNotBlank(roleWithoutTimeout)) {
             for(RolePath role: roles) {
                 if (role.getName().equals(roleWithoutTimeout)) {
-                    Logger.msg(8, "AuthData - cookie timeout is disabled for the current user:%s", agent.getName());
+                    log.trace("AuthData - cookie timeout is disabled for the current user:{}", agent.getName());
                     userNoTimeout = true;
                 }
             }
@@ -479,25 +429,8 @@
             agent = new AgentPath(new ItemPath(sysKey));
             timestamp = new Date(buf.getLong());
             int cookieLife = Gateway.getProperties().getInt("REST.loginCookieLife", 0);
-<<<<<<< HEAD
-            
-            RolePath[] roles = this.agent.getRoles();
-            String roleWithoutTimeout = Gateway.getProperties().getString("REST.role.withoutTimeout");
-
-            boolean userNoTimeout = false;
-
-            if (StringUtils.isNotBlank(roleWithoutTimeout)) {
-                for(RolePath role: roles) {
-                    if (role.getName().equals(roleWithoutTimeout)) {
-                        log.trace("AuthData - cookie timeout is disabled for the current user:{}", this.agent.getName());
-                        userNoTimeout = true;
-                    }
-                }
-            }
-=======
 
             boolean userNoTimeout = isUserNoTimeout( this.agent );
->>>>>>> 624e8149
 
             if (!userNoTimeout && cookieLife > 0 && (new Date().getTime() - timestamp.getTime()) / 1000 > cookieLife) {
                 throw new InvalidDataException("Cookie too old");

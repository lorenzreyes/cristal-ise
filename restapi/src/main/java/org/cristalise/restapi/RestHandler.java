--- conflicted
+++ resolved
@@ -58,7 +58,6 @@
 import org.cristalise.kernel.lookup.Lookup.PagedResult;
 import org.cristalise.kernel.lookup.Path;
 import org.cristalise.kernel.lookup.RolePath;
-import org.cristalise.kernel.process.AbstractMain;
 import org.cristalise.kernel.process.Gateway;
 import org.cristalise.kernel.property.Property;
 
@@ -76,34 +75,14 @@
     private static AesCipherService aesCipherService;
 
     public static final String COOKIENAME = "cauth";
-    public static final String USERNAME = "username";
-    public static final String PASSWORD = "password";
+    public static final String USERNAME   = "username";
+    public static final String PASSWORD   = "password";
 
     static {
-<<<<<<< HEAD
-        try {
-            try {
-                initKeys(256);
-            }
-            catch (InvalidKeyException ex) {
-                if (Gateway.getProperties().getBoolean("REST.allowWeakKey", false) == false) {
-                    log.error("Weak cookie crypto not allowed, and unlimited strength crypto not installed.", ex);
-                    AbstractMain.shutdown(1);
-                }
-                log.warn("Unlimited crypto not installed. Trying 128-bit key.");
-                initKeys(128);
-            }
-        }
-        catch (Exception e) {
-            log.error("Error initializing cookie encryption", e);
-            AbstractMain.shutdown(1);
-        }
-=======
         int keySize = Gateway.getProperties().getBoolean("REST.allowWeakKey", false) ? 128 : 256;
 
         aesCipherService = new AesCipherService();
         cookieKey = aesCipherService.generateNewKey(keySize);
->>>>>>> f4e2ee27
     }
 
     public RestHandler() {
@@ -111,23 +90,6 @@
         requireLogin = Gateway.getProperties().getBoolean("REST.requireLoginCookie", true);
     }
 
-<<<<<<< HEAD
-    private static void initKeys(int keySize) 
-            throws NoSuchAlgorithmException, NoSuchPaddingException, InvalidKeyException, InvalidAlgorithmParameterException
-    {
-        KeyGenerator kgen = KeyGenerator.getInstance("AES");
-        kgen.init(keySize);
-        cookieKey = kgen.generateKey();
-
-        System.out.println("initKeys() - Cookie key: "+DatatypeConverter.printBase64Binary(cookieKey.getEncoded()));
-
-        encryptCipher = Cipher.getInstance("AES/CBC/PKCS5Padding");
-        encryptCipher.init(Cipher.ENCRYPT_MODE, cookieKey);
-
-        decryptCipher = Cipher.getInstance("AES/CBC/PKCS5Padding");
-        decryptCipher.init(Cipher.DECRYPT_MODE, cookieKey, new IvParameterSpec(encryptCipher.getIV()));
-    }
-
     /**
      * Check if the requested media type should be a JSON or XML
      * 
@@ -148,30 +110,13 @@
     }
 
     private synchronized AuthData decryptAuthData(String authData)
-=======
-    /**
-     * 
-     * @param authData
-     * @return
-     * @throws InvalidAgentPathException
-     * @throws IllegalBlockSizeException
-     * @throws BadPaddingException
-     * @throws InvalidDataException
-     */
-    protected synchronized AuthData decryptAuthData(String authData)
->>>>>>> f4e2ee27
             throws InvalidAgentPathException, IllegalBlockSizeException, BadPaddingException, InvalidDataException
     {
         byte[] bytes = DatatypeConverter.parseBase64Binary(authData);
 
         for (int cntRetries = 1; ; cntRetries++) {
             try {
-<<<<<<< HEAD
-                byte[] decrypted = decryptCipher.doFinal(bytes);
-                return new AuthData(decrypted);
-=======
                 return new AuthData(aesCipherService.decrypt(bytes, cookieKey.getEncoded()).getBytes());
->>>>>>> f4e2ee27
             }
             catch (final Exception e) {
                 log.trace("Exception caught in decryptAuthData: #{}", cntRetries , e);
@@ -203,15 +148,9 @@
             String json = mapper.writeValueAsString(data);
             log.debug("JSON response:{}", json);
             return Response.ok(json).build();
-<<<<<<< HEAD
         }
         catch (IOException e) {
             log.error("Problem building response JSON", e);
-=======
-        } 
-        catch (IOException e) {
-            Logger.error(e);
->>>>>>> f4e2ee27
             throw ItemUtils.createWebAppException("Problem building response JSON: ", e, Response.Status.INTERNAL_SERVER_ERROR);
         }
     }
@@ -358,7 +297,6 @@
                 }
                 catch (UnsupportedEncodingException e) {
                     log.error("Error decoding search value: " + nameval[1], e);
-
                     throw ItemUtils.createWebAppException("Error decoding search value: " + nameval[1], Response.Status.BAD_REQUEST);
                 }
                 

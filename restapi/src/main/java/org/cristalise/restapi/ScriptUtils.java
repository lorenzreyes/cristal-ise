/**
 * This file is part of the CRISTAL-iSE REST API.
 * Copyright (c) 2001-2016 The CRISTAL Consortium. All rights reserved.
 *
 * This library is free software; you can redistribute it and/or modify it
 * under the terms of the GNU Lesser General Public License as published
 * by the Free Software Foundation; either version 3 of the License, or (at
 * your option) any later version.
 *
 * This library is distributed in the hope that it will be useful, but WITHOUT
 * ANY WARRANTY; with out even the implied warranty of MERCHANTABILITY or
 * FITNESS FOR A PARTICULAR PURPOSE. See the GNU Lesser General Public
 * License for more details.
 *
 * You should have received a copy of the GNU Lesser General Public License
 * along with this library; if not, write to the Free Software Foundation,
 * Inc., 59 Temple Place, Suite 330, Boston, MA 02111-1307 USA.
 *
 * http://www.fsf.org/licensing/licenses/lgpl.html
 */
package org.cristalise.restapi;

import java.net.URLDecoder;
import java.util.Date;
import java.util.Map;
import java.util.concurrent.Semaphore;

import javax.ws.rs.core.HttpHeaders;
import javax.ws.rs.core.Response;
import org.apache.commons.lang3.StringUtils;
import org.cristalise.kernel.common.InvalidDataException;
import org.cristalise.kernel.common.ObjectNotFoundException;
import org.cristalise.kernel.entity.proxy.ItemProxy;
import org.cristalise.kernel.persistency.outcome.Outcome;
import org.cristalise.kernel.persistency.outcome.Schema;
import org.cristalise.kernel.process.Gateway;
import org.cristalise.kernel.scripting.Script;
import org.cristalise.kernel.scripting.ScriptingEngineException;
import org.cristalise.kernel.utils.CastorHashMap;
import org.cristalise.kernel.utils.LocalObjectLoader;
import org.cristalise.kernel.utils.Logger;
import org.json.JSONObject;
import org.json.XML;

public class ScriptUtils extends ItemUtils {
    
    static Semaphore mutex = new Semaphore(1);
    
    public ScriptUtils() {
        super();
    }
    
    /**
     * 
     * @param item
     * @param script
     * @return
     * @throws ScriptingEngineException
     * @throws InvalidDataException
     */
    protected Object executeScript(ItemProxy item, final Script script, CastorHashMap inputs)
            throws ScriptingEngineException, InvalidDataException {
        
        Object scriptResult = null;
        try {
            scriptResult = script.evaluate(item == null ? script.getItemPath() : item.getPath(), inputs, null, null);
        }
        catch (ScriptingEngineException e) {
            throw e;
        }
        catch (Exception e) {
            throw new InvalidDataException(e.getMessage());
        }
        return scriptResult;
    }

<<<<<<< HEAD
    public Response.ResponseBuilder executeScript(HttpHeaders headers, ItemProxy item, String scriptName, Integer scriptVersion,
            String inputJson, Map<String, Object> additionalInputs) throws InvalidDataException, ObjectNotFoundException, UnsupportedOperationException
    {
        if (scriptVersion == null) {
            if ( Gateway.getProperties().getBoolean("Module.Versioning.strict", true)) {
                throw new InvalidDataException("Version for Script '" + scriptName + "' cannot be null");
            }
            else {
                Logger.warning("ScriptUtils.executeScript() - Version for Script '%s' was null, using version 0 as default", scriptName);
                scriptVersion = 0;
            }
        }
=======
    public Response.ResponseBuilder executeScript(
        HttpHeaders         headers, 
        ItemProxy           item, 
        String              scriptName, 
        Integer             scriptVersion,
        String              actPath,
        String              inputJson,
        Map<String, Object> additionalInputs)
            throws ObjectNotFoundException, UnsupportedOperationException
    {
        // FIXME: version should be retrieved from the current item or the Module
        // String view = "last";
        if (scriptVersion == null) scriptVersion = 0;
>>>>>>> efd9563c

        if (scriptName != null) {
            try {
                Script script = LocalObjectLoader.getScript(scriptName, scriptVersion);

                JSONObject json =  new JSONObject(inputJson == null ? "{}" : URLDecoder.decode(inputJson, "UTF-8"));

                CastorHashMap inputs = new CastorHashMap();
                for (String key: json.keySet()) {
                    inputs.put(key, json.get(key));
                }

                if (StringUtils.isNotBlank(actPath)) inputs.put("activityPath", actPath);

                inputs.putAll(additionalInputs);

                return returnScriptResult(scriptName, item, null, script, inputs, produceJSON(headers.getAcceptableMediaTypes()));
            }
            catch ( UnsupportedOperationException e ) {
                throw e;
            }
            catch (Exception e) {
                Logger.error(e);
                if (e.getMessage().contains("[errorMessage]")) {
                    throw new ObjectNotFoundException( e.getMessage() );
                } else {
                    // Throw the generic exception when error message is not defined in the script.
                    throw new ObjectNotFoundException( "Error executing script, please contact support" );
                }
            }
        }
        else {
            throw new ObjectNotFoundException( "Name or UUID of Script was missing" );
        }
    }

    public Response.ResponseBuilder returnScriptResult(String scriptName, ItemProxy item, final Schema schema, final Script script, CastorHashMap inputs, boolean jsonFlag)
            throws ScriptingEngineException, InvalidDataException
    {
        try {
            mutex.acquire();
            return runScript(scriptName, item, schema, script, inputs, jsonFlag);
        }
        catch (ScriptingEngineException e) {
            throw e;
        }
        catch (Exception e) {
            throw new InvalidDataException(e.getMessage());
        }
        finally {
            mutex.release();
        }
    }
    
    /**
     * 
     * @param scriptName
     * @param item
     * @param schema
     * @param script
     * @param jsonFlag whether the response is a JSON or XML
     * @return
     * @throws ObjectNotFoundException
     * @throws ScriptingEngineException
     * @throws InvalidDataException
     */
    protected Response.ResponseBuilder runScript(String scriptName, ItemProxy item, final Schema schema, final Script script, CastorHashMap inputs, boolean jsonFlag)
            throws ScriptingEngineException, InvalidDataException, ObjectNotFoundException
    {
        String xmlOutcome = null;
        Object scriptResult = executeScript(item, script, inputs);

        if (scriptResult instanceof String) {
            xmlOutcome = (String)scriptResult;
        }
        else if (scriptResult instanceof Map) {
            //the map shall have one Key only
            String key = ((Map<?,?>) scriptResult).keySet().toArray(new String[0])[0];
            xmlOutcome = (String)((Map<?,?>) scriptResult).get(key);
        }
        else {
            throw new ObjectNotFoundException( "Cannot handle result of script:" + scriptName );
        }


        if (xmlOutcome == null) {
            throw new ObjectNotFoundException( "Cannot handle result of script:" + scriptName );
        }


        if (schema != null) return getOutcomeResponse(new Outcome(xmlOutcome, schema), new Date(), jsonFlag, null);
        else {
            if (jsonFlag) return Response.ok(XML.toJSONObject(xmlOutcome, true).toString());
            else          return Response.ok((xmlOutcome));
        }
    }
}<|MERGE_RESOLUTION|>--- conflicted
+++ resolved
@@ -74,12 +74,18 @@
         return scriptResult;
     }
 
-<<<<<<< HEAD
-    public Response.ResponseBuilder executeScript(HttpHeaders headers, ItemProxy item, String scriptName, Integer scriptVersion,
-            String inputJson, Map<String, Object> additionalInputs) throws InvalidDataException, ObjectNotFoundException, UnsupportedOperationException
+    public Response.ResponseBuilder executeScript(
+            HttpHeaders         headers, 
+            ItemProxy           item, 
+            String              scriptName, 
+            Integer             scriptVersion,
+            String              actPath,
+            String              inputJson,
+            Map<String, Object> additionalInputs)
+                throws ObjectNotFoundException, UnsupportedOperationException, InvalidDataException
     {
         if (scriptVersion == null) {
-            if ( Gateway.getProperties().getBoolean("Module.Versioning.strict", true)) {
+            if (Gateway.getProperties().getBoolean("Module.Versioning.strict", true)) {
                 throw new InvalidDataException("Version for Script '" + scriptName + "' cannot be null");
             }
             else {
@@ -87,21 +93,6 @@
                 scriptVersion = 0;
             }
         }
-=======
-    public Response.ResponseBuilder executeScript(
-        HttpHeaders         headers, 
-        ItemProxy           item, 
-        String              scriptName, 
-        Integer             scriptVersion,
-        String              actPath,
-        String              inputJson,
-        Map<String, Object> additionalInputs)
-            throws ObjectNotFoundException, UnsupportedOperationException
-    {
-        // FIXME: version should be retrieved from the current item or the Module
-        // String view = "last";
-        if (scriptVersion == null) scriptVersion = 0;
->>>>>>> efd9563c
 
         if (scriptName != null) {
             try {

--- conflicted
+++ resolved
@@ -100,18 +100,13 @@
                 return returnScriptResult(scriptName, item, null, script, inputs, produceJSON(headers.getAcceptableMediaTypes()));
             }
             catch (Exception e) {
-<<<<<<< HEAD
                 log.error("Error executing script, please contact support", e);
-                throw ItemUtils.createWebAppException("Error executing script, please contact support", e, Response.Status.NOT_FOUND);
-=======
-                Logger.error(e);
                 if (e.getMessage().contains("[errorMessage]")) {
                     throw ItemUtils.createWebAppException(e.getMessage(), e, Response.Status.NOT_FOUND);
                 } else {
                     // Throw the generic exception when error message is not defined in the script.
                     throw ItemUtils.createWebAppException("Error executing script, please contact support", e, Response.Status.NOT_FOUND);
                 }
->>>>>>> f4e2ee27
             }
         }
         else {

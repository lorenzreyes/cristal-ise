/**
 * This file is part of the CRISTAL-iSE REST API.
 * Copyright (c) 2001-2016 The CRISTAL Consortium. All rights reserved.
 *
 * This library is free software; you can redistribute it and/or modify it
 * under the terms of the GNU Lesser General Public License as published
 * by the Free Software Foundation; either version 3 of the License, or (at
 * your option) any later version.
 *
 * This library is distributed in the hope that it will be useful, but WITHOUT
 * ANY WARRANTY; with out even the implied warranty of MERCHANTABILITY or
 * FITNESS FOR A PARTICULAR PURPOSE. See the GNU Lesser General Public
 * License for more details.
 *
 * You should have received a copy of the GNU Lesser General Public License
 * along with this library; if not, write to the Free Software Foundation,
 * Inc., 59 Temple Place, Suite 330, Boston, MA 02111-1307 USA.
 *
 * http://www.fsf.org/licensing/licenses/lgpl.html
 */
package org.cristalise.restapi;

import java.net.URLDecoder;
import java.util.Date;
import java.util.Map;
import java.util.concurrent.Semaphore;

import javax.ws.rs.core.HttpHeaders;
import javax.ws.rs.core.Response;

import org.cristalise.kernel.common.InvalidDataException;
import org.cristalise.kernel.common.ObjectNotFoundException;
import org.cristalise.kernel.entity.proxy.ItemProxy;
import org.cristalise.kernel.persistency.outcome.Outcome;
import org.cristalise.kernel.persistency.outcome.Schema;
import org.cristalise.kernel.scripting.Script;
import org.cristalise.kernel.scripting.ScriptingEngineException;
import org.cristalise.kernel.utils.CastorHashMap;
import org.cristalise.kernel.utils.LocalObjectLoader;
import org.cristalise.kernel.utils.Logger;
import org.json.JSONObject;
import org.json.XML;

public class ScriptUtils extends ItemUtils {
    
    static Semaphore mutex = new Semaphore(1);
    
    public ScriptUtils() {
        super();
    }
    
    /**
     * 
     * @param item
     * @param script
     * @return
     * @throws ScriptingEngineException
     * @throws InvalidDataException
     */
    protected Object executeScript(ItemProxy item, final Script script, CastorHashMap inputs)
            throws ScriptingEngineException, InvalidDataException {
        
        Object scriptResult = null;
        try {
            scriptResult = script.evaluate(item == null ? script.getItemPath() : item.getPath(), inputs, null, null);
        }
        catch (ScriptingEngineException e) {
            throw e;
        }
        catch (Exception e) {
            throw new InvalidDataException(e.getMessage());
        }
        return scriptResult;
    }

    public Response.ResponseBuilder executeScript(HttpHeaders headers, ItemProxy item, String scriptName, Integer scriptVersion,
            String inputJson, Map<String, Object> additionalInputs) throws ObjectNotFoundException, UnsupportedOperationException {
        // FIXME: version should be retrieved from the current item or the Module
        // String view = "last";
        if (scriptVersion == null) scriptVersion = 0;

        Script script = null;
        if (scriptName != null) {
            try {
                script = LocalObjectLoader.getScript(scriptName, scriptVersion);
                
                JSONObject json = 
                        new JSONObject(
                                inputJson == null ? "{}" : URLDecoder.decode(inputJson, "UTF-8"));
                
                CastorHashMap inputs = new CastorHashMap();
                for (String key: json.keySet()) {
                    inputs.put(key, json.get(key));
                }
                inputs.putAll(additionalInputs);
                
                return returnScriptResult(scriptName, item, null, script, inputs, produceJSON(headers.getAcceptableMediaTypes()));
            } catch ( UnsupportedOperationException e ) {
                throw e;
            } catch (Exception e) {
                Logger.error(e);
<<<<<<< HEAD
                throw new ObjectNotFoundException( "Error executing script, please contact support" );
=======
                if (e.getMessage().contains("[errorMessage]")) {
                    throw ItemUtils.createWebAppException(e.getMessage(), e, Response.Status.NOT_FOUND);
                } else {
                    // Throw the generic exception when error message is not defined in the script.
                    throw ItemUtils.createWebAppException("Error executing script, please contact support", e, Response.Status.NOT_FOUND);
                }
>>>>>>> f4e2ee27
            }
        }
        else {
            throw new ObjectNotFoundException( "Name or UUID of Script was missing" );
        }
    }

    public Response.ResponseBuilder returnScriptResult(String scriptName, ItemProxy item, final Schema schema, final Script script, CastorHashMap inputs, boolean jsonFlag)
            throws ScriptingEngineException, InvalidDataException
    {
        try {
            mutex.acquire();
            return runScript(scriptName, item, schema, script, inputs, jsonFlag);
        }
        catch (ScriptingEngineException e) {
            throw e;
        }
        catch (Exception e) {
            throw new InvalidDataException(e.getMessage());
        }
        finally {
            mutex.release();
        }
    }
    
    /**
     * 
     * @param scriptName
     * @param item
     * @param schema
     * @param script
     * @param jsonFlag whether the response is a JSON or XML
     * @return
     * @throws ScriptingEngineException
     * @throws InvalidDataException
     */
    protected Response.ResponseBuilder runScript(String scriptName, ItemProxy item, final Schema schema, final Script script, CastorHashMap inputs, boolean jsonFlag)
            throws ScriptingEngineException, InvalidDataException, ObjectNotFoundException
    {
        String xmlOutcome = null;
        Object scriptResult = executeScript(item, script, inputs);

        if (scriptResult instanceof String) {
            xmlOutcome = (String)scriptResult;
        }
        else if (scriptResult instanceof Map) {
            //the map shall have one Key only
            String key = ((Map<?,?>) scriptResult).keySet().toArray(new String[0])[0];
            xmlOutcome = (String)((Map<?,?>) scriptResult).get(key);
        }
        else {
            throw new ObjectNotFoundException( "Cannot handle result of script:" + scriptName );
        }


        if (xmlOutcome == null) {
            throw new ObjectNotFoundException( "Cannot handle result of script:" + scriptName );
        }


        if (schema != null) return getOutcomeResponse(new Outcome(xmlOutcome, schema), new Date(), jsonFlag);
        else {
            if (jsonFlag) return Response.ok(XML.toJSONObject(xmlOutcome, true).toString());
            else          return Response.ok((xmlOutcome));
        }
    }
}<|MERGE_RESOLUTION|>--- conflicted
+++ resolved
@@ -99,16 +99,12 @@
                 throw e;
             } catch (Exception e) {
                 Logger.error(e);
-<<<<<<< HEAD
-                throw new ObjectNotFoundException( "Error executing script, please contact support" );
-=======
                 if (e.getMessage().contains("[errorMessage]")) {
-                    throw ItemUtils.createWebAppException(e.getMessage(), e, Response.Status.NOT_FOUND);
+                    throw new ObjectNotFoundException( e.getMessage() );
                 } else {
                     // Throw the generic exception when error message is not defined in the script.
-                    throw ItemUtils.createWebAppException("Error executing script, please contact support", e, Response.Status.NOT_FOUND);
+                    throw new ObjectNotFoundException( "Error executing script, please contact support" );
                 }
->>>>>>> f4e2ee27
             }
         }
         else {
@@ -142,6 +138,7 @@
      * @param script
      * @param jsonFlag whether the response is a JSON or XML
      * @return
+     * @throws ObjectNotFoundException
      * @throws ScriptingEngineException
      * @throws InvalidDataException
      */

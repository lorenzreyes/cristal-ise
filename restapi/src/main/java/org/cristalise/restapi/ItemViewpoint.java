/**
 * This file is part of the CRISTAL-iSE REST API.
 * Copyright (c) 2001-2016 The CRISTAL Consortium. All rights reserved.
 *
 * This library is free software; you can redistribute it and/or modify it
 * under the terms of the GNU Lesser General Public License as published
 * by the Free Software Foundation; either version 3 of the License, or (at
 * your option) any later version.
 *
 * This library is distributed in the hope that it will be useful, but WITHOUT
 * ANY WARRANTY; with out even the implied warranty of MERCHANTABILITY or
 * FITNESS FOR A PARTICULAR PURPOSE. See the GNU Lesser General Public
 * License for more details.
 *
 * You should have received a copy of the GNU Lesser General Public License
 * along with this library; if not, write to the Free Software Foundation,
 * Inc., 59 Temple Place, Suite 330, Boston, MA 02111-1307 USA.
 *
 * http://www.fsf.org/licensing/licenses/lgpl.html
 */
package org.cristalise.restapi;

import static org.cristalise.kernel.persistency.ClusterType.HISTORY;
import static org.cristalise.kernel.persistency.ClusterType.OUTCOME;
import static org.cristalise.kernel.persistency.ClusterType.VIEWPOINT;

import java.util.LinkedHashMap;

import javax.ws.rs.CookieParam;
import javax.ws.rs.GET;
import javax.ws.rs.Path;
import javax.ws.rs.PathParam;
import javax.ws.rs.Produces;
import javax.ws.rs.core.Context;
import javax.ws.rs.core.Cookie;
import javax.ws.rs.core.HttpHeaders;
import javax.ws.rs.core.MediaType;
import javax.ws.rs.core.NewCookie;
import javax.ws.rs.core.Response;
import javax.ws.rs.core.UriInfo;

import org.cristalise.kernel.common.InvalidDataException;
import org.cristalise.kernel.common.ObjectNotFoundException;
import org.cristalise.kernel.common.PersistencyException;
import org.cristalise.kernel.entity.proxy.ItemProxy;
import org.cristalise.kernel.events.Event;
import org.cristalise.kernel.events.History;
import org.cristalise.kernel.persistency.outcome.Outcome;
import org.cristalise.kernel.persistency.outcome.Viewpoint;
<<<<<<< HEAD

import lombok.extern.slf4j.Slf4j;
=======
>>>>>>> 624e8149

@Path("/item/{uuid}/viewpoint") @Slf4j
public class ItemViewpoint extends ItemUtils {

    @GET
    @Produces(MediaType.APPLICATION_JSON)
    public Response getSchemas(@PathParam("uuid") String uuid,
                               @CookieParam(COOKIENAME) Cookie authCookie,
                               @Context UriInfo uri)
    {
        NewCookie cookie = checkAndCreateNewCookie(checkAuthCookie(authCookie));

        return toJSON(enumerate(getProxy(uuid, cookie), VIEWPOINT, "viewpoint", uri, cookie), cookie).build();
    }

    @GET
    @Produces(MediaType.APPLICATION_JSON)
    @Path("{schema}")
    public Response getViewNames(@PathParam("uuid") String uuid,
                                 @PathParam("schema") String schema,
                                 @CookieParam(COOKIENAME) Cookie authCookie,
                                 @Context UriInfo uri)
    {
        NewCookie cookie = checkAndCreateNewCookie(checkAuthCookie(authCookie));

        return toJSON(enumerate(getProxy(uuid, cookie), VIEWPOINT + "/" + schema, "viewpoint/" + schema, uri, cookie), cookie).build();
    }

    @GET
    @Produces(MediaType.TEXT_XML)
    @Path("{schema}/{viewName}")
    public Response queryXMLData(@PathParam("uuid") String uuid,
                                 @PathParam("schema") String schema,
                                 @PathParam("viewName") String viewName,
                                 @CookieParam(COOKIENAME) Cookie authCookie,
                                 @Context UriInfo uri)
    {
        NewCookie cookie = checkAndCreateNewCookie(checkAuthCookie(authCookie));

        return getViewpointOutcome(uuid, schema, viewName, false, cookie).build();
    }

    @GET
    @Produces(MediaType.APPLICATION_JSON)
    @Path("{schema}/{viewName}")
    public Response queryJSONData(@PathParam("uuid") String uuid,
                                  @PathParam("schema") String schema,
                                  @PathParam("viewName") String viewName,
                                  @CookieParam(COOKIENAME) Cookie authCookie,
                                  @Context UriInfo uri)
    {
        NewCookie cookie = checkAndCreateNewCookie(checkAuthCookie(authCookie));

        return getViewpointOutcome(uuid, schema, viewName, true, cookie).build();
    }

    @GET
    @Produces(MediaType.APPLICATION_JSON)
    @Path("{schema}/{viewName}/event")
    public Response getViewEvent(@PathParam("uuid") String uuid,
                                 @PathParam("schema") String schema,
                                 @PathParam("viewName") String viewName,
                                 @CookieParam(COOKIENAME) Cookie authCookie,
                                 @Context UriInfo uri)
    {
<<<<<<< HEAD
        checkAuthCookie(authCookie);
        ItemProxy item = ItemRoot.getProxy(uuid);
        Viewpoint view;
        try {
            view = item.getViewpoint(schema, viewName);
        }
        catch (ObjectNotFoundException e) {
            log.error("Database error loading view " + viewName + " of schema " + schema, e);
            throw ItemUtils.createWebAppException("Database error loading view " + viewName + " of schema " + schema);
        }
        Event ev;
=======
        NewCookie cookie = checkAndCreateNewCookie(checkAuthCookie(authCookie));
        ItemProxy item = getProxy(uuid, cookie);

>>>>>>> 624e8149
        try {
            Viewpoint view = item.getViewpoint(schema, viewName);
            Event ev = view.getEvent();
            return toJSON(makeEventData(ev, uri), cookie).build();
        }
<<<<<<< HEAD
        catch (InvalidDataException | PersistencyException | ObjectNotFoundException e) {
            log.error("Database error loading event data for view " + viewName + " of schema " + schema, e);
            throw ItemUtils.createWebAppException("Database error loading event data for view " + viewName + " of schema " + schema);
=======
        catch (ObjectNotFoundException | InvalidDataException | PersistencyException e) {
            throw new WebAppExceptionBuilder()
                .message("Database error loading view " + viewName + " of schema " + schema)
                .exception(e)
                .newCookie(cookie)
                .build();
>>>>>>> 624e8149
        }
    }

    @GET
    @Produces(MediaType.APPLICATION_JSON)
    @Path("{schema}/{viewName}/history")
    public Response getAllEventsForView(@PathParam("uuid") String uuid,
                                        @PathParam("schema") String schema,
                                        @PathParam("viewName") String viewName,
                                        @CookieParam(COOKIENAME) Cookie authCookie,
                                        @Context UriInfo uri)
    {
        NewCookie cookie = checkAndCreateNewCookie(checkAuthCookie(authCookie));
        ItemProxy item = getProxy(uuid, cookie);

        History history;
        try {
            history = (History) item.getObject(HISTORY);
            history.activate();

            LinkedHashMap<String, Object> eventList = new LinkedHashMap<String, Object>();
            for (int i = 0; i <= history.getLastId(); i++) {
                Event ev = history.get(i);
                if (schema.equals(ev.getSchemaName()) && viewName.equals(ev.getViewName())) {
                    String evId = String.valueOf(i);
                    LinkedHashMap<String, Object> eventDetails = new LinkedHashMap<String, Object>();
                    eventDetails.put("timestamp", ev.getTimeString());
                    eventDetails.put("data", uri.getAbsolutePathBuilder().path(evId).build());
                    eventList.put(evId, eventDetails);
                }
            }

            return toJSON(eventList, cookie).build();
        }
        catch (ObjectNotFoundException e) {
            throw new WebAppExceptionBuilder().message("Could not load History").exception(e).newCookie(cookie).build();
        }
    }

    @GET
    @Produces(MediaType.TEXT_XML)
    @Path("{schema}/{viewName}/history/{event}")
    public Response getOutcomeForEvent(@Context           HttpHeaders headers,
                                       @PathParam("uuid") String uuid,
                                       @PathParam("schema") String schema,
                                       @PathParam("viewName") String viewName,
                                       @PathParam("event") Integer eventId,
                                       @CookieParam(COOKIENAME) Cookie authCookie,
                                       @Context UriInfo uri)
    {
        NewCookie cookie = checkAndCreateNewCookie(checkAuthCookie(authCookie));
        ItemProxy item = getProxy(uuid, cookie);

        Event ev;
        try {
            ev = (Event) item.getObject(HISTORY + "/" + eventId);
        }
        catch (ObjectNotFoundException e) {
            throw new WebAppExceptionBuilder().message("Event " + eventId + " was not found").exception(e).newCookie(cookie).build();
        }

        if (!schema.equals(ev.getSchemaName()) || !viewName.equals(ev.getViewName())) {
            throw new WebAppExceptionBuilder().message("Event does not belong to this data")
                    .status(Response.Status.BAD_REQUEST).newCookie(cookie).build();
        }

        try {
            Outcome oc = (Outcome) item.getObject(OUTCOME + "/" + schema + "/" + ev.getSchemaVersion() + "/" + eventId);
            // TODO: implement retrieving json media type as well
            return getOutcomeResponse(oc, ev, produceJSON(headers.getAcceptableMediaTypes()), cookie).build();
        }
        catch (ObjectNotFoundException e) {
            throw new WebAppExceptionBuilder().message("Outcome " + eventId + " was not found").exception(e).newCookie(cookie).build();
        }
    }

    @GET
    @Produces(MediaType.APPLICATION_JSON)
    @Path("{schema}/{viewName}/history/{event}/event")
    public Response getOutcomeEvent(@Context           HttpHeaders headers,
                                    @PathParam("uuid") String uuid,
                                    @PathParam("schema") String schema,
                                    @PathParam("viewName") String viewName,
                                    @PathParam("event") Integer eventId,
                                    @CookieParam(COOKIENAME) Cookie authCookie,
                                    @Context UriInfo uri)
    {
        NewCookie cookie = checkAndCreateNewCookie(checkAuthCookie(authCookie));
        ItemProxy item = getProxy(uuid, cookie);

        try {
            Event ev = (Event) item.getObject(HISTORY + "/" + eventId);

            if (!schema.equals(ev.getSchemaName()) || !viewName.equals(ev.getViewName())) {
                throw new WebAppExceptionBuilder().message("Event does not belong to this data")
                        .status(Response.Status.BAD_REQUEST).newCookie(cookie).build();
            }

            return toJSON(makeEventData(ev, uri), cookie).build();
        }
        catch (ObjectNotFoundException e) {
            throw new WebAppExceptionBuilder().message("Event " + eventId + " was not found").exception(e).newCookie(cookie).build();
        }
    }
}
<|MERGE_RESOLUTION|>--- conflicted
+++ resolved
@@ -1,258 +1,233 @@
-/**
- * This file is part of the CRISTAL-iSE REST API.
- * Copyright (c) 2001-2016 The CRISTAL Consortium. All rights reserved.
- *
- * This library is free software; you can redistribute it and/or modify it
- * under the terms of the GNU Lesser General Public License as published
- * by the Free Software Foundation; either version 3 of the License, or (at
- * your option) any later version.
- *
- * This library is distributed in the hope that it will be useful, but WITHOUT
- * ANY WARRANTY; with out even the implied warranty of MERCHANTABILITY or
- * FITNESS FOR A PARTICULAR PURPOSE. See the GNU Lesser General Public
- * License for more details.
- *
- * You should have received a copy of the GNU Lesser General Public License
- * along with this library; if not, write to the Free Software Foundation,
- * Inc., 59 Temple Place, Suite 330, Boston, MA 02111-1307 USA.
- *
- * http://www.fsf.org/licensing/licenses/lgpl.html
- */
-package org.cristalise.restapi;
-
-import static org.cristalise.kernel.persistency.ClusterType.HISTORY;
-import static org.cristalise.kernel.persistency.ClusterType.OUTCOME;
-import static org.cristalise.kernel.persistency.ClusterType.VIEWPOINT;
-
-import java.util.LinkedHashMap;
-
-import javax.ws.rs.CookieParam;
-import javax.ws.rs.GET;
-import javax.ws.rs.Path;
-import javax.ws.rs.PathParam;
-import javax.ws.rs.Produces;
-import javax.ws.rs.core.Context;
-import javax.ws.rs.core.Cookie;
-import javax.ws.rs.core.HttpHeaders;
-import javax.ws.rs.core.MediaType;
-import javax.ws.rs.core.NewCookie;
-import javax.ws.rs.core.Response;
-import javax.ws.rs.core.UriInfo;
-
-import org.cristalise.kernel.common.InvalidDataException;
-import org.cristalise.kernel.common.ObjectNotFoundException;
-import org.cristalise.kernel.common.PersistencyException;
-import org.cristalise.kernel.entity.proxy.ItemProxy;
-import org.cristalise.kernel.events.Event;
-import org.cristalise.kernel.events.History;
-import org.cristalise.kernel.persistency.outcome.Outcome;
-import org.cristalise.kernel.persistency.outcome.Viewpoint;
-<<<<<<< HEAD
-
-import lombok.extern.slf4j.Slf4j;
-=======
->>>>>>> 624e8149
-
-@Path("/item/{uuid}/viewpoint") @Slf4j
-public class ItemViewpoint extends ItemUtils {
-
-    @GET
-    @Produces(MediaType.APPLICATION_JSON)
-    public Response getSchemas(@PathParam("uuid") String uuid,
-                               @CookieParam(COOKIENAME) Cookie authCookie,
-                               @Context UriInfo uri)
-    {
-        NewCookie cookie = checkAndCreateNewCookie(checkAuthCookie(authCookie));
-
-        return toJSON(enumerate(getProxy(uuid, cookie), VIEWPOINT, "viewpoint", uri, cookie), cookie).build();
-    }
-
-    @GET
-    @Produces(MediaType.APPLICATION_JSON)
-    @Path("{schema}")
-    public Response getViewNames(@PathParam("uuid") String uuid,
-                                 @PathParam("schema") String schema,
-                                 @CookieParam(COOKIENAME) Cookie authCookie,
-                                 @Context UriInfo uri)
-    {
-        NewCookie cookie = checkAndCreateNewCookie(checkAuthCookie(authCookie));
-
-        return toJSON(enumerate(getProxy(uuid, cookie), VIEWPOINT + "/" + schema, "viewpoint/" + schema, uri, cookie), cookie).build();
-    }
-
-    @GET
-    @Produces(MediaType.TEXT_XML)
-    @Path("{schema}/{viewName}")
-    public Response queryXMLData(@PathParam("uuid") String uuid,
-                                 @PathParam("schema") String schema,
-                                 @PathParam("viewName") String viewName,
-                                 @CookieParam(COOKIENAME) Cookie authCookie,
-                                 @Context UriInfo uri)
-    {
-        NewCookie cookie = checkAndCreateNewCookie(checkAuthCookie(authCookie));
-
-        return getViewpointOutcome(uuid, schema, viewName, false, cookie).build();
-    }
-
-    @GET
-    @Produces(MediaType.APPLICATION_JSON)
-    @Path("{schema}/{viewName}")
-    public Response queryJSONData(@PathParam("uuid") String uuid,
-                                  @PathParam("schema") String schema,
-                                  @PathParam("viewName") String viewName,
-                                  @CookieParam(COOKIENAME) Cookie authCookie,
-                                  @Context UriInfo uri)
-    {
-        NewCookie cookie = checkAndCreateNewCookie(checkAuthCookie(authCookie));
-
-        return getViewpointOutcome(uuid, schema, viewName, true, cookie).build();
-    }
-
-    @GET
-    @Produces(MediaType.APPLICATION_JSON)
-    @Path("{schema}/{viewName}/event")
-    public Response getViewEvent(@PathParam("uuid") String uuid,
-                                 @PathParam("schema") String schema,
-                                 @PathParam("viewName") String viewName,
-                                 @CookieParam(COOKIENAME) Cookie authCookie,
-                                 @Context UriInfo uri)
-    {
-<<<<<<< HEAD
-        checkAuthCookie(authCookie);
-        ItemProxy item = ItemRoot.getProxy(uuid);
-        Viewpoint view;
-        try {
-            view = item.getViewpoint(schema, viewName);
-        }
-        catch (ObjectNotFoundException e) {
-            log.error("Database error loading view " + viewName + " of schema " + schema, e);
-            throw ItemUtils.createWebAppException("Database error loading view " + viewName + " of schema " + schema);
-        }
-        Event ev;
-=======
-        NewCookie cookie = checkAndCreateNewCookie(checkAuthCookie(authCookie));
-        ItemProxy item = getProxy(uuid, cookie);
-
->>>>>>> 624e8149
-        try {
-            Viewpoint view = item.getViewpoint(schema, viewName);
-            Event ev = view.getEvent();
-            return toJSON(makeEventData(ev, uri), cookie).build();
-        }
-<<<<<<< HEAD
-        catch (InvalidDataException | PersistencyException | ObjectNotFoundException e) {
-            log.error("Database error loading event data for view " + viewName + " of schema " + schema, e);
-            throw ItemUtils.createWebAppException("Database error loading event data for view " + viewName + " of schema " + schema);
-=======
-        catch (ObjectNotFoundException | InvalidDataException | PersistencyException e) {
-            throw new WebAppExceptionBuilder()
-                .message("Database error loading view " + viewName + " of schema " + schema)
-                .exception(e)
-                .newCookie(cookie)
-                .build();
->>>>>>> 624e8149
-        }
-    }
-
-    @GET
-    @Produces(MediaType.APPLICATION_JSON)
-    @Path("{schema}/{viewName}/history")
-    public Response getAllEventsForView(@PathParam("uuid") String uuid,
-                                        @PathParam("schema") String schema,
-                                        @PathParam("viewName") String viewName,
-                                        @CookieParam(COOKIENAME) Cookie authCookie,
-                                        @Context UriInfo uri)
-    {
-        NewCookie cookie = checkAndCreateNewCookie(checkAuthCookie(authCookie));
-        ItemProxy item = getProxy(uuid, cookie);
-
-        History history;
-        try {
-            history = (History) item.getObject(HISTORY);
-            history.activate();
-
-            LinkedHashMap<String, Object> eventList = new LinkedHashMap<String, Object>();
-            for (int i = 0; i <= history.getLastId(); i++) {
-                Event ev = history.get(i);
-                if (schema.equals(ev.getSchemaName()) && viewName.equals(ev.getViewName())) {
-                    String evId = String.valueOf(i);
-                    LinkedHashMap<String, Object> eventDetails = new LinkedHashMap<String, Object>();
-                    eventDetails.put("timestamp", ev.getTimeString());
-                    eventDetails.put("data", uri.getAbsolutePathBuilder().path(evId).build());
-                    eventList.put(evId, eventDetails);
-                }
-            }
-
-            return toJSON(eventList, cookie).build();
-        }
-        catch (ObjectNotFoundException e) {
-            throw new WebAppExceptionBuilder().message("Could not load History").exception(e).newCookie(cookie).build();
-        }
-    }
-
-    @GET
-    @Produces(MediaType.TEXT_XML)
-    @Path("{schema}/{viewName}/history/{event}")
-    public Response getOutcomeForEvent(@Context           HttpHeaders headers,
-                                       @PathParam("uuid") String uuid,
-                                       @PathParam("schema") String schema,
-                                       @PathParam("viewName") String viewName,
-                                       @PathParam("event") Integer eventId,
-                                       @CookieParam(COOKIENAME) Cookie authCookie,
-                                       @Context UriInfo uri)
-    {
-        NewCookie cookie = checkAndCreateNewCookie(checkAuthCookie(authCookie));
-        ItemProxy item = getProxy(uuid, cookie);
-
-        Event ev;
-        try {
-            ev = (Event) item.getObject(HISTORY + "/" + eventId);
-        }
-        catch (ObjectNotFoundException e) {
-            throw new WebAppExceptionBuilder().message("Event " + eventId + " was not found").exception(e).newCookie(cookie).build();
-        }
-
-        if (!schema.equals(ev.getSchemaName()) || !viewName.equals(ev.getViewName())) {
-            throw new WebAppExceptionBuilder().message("Event does not belong to this data")
-                    .status(Response.Status.BAD_REQUEST).newCookie(cookie).build();
-        }
-
-        try {
-            Outcome oc = (Outcome) item.getObject(OUTCOME + "/" + schema + "/" + ev.getSchemaVersion() + "/" + eventId);
-            // TODO: implement retrieving json media type as well
-            return getOutcomeResponse(oc, ev, produceJSON(headers.getAcceptableMediaTypes()), cookie).build();
-        }
-        catch (ObjectNotFoundException e) {
-            throw new WebAppExceptionBuilder().message("Outcome " + eventId + " was not found").exception(e).newCookie(cookie).build();
-        }
-    }
-
-    @GET
-    @Produces(MediaType.APPLICATION_JSON)
-    @Path("{schema}/{viewName}/history/{event}/event")
-    public Response getOutcomeEvent(@Context           HttpHeaders headers,
-                                    @PathParam("uuid") String uuid,
-                                    @PathParam("schema") String schema,
-                                    @PathParam("viewName") String viewName,
-                                    @PathParam("event") Integer eventId,
-                                    @CookieParam(COOKIENAME) Cookie authCookie,
-                                    @Context UriInfo uri)
-    {
-        NewCookie cookie = checkAndCreateNewCookie(checkAuthCookie(authCookie));
-        ItemProxy item = getProxy(uuid, cookie);
-
-        try {
-            Event ev = (Event) item.getObject(HISTORY + "/" + eventId);
-
-            if (!schema.equals(ev.getSchemaName()) || !viewName.equals(ev.getViewName())) {
-                throw new WebAppExceptionBuilder().message("Event does not belong to this data")
-                        .status(Response.Status.BAD_REQUEST).newCookie(cookie).build();
-            }
-
-            return toJSON(makeEventData(ev, uri), cookie).build();
-        }
-        catch (ObjectNotFoundException e) {
-            throw new WebAppExceptionBuilder().message("Event " + eventId + " was not found").exception(e).newCookie(cookie).build();
-        }
-    }
-}
+/**
+ * This file is part of the CRISTAL-iSE REST API.
+ * Copyright (c) 2001-2016 The CRISTAL Consortium. All rights reserved.
+ *
+ * This library is free software; you can redistribute it and/or modify it
+ * under the terms of the GNU Lesser General Public License as published
+ * by the Free Software Foundation; either version 3 of the License, or (at
+ * your option) any later version.
+ *
+ * This library is distributed in the hope that it will be useful, but WITHOUT
+ * ANY WARRANTY; with out even the implied warranty of MERCHANTABILITY or
+ * FITNESS FOR A PARTICULAR PURPOSE. See the GNU Lesser General Public
+ * License for more details.
+ *
+ * You should have received a copy of the GNU Lesser General Public License
+ * along with this library; if not, write to the Free Software Foundation,
+ * Inc., 59 Temple Place, Suite 330, Boston, MA 02111-1307 USA.
+ *
+ * http://www.fsf.org/licensing/licenses/lgpl.html
+ */
+package org.cristalise.restapi;
+
+import static org.cristalise.kernel.persistency.ClusterType.HISTORY;
+import static org.cristalise.kernel.persistency.ClusterType.OUTCOME;
+import static org.cristalise.kernel.persistency.ClusterType.VIEWPOINT;
+
+import java.util.LinkedHashMap;
+
+import javax.ws.rs.CookieParam;
+import javax.ws.rs.GET;
+import javax.ws.rs.Path;
+import javax.ws.rs.PathParam;
+import javax.ws.rs.Produces;
+import javax.ws.rs.core.Context;
+import javax.ws.rs.core.Cookie;
+import javax.ws.rs.core.HttpHeaders;
+import javax.ws.rs.core.MediaType;
+import javax.ws.rs.core.NewCookie;
+import javax.ws.rs.core.Response;
+import javax.ws.rs.core.UriInfo;
+
+import org.cristalise.kernel.common.InvalidDataException;
+import org.cristalise.kernel.common.ObjectNotFoundException;
+import org.cristalise.kernel.common.PersistencyException;
+import org.cristalise.kernel.entity.proxy.ItemProxy;
+import org.cristalise.kernel.events.Event;
+import org.cristalise.kernel.events.History;
+import org.cristalise.kernel.persistency.outcome.Outcome;
+import org.cristalise.kernel.persistency.outcome.Viewpoint;
+
+@Path("/item/{uuid}/viewpoint") 
+public class ItemViewpoint extends ItemUtils {
+
+    @GET
+    @Produces(MediaType.APPLICATION_JSON)
+    public Response getSchemas(@PathParam("uuid") String uuid,
+                               @CookieParam(COOKIENAME) Cookie authCookie,
+                               @Context UriInfo uri)
+    {
+        NewCookie cookie = checkAndCreateNewCookie(checkAuthCookie(authCookie));
+
+        return toJSON(enumerate(getProxy(uuid, cookie), VIEWPOINT, "viewpoint", uri, cookie), cookie).build();
+    }
+
+    @GET
+    @Produces(MediaType.APPLICATION_JSON)
+    @Path("{schema}")
+    public Response getViewNames(@PathParam("uuid") String uuid,
+                                 @PathParam("schema") String schema,
+                                 @CookieParam(COOKIENAME) Cookie authCookie,
+                                 @Context UriInfo uri)
+    {
+        NewCookie cookie = checkAndCreateNewCookie(checkAuthCookie(authCookie));
+
+        return toJSON(enumerate(getProxy(uuid, cookie), VIEWPOINT + "/" + schema, "viewpoint/" + schema, uri, cookie), cookie).build();
+    }
+
+    @GET
+    @Produces(MediaType.TEXT_XML)
+    @Path("{schema}/{viewName}")
+    public Response queryXMLData(@PathParam("uuid") String uuid,
+                                 @PathParam("schema") String schema,
+                                 @PathParam("viewName") String viewName,
+                                 @CookieParam(COOKIENAME) Cookie authCookie,
+                                 @Context UriInfo uri)
+    {
+        NewCookie cookie = checkAndCreateNewCookie(checkAuthCookie(authCookie));
+
+        return getViewpointOutcome(uuid, schema, viewName, false, cookie).build();
+    }
+
+    @GET
+    @Produces(MediaType.APPLICATION_JSON)
+    @Path("{schema}/{viewName}")
+    public Response queryJSONData(@PathParam("uuid") String uuid,
+                                  @PathParam("schema") String schema,
+                                  @PathParam("viewName") String viewName,
+                                  @CookieParam(COOKIENAME) Cookie authCookie,
+                                  @Context UriInfo uri)
+    {
+        NewCookie cookie = checkAndCreateNewCookie(checkAuthCookie(authCookie));
+
+        return getViewpointOutcome(uuid, schema, viewName, true, cookie).build();
+    }
+
+    @GET
+    @Produces(MediaType.APPLICATION_JSON)
+    @Path("{schema}/{viewName}/event")
+    public Response getViewEvent(@PathParam("uuid") String uuid,
+                                 @PathParam("schema") String schema,
+                                 @PathParam("viewName") String viewName,
+                                 @CookieParam(COOKIENAME) Cookie authCookie,
+                                 @Context UriInfo uri)
+    {
+        NewCookie cookie = checkAndCreateNewCookie(checkAuthCookie(authCookie));
+        ItemProxy item = getProxy(uuid, cookie);
+
+        try {
+            Viewpoint view = item.getViewpoint(schema, viewName);
+            Event ev = view.getEvent();
+            return toJSON(makeEventData(ev, uri), cookie).build();
+        }
+        catch (ObjectNotFoundException | InvalidDataException | PersistencyException e) {
+            throw new WebAppExceptionBuilder()
+                .message("Database error loading view " + viewName + " of schema " + schema)
+                .exception(e)
+                .newCookie(cookie)
+                .build();
+        }
+    }
+
+    @GET
+    @Produces(MediaType.APPLICATION_JSON)
+    @Path("{schema}/{viewName}/history")
+    public Response getAllEventsForView(@PathParam("uuid") String uuid,
+                                        @PathParam("schema") String schema,
+                                        @PathParam("viewName") String viewName,
+                                        @CookieParam(COOKIENAME) Cookie authCookie,
+                                        @Context UriInfo uri)
+    {
+        NewCookie cookie = checkAndCreateNewCookie(checkAuthCookie(authCookie));
+        ItemProxy item = getProxy(uuid, cookie);
+
+        History history;
+        try {
+            history = (History) item.getObject(HISTORY);
+            history.activate();
+
+            LinkedHashMap<String, Object> eventList = new LinkedHashMap<String, Object>();
+            for (int i = 0; i <= history.getLastId(); i++) {
+                Event ev = history.get(i);
+                if (schema.equals(ev.getSchemaName()) && viewName.equals(ev.getViewName())) {
+                    String evId = String.valueOf(i);
+                    LinkedHashMap<String, Object> eventDetails = new LinkedHashMap<String, Object>();
+                    eventDetails.put("timestamp", ev.getTimeString());
+                    eventDetails.put("data", uri.getAbsolutePathBuilder().path(evId).build());
+                    eventList.put(evId, eventDetails);
+                }
+            }
+
+            return toJSON(eventList, cookie).build();
+        }
+        catch (ObjectNotFoundException e) {
+            throw new WebAppExceptionBuilder().message("Could not load History").exception(e).newCookie(cookie).build();
+        }
+    }
+
+    @GET
+    @Produces(MediaType.TEXT_XML)
+    @Path("{schema}/{viewName}/history/{event}")
+    public Response getOutcomeForEvent(@Context           HttpHeaders headers,
+                                       @PathParam("uuid") String uuid,
+                                       @PathParam("schema") String schema,
+                                       @PathParam("viewName") String viewName,
+                                       @PathParam("event") Integer eventId,
+                                       @CookieParam(COOKIENAME) Cookie authCookie,
+                                       @Context UriInfo uri)
+    {
+        NewCookie cookie = checkAndCreateNewCookie(checkAuthCookie(authCookie));
+        ItemProxy item = getProxy(uuid, cookie);
+
+        Event ev;
+        try {
+            ev = (Event) item.getObject(HISTORY + "/" + eventId);
+        }
+        catch (ObjectNotFoundException e) {
+            throw new WebAppExceptionBuilder().message("Event " + eventId + " was not found").exception(e).newCookie(cookie).build();
+        }
+
+        if (!schema.equals(ev.getSchemaName()) || !viewName.equals(ev.getViewName())) {
+            throw new WebAppExceptionBuilder().message("Event does not belong to this data")
+                    .status(Response.Status.BAD_REQUEST).newCookie(cookie).build();
+        }
+
+        try {
+            Outcome oc = (Outcome) item.getObject(OUTCOME + "/" + schema + "/" + ev.getSchemaVersion() + "/" + eventId);
+            // TODO: implement retrieving json media type as well
+            return getOutcomeResponse(oc, ev, produceJSON(headers.getAcceptableMediaTypes()), cookie).build();
+        }
+        catch (ObjectNotFoundException e) {
+            throw new WebAppExceptionBuilder().message("Outcome " + eventId + " was not found").exception(e).newCookie(cookie).build();
+        }
+    }
+
+    @GET
+    @Produces(MediaType.APPLICATION_JSON)
+    @Path("{schema}/{viewName}/history/{event}/event")
+    public Response getOutcomeEvent(@Context           HttpHeaders headers,
+                                    @PathParam("uuid") String uuid,
+                                    @PathParam("schema") String schema,
+                                    @PathParam("viewName") String viewName,
+                                    @PathParam("event") Integer eventId,
+                                    @CookieParam(COOKIENAME) Cookie authCookie,
+                                    @Context UriInfo uri)
+    {
+        NewCookie cookie = checkAndCreateNewCookie(checkAuthCookie(authCookie));
+        ItemProxy item = getProxy(uuid, cookie);
+
+        try {
+            Event ev = (Event) item.getObject(HISTORY + "/" + eventId);
+
+            if (!schema.equals(ev.getSchemaName()) || !viewName.equals(ev.getViewName())) {
+                throw new WebAppExceptionBuilder().message("Event does not belong to this data")
+                        .status(Response.Status.BAD_REQUEST).newCookie(cookie).build();
+            }
+
+            return toJSON(makeEventData(ev, uri), cookie).build();
+        }
+        catch (ObjectNotFoundException e) {
+            throw new WebAppExceptionBuilder().message("Event " + eventId + " was not found").exception(e).newCookie(cookie).build();
+        }
+    }
+}
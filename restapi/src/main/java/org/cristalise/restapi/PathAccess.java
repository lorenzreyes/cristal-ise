--- conflicted
+++ resolved
@@ -1,164 +1,143 @@
-/**
- * This file is part of the CRISTAL-iSE REST API.
- * Copyright (c) 2001-2016 The CRISTAL Consortium. All rights reserved.
- *
- * This library is free software; you can redistribute it and/or modify it
- * under the terms of the GNU Lesser General Public License as published
- * by the Free Software Foundation; either version 3 of the License, or (at
- * your option) any later version.
- *
- * This library is distributed in the hope that it will be useful, but WITHOUT
- * ANY WARRANTY; with out even the implied warranty of MERCHANTABILITY or
- * FITNESS FOR A PARTICULAR PURPOSE. See the GNU Lesser General Public
- * License for more details.
- *
- * You should have received a copy of the GNU Lesser General Public License
- * along with this library; if not, write to the Free Software Foundation,
- * Inc., 59 Temple Place, Suite 330, Boston, MA 02111-1307 USA.
- *
- * http://www.fsf.org/licensing/licenses/lgpl.html
- */
-package org.cristalise.restapi;
-
-import java.util.ArrayList;
-import java.util.LinkedHashMap;
-import java.util.Map;
-
-import javax.ws.rs.CookieParam;
-import javax.ws.rs.DefaultValue;
-import javax.ws.rs.GET;
-import javax.ws.rs.Path;
-import javax.ws.rs.PathParam;
-import javax.ws.rs.Produces;
-import javax.ws.rs.QueryParam;
-import javax.ws.rs.core.*;
-
-import org.cristalise.kernel.common.ObjectNotFoundException;
-import org.cristalise.kernel.lookup.DomainPath;
-import org.cristalise.kernel.lookup.InvalidItemPathException;
-import org.cristalise.kernel.lookup.ItemPath;
-import org.cristalise.kernel.lookup.Lookup.PagedResult;
-import org.cristalise.kernel.process.Gateway;
-import org.cristalise.kernel.utils.Logger;
-
-import com.github.openjson.JSONArray;
-import com.github.openjson.JSONException;
-
-@Path("/domain")
-public class PathAccess extends PathUtils {
-
-    @GET
-    @Produces(MediaType.APPLICATION_JSON)
-    public Response queryPath(
-            @DefaultValue("0") @QueryParam("start") Integer start,
-            @QueryParam("batch")                    Integer batchSize,
-            @QueryParam("search")                   String search,
-            @CookieParam(COOKIENAME)                Cookie authCookie,
-            @Context                                UriInfo uri)
-    {
-        return queryPath("/", start, batchSize, search, authCookie, uri);
-    }
-
-    @GET
-    @Path("{path: .*}")
-    @Produces(MediaType.APPLICATION_JSON)
-    public Response queryPath(
-            @PathParam("path")                      String path,
-            @DefaultValue("0") @QueryParam("start") Integer start,
-            @QueryParam("batch")                    Integer batchSize,
-            @QueryParam("search")                   String search,
-            @CookieParam(COOKIENAME)                Cookie authCookie,
-            @Context                                UriInfo uri)
-    {
-        AuthData authData = checkAuthCookie(authCookie);
-        DomainPath domPath = new DomainPath(path);
-        if (batchSize == null) batchSize = Gateway.getProperties().getInt("REST.Path.DefaultBatchSize",
-                Gateway.getProperties().getInt("REST.DefaultBatchSize", 75));
-
-<<<<<<< HEAD
-        // Return 404 if the domain path doesn't exist
-        if (!domPath.exists()) {
-            throw new WebAppExceptionBuilder().message("Domain path does not exist")
-                    .status(Response.Status.NOT_FOUND).newCookie(checkAndCreateNewCookie( authData )).build();
-        }
-
-        // If the domain path represents an item, redirect to it
-        try {
-            ItemPath item = domPath.getItemPath();
-            return Response.seeOther(ItemUtils.getItemURI(uri, item)).cookie(checkAndCreateNewCookie( authData )).build();
-=======
-        if (path.equals("aliases") && search != null && search.startsWith("[") && search.endsWith("]")) {
-            return getAliases(search);
-        }
-        else {
-            // Return 404 if the domain path doesn't exist
-            if (!domPath.exists())
-                throw ItemUtils.createWebAppException("Domain path does not exist", Response.Status.NOT_FOUND);
-
-            // If the domain path represents an item, redirect to it
-            try {
-                ItemPath item = domPath.getItemPath();
-                return Response.seeOther(ItemUtils.getItemURI(uri, item)).build();
-            }
-            catch (ObjectNotFoundException ex) {} // not an item
-
-            PagedResult childSearch;
-
-            if (search == null) childSearch = Gateway.getLookup().getChildren(domPath, start, batchSize);
-            else                childSearch = Gateway.getLookup().search(domPath, getPropertiesFromQParams(search), start, batchSize);
-
-            ArrayList<Map<String, Object>> pathDataArray = new ArrayList<>();
-
-            for (org.cristalise.kernel.lookup.Path p: childSearch.rows) {
-                pathDataArray.add(makeLookupData(path, p, uri));
-            }
-
-            return toJSON(getPagedResult(uri, start, batchSize, childSearch.maxRows, pathDataArray));
->>>>>>> f4e2ee27
-        }
-
-<<<<<<< HEAD
-        PagedResult childSearch;
-        try {
-            if (search == null) childSearch = Gateway.getLookup().getChildren(domPath, start, batchSize);
-            else                childSearch = Gateway.getLookup().search(domPath, getPropertiesFromQParams(search), start, batchSize);
-
-            ArrayList<Map<String, Object>> pathDataArray = new ArrayList<>();
-
-            for (org.cristalise.kernel.lookup.Path p: childSearch.rows) {
-                pathDataArray.add(makeLookupData(path, p, uri));
-            }
-
-            return toJSON(getPagedResult(uri, start, batchSize, childSearch.maxRows, pathDataArray)).cookie(checkAndCreateNewCookie( authData )).build();
-        } catch ( Exception e ) {
-            throw new WebAppExceptionBuilder().exception(e).newCookie(checkAndCreateNewCookie( authData )).build();
-        }
-=======
-    }
-
-    private Response getAliases(String uuids) {
-        Logger.msg(5, "PathAccess.getAliases() - uuids:%s", uuids);
-
-        JSONArray uuidsArray = new JSONArray(uuids);
-        ArrayList<Object> returnVal = new ArrayList<>();
-
-        for (int i = 0; i < uuidsArray.length(); i++) {
-            String uuid = uuidsArray.getString(i);
-            try {
-                Map<String, Object> itemAliases = makeItemDomainPathsData(Gateway.getLookup().getItemPath(uuid));
-                returnVal.add(itemAliases);
-            }
-            catch (InvalidItemPathException | ObjectNotFoundException | JSONException e) {
-                //Logger.error(e);
-
-                Map<String, Object> error = new LinkedHashMap<String, Object>();
-                error.put("uuid", uuid);
-                error.put("error", e.getMessage());
-                returnVal.add(error);
-            }
-        }
-
-        return toJSON(returnVal);
->>>>>>> f4e2ee27
-    }
-}
+/**
+ * This file is part of the CRISTAL-iSE REST API.
+ * Copyright (c) 2001-2016 The CRISTAL Consortium. All rights reserved.
+ *
+ * This library is free software; you can redistribute it and/or modify it
+ * under the terms of the GNU Lesser General Public License as published
+ * by the Free Software Foundation; either version 3 of the License, or (at
+ * your option) any later version.
+ *
+ * This library is distributed in the hope that it will be useful, but WITHOUT
+ * ANY WARRANTY; with out even the implied warranty of MERCHANTABILITY or
+ * FITNESS FOR A PARTICULAR PURPOSE. See the GNU Lesser General Public
+ * License for more details.
+ *
+ * You should have received a copy of the GNU Lesser General Public License
+ * along with this library; if not, write to the Free Software Foundation,
+ * Inc., 59 Temple Place, Suite 330, Boston, MA 02111-1307 USA.
+ *
+ * http://www.fsf.org/licensing/licenses/lgpl.html
+ */
+package org.cristalise.restapi;
+
+import java.util.ArrayList;
+import java.util.LinkedHashMap;
+import java.util.Map;
+
+import javax.ws.rs.CookieParam;
+import javax.ws.rs.DefaultValue;
+import javax.ws.rs.GET;
+import javax.ws.rs.Path;
+import javax.ws.rs.PathParam;
+import javax.ws.rs.Produces;
+import javax.ws.rs.QueryParam;
+import javax.ws.rs.core.*;
+
+import org.cristalise.kernel.common.ObjectNotFoundException;
+import org.cristalise.kernel.lookup.DomainPath;
+import org.cristalise.kernel.lookup.InvalidItemPathException;
+import org.cristalise.kernel.lookup.ItemPath;
+import org.cristalise.kernel.lookup.Lookup.PagedResult;
+import org.cristalise.kernel.process.Gateway;
+import org.cristalise.kernel.utils.Logger;
+
+import com.github.openjson.JSONArray;
+import com.github.openjson.JSONException;
+
+@Path("/domain")
+public class PathAccess extends PathUtils {
+
+    @GET
+    @Produces(MediaType.APPLICATION_JSON)
+    public Response queryPath(
+            @DefaultValue("0") @QueryParam("start") Integer start,
+            @QueryParam("batch")                    Integer batchSize,
+            @QueryParam("search")                   String search,
+            @CookieParam(COOKIENAME)                Cookie authCookie,
+            @Context                                UriInfo uri)
+    {
+        return queryPath("/", start, batchSize, search, authCookie, uri);
+    }
+
+    @GET
+    @Path("{path: .*}")
+    @Produces(MediaType.APPLICATION_JSON)
+    public Response queryPath(
+            @PathParam("path")                      String path,
+            @DefaultValue("0") @QueryParam("start") Integer start,
+            @QueryParam("batch")                    Integer batchSize,
+            @QueryParam("search")                   String search,
+            @CookieParam(COOKIENAME)                Cookie authCookie,
+            @Context                                UriInfo uri)
+    {
+        AuthData authData = checkAuthCookie(authCookie);
+        DomainPath domPath = new DomainPath(path);
+        if (batchSize == null) batchSize = Gateway.getProperties().getInt("REST.Path.DefaultBatchSize",
+                Gateway.getProperties().getInt("REST.DefaultBatchSize", 75));
+
+        if (path.equals("aliases") && search != null && search.startsWith("[") && search.endsWith("]")) {
+            try {
+                return getAliases(search).cookie( checkAndCreateNewCookie( authData ) ).build();
+            } catch ( Exception e ) {
+                throw new WebAppExceptionBuilder().exception(e).newCookie( checkAndCreateNewCookie( authData ) ).build();
+            }
+        }
+        else {
+            // Return 404 if the domain path doesn't exist
+            if (!domPath.exists()) {
+                throw new WebAppExceptionBuilder().message("Domain path does not exist")
+                        .status(Response.Status.NOT_FOUND).newCookie( checkAndCreateNewCookie( authData ) ).build();
+            }
+
+            // If the domain path represents an item, redirect to it
+            try {
+                ItemPath item = domPath.getItemPath();
+                return Response.seeOther(ItemUtils.getItemURI(uri, item)).build();
+            }
+            catch (ObjectNotFoundException ex) {} // not an item
+
+            PagedResult childSearch;
+
+            try {
+                if (search == null) childSearch = Gateway.getLookup().getChildren(domPath, start, batchSize);
+                else                childSearch = Gateway.getLookup().search(domPath, getPropertiesFromQParams(search), start, batchSize);
+
+                ArrayList<Map<String, Object>> pathDataArray = new ArrayList<>();
+
+                for (org.cristalise.kernel.lookup.Path p: childSearch.rows) {
+                    pathDataArray.add(makeLookupData(path, p, uri));
+                }
+
+                return toJSON(getPagedResult(uri, start, batchSize, childSearch.maxRows, pathDataArray))
+                        .cookie(checkAndCreateNewCookie( authData )).build();
+            } catch ( Exception e ) {
+                throw new WebAppExceptionBuilder().exception(e).newCookie( checkAndCreateNewCookie( authData ) ).build();
+            }
+        }
+    }
+
+    private Response.ResponseBuilder getAliases(String uuids) throws Exception {
+        Logger.msg(5, "PathAccess.getAliases() - uuids:%s", uuids);
+
+        JSONArray uuidsArray = new JSONArray(uuids);
+        ArrayList<Object> returnVal = new ArrayList<>();
+
+        for (int i = 0; i < uuidsArray.length(); i++) {
+            String uuid = uuidsArray.getString(i);
+            try {
+                Map<String, Object> itemAliases = makeItemDomainPathsData(Gateway.getLookup().getItemPath(uuid));
+                returnVal.add(itemAliases);
+            }
+            catch (InvalidItemPathException | ObjectNotFoundException | JSONException e) {
+                //Logger.error(e);
+
+                Map<String, Object> error = new LinkedHashMap<String, Object>();
+                error.put("uuid", uuid);
+                error.put("error", e.getMessage());
+                returnVal.add(error);
+            }
+        }
+
+        return toJSON(returnVal);
+    }
+}
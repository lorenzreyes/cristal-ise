/**
 * This file is part of the CRISTAL-iSE REST API.
 * Copyright (c) 2001-2016 The CRISTAL Consortium. All rights reserved.
 *
 * This library is free software; you can redistribute it and/or modify it
 * under the terms of the GNU Lesser General Public License as published
 * by the Free Software Foundation; either version 3 of the License, or (at
 * your option) any later version.
 *
 * This library is distributed in the hope that it will be useful, but WITHOUT
 * ANY WARRANTY; with out even the implied warranty of MERCHANTABILITY or
 * FITNESS FOR A PARTICULAR PURPOSE. See the GNU Lesser General Public
 * License for more details.
 *
 * You should have received a copy of the GNU Lesser General Public License
 * along with this library; if not, write to the Free Software Foundation,
 * Inc., 59 Temple Place, Suite 330, Boston, MA 02111-1307 USA.
 *
 * http://www.fsf.org/licensing/licenses/lgpl.html
 */
package org.cristalise.restapi;

import static org.cristalise.kernel.persistency.ClusterType.COLLECTION;

import java.io.IOException;
import java.io.InputStream;
import java.util.ArrayList;
import java.util.List;
import java.util.Map;
import java.util.UUID;

import javax.ws.rs.Consumes;
import javax.ws.rs.CookieParam;
import javax.ws.rs.GET;
import javax.ws.rs.POST;
import javax.ws.rs.Path;
import javax.ws.rs.PathParam;
import javax.ws.rs.Produces;
import javax.ws.rs.QueryParam;
import javax.ws.rs.core.Context;
import javax.ws.rs.core.Cookie;
import javax.ws.rs.core.HttpHeaders;
import javax.ws.rs.core.MediaType;
import javax.ws.rs.core.NewCookie;
import javax.ws.rs.core.Response;
import javax.ws.rs.core.UriInfo;

import org.apache.commons.io.IOUtils;
import org.apache.commons.lang3.StringUtils;
import org.cristalise.kernel.common.AccessRightsException;
import org.cristalise.kernel.common.InvalidCollectionModification;
import org.cristalise.kernel.common.InvalidDataException;
import org.cristalise.kernel.common.InvalidTransitionException;
import org.cristalise.kernel.common.ObjectAlreadyExistsException;
import org.cristalise.kernel.common.ObjectNotFoundException;
import org.cristalise.kernel.common.PersistencyException;
import org.cristalise.kernel.entity.agent.Job;
import org.cristalise.kernel.entity.proxy.AgentProxy;
import org.cristalise.kernel.entity.proxy.ItemProxy;
import org.cristalise.kernel.lookup.ItemPath;
import org.cristalise.kernel.persistency.outcome.OutcomeAttachment;
import org.cristalise.kernel.persistency.outcome.Schema;
import org.cristalise.kernel.persistency.outcomebuilder.OutcomeBuilder;
import org.cristalise.kernel.persistency.outcomebuilder.OutcomeBuilderException;
import org.cristalise.kernel.process.Gateway;
import org.cristalise.kernel.querying.Query;
import org.cristalise.kernel.scripting.Script;
import org.cristalise.kernel.scripting.ScriptErrorException;
import org.cristalise.kernel.scripting.ScriptingEngineException;
import org.cristalise.kernel.utils.CastorHashMap;
import org.cristalise.kernel.utils.LocalObjectLoader;
import org.glassfish.jersey.media.multipart.FormDataParam;
import org.json.XML;

import com.google.common.collect.ImmutableMap;

import lombok.extern.slf4j.Slf4j;

@Path("/item/{uuid}") @Slf4j
public class ItemRoot extends ItemUtils {
	
	private ScriptUtils scriptUtils = new ScriptUtils();

    @GET
    @Path("name")
    @Produces(MediaType.TEXT_PLAIN)
    public String getName(
            @PathParam("uuid")       String uuid,
            @CookieParam(COOKIENAME) Cookie authCookie)
    {
        NewCookie cookie = checkAndCreateNewCookie(checkAuthCookie(authCookie));
        String name = getItemName(new ItemPath(UUID.fromString(uuid)));

        if (StringUtils.isBlank(name)) {
            throw new WebAppExceptionBuilder()
                    .message("Cannot resolve UUID")
                    .status(Response.Status.NOT_FOUND)
                    .newCookie(cookie)
                    .build();
        }

        return name;
    }

    @GET
    @Path("aliases")
    @Produces(MediaType.APPLICATION_JSON)
    public Response getAliases(
            @PathParam("uuid")       String uuid,
            @CookieParam(COOKIENAME) Cookie authCookie)
    {
        NewCookie cookie = checkAndCreateNewCookie(checkAuthCookie(authCookie));

        //Add name, and domainPathes
        Map<String, Object> itemAliases = makeItemDomainPathsData(new ItemPath(UUID.fromString(uuid)));

        if (StringUtils.isBlank((String)itemAliases.get("name"))) {
            throw new WebAppExceptionBuilder()
                    .message("Cannot resolve UUID")
                    .status(Response.Status.NOT_FOUND)
                    .newCookie(cookie).build();
        }

        return toJSON(itemAliases, cookie).build();
    }

    @GET
    @Path("master")
    @Produces( {MediaType.TEXT_XML, MediaType.APPLICATION_XML, MediaType.APPLICATION_JSON } )
    public Response getMasterOutcome(
            @Context                     HttpHeaders headers,
            @PathParam("uuid")           String      uuid,
            @QueryParam("script")        String      scriptName,
            @QueryParam("scriptVersion") Integer     scriptVersion,
            @CookieParam(COOKIENAME)     Cookie      authCookie)
    {
        NewCookie cookie = checkAndCreateNewCookie(checkAuthCookie(authCookie));
        ItemProxy item = getProxy(uuid, cookie);

        String type = item.getType();
        if (type == null) {
            throw new WebAppExceptionBuilder()
                    .message("Type is null, cannot get MasterOutcome")
                    .status(Response.Status.NOT_FOUND)
                    .newCookie(cookie).build();
        }

        //FIXME: version should be retrieved from the current item or the Module
        String view = "last";
        int schemaVersion = 0;
        if (scriptVersion == null) scriptVersion = 0;

        Script script = null;
        try {
            boolean jsonFlag = produceJSON(headers.getAcceptableMediaTypes());

            if (scriptName != null) {
                final Schema schema = LocalObjectLoader.getSchema(type, schemaVersion);
                script = LocalObjectLoader.getScript(scriptName, scriptVersion);

                return scriptUtils.returnScriptResult(scriptName, item, schema, script, new CastorHashMap(), jsonFlag).cookie(cookie).build();
            }
            else if ((script = getAggregateScript(type, scriptVersion)) != null) {
                final Schema schema = LocalObjectLoader.getSchema(type, schemaVersion);

                return scriptUtils.returnScriptResult(scriptName, item, schema, script, new CastorHashMap(), jsonFlag).cookie(cookie).build();
            }
            else if (item.checkViewpoint(type, view)) {
                return getViewpointOutcome(uuid, type, view, true, cookie).build();
            }
<<<<<<< HEAD
            else
                throw ItemUtils.createWebAppException("No method available to retrieve MasterOutcome", Response.Status.NOT_FOUND);
        }
        catch (ObjectNotFoundException | InvalidDataException | ScriptingEngineException e) {
            log.error("Error retrieving MasterOutcome", e);
            throw ItemUtils.createWebAppException("Error retrieving MasterOutcome:" + e.getMessage() , e, Response.Status.NOT_FOUND);
=======
            else {
                throw new WebAppExceptionBuilder()
                        .message("No method available to retrieve MasterOutcome")
                        .status(Response.Status.NOT_FOUND)
                        .newCookie(cookie).build();
            }
        } catch (ObjectNotFoundException | InvalidDataException | ScriptingEngineException e) {
            throw new WebAppExceptionBuilder()
                .message("Error retrieving MasterOutcome")
                .status(Response.Status.NOT_FOUND)
                .newCookie(cookie).build();
        } 
        catch ( UnsupportedOperationException e ) {
            throw new WebAppExceptionBuilder().exception(e).newCookie(cookie).build();
>>>>>>> 624e8149
        }
    }

    @GET
    @Path("scriptResult")
    @Produces( {MediaType.TEXT_XML, MediaType.APPLICATION_XML, MediaType.APPLICATION_JSON } )
    public Response getScriptResult(
            @Context                 HttpHeaders headers,
            @PathParam("uuid")       String      uuid,
            @QueryParam("script")    String      scriptName,
            @QueryParam("version")   Integer     scriptVersion,
            @QueryParam("inputs")    String      inputJson,
            @CookieParam(COOKIENAME) Cookie      authCookie)
    {
        NewCookie cookie = checkAndCreateNewCookie(checkAuthCookie(authCookie));
        ItemProxy item = getProxy(uuid, cookie);

        try {
            return scriptUtils.executeScript(headers, item, scriptName, scriptVersion, inputJson, ImmutableMap.of())
                    .cookie(cookie).build();
        } catch (ObjectNotFoundException | UnsupportedOperationException e) {
            throw new WebAppExceptionBuilder().exception(e).newCookie(cookie).build();
        }
    }

    @POST
    @Path("scriptResult")
    @Consumes( {MediaType.TEXT_XML, MediaType.APPLICATION_XML, MediaType.APPLICATION_JSON, MediaType.TEXT_PLAIN } )
    @Produces({ MediaType.TEXT_XML, MediaType.APPLICATION_XML, MediaType.APPLICATION_JSON })
    public Response getScriptResultPost(
            String postData,
            @Context                 HttpHeaders headers,
            @PathParam("uuid")       String      uuid,
            @QueryParam("script")    String      scriptName,
            @QueryParam("version")   Integer     scriptVersion,
            @CookieParam(COOKIENAME) Cookie      authCookie)
    {
        NewCookie cookie = checkAndCreateNewCookie(checkAuthCookie(authCookie));
        ItemProxy item = getProxy(uuid, cookie);

        try {
            return scriptUtils.executeScript(headers, item, scriptName, scriptVersion, postData, ImmutableMap.of())
                    .cookie(cookie).build();
        } catch (ObjectNotFoundException | UnsupportedOperationException e) {
            throw new WebAppExceptionBuilder().exception(e).newCookie(cookie).build();
        }
    }

    @GET
    @Path("queryResult")
    @Produces( {MediaType.TEXT_XML, MediaType.APPLICATION_XML, MediaType.APPLICATION_JSON } )
    public Response getQueryResult(
            @Context                 HttpHeaders headers,
            @PathParam("uuid")       String      uuid,
            @QueryParam("query")     String      queryName,
            @QueryParam("version")   Integer     queryVersion,
            @CookieParam(COOKIENAME) Cookie      authCookie)
    {
        NewCookie cookie = checkAndCreateNewCookie(checkAuthCookie(authCookie));
        ItemProxy item = getProxy(uuid, cookie);

        //FIXME: version should be retrieved from the current item or the Module
        //String view = "last";
        if (queryVersion == null) queryVersion = 0;

        Query query = null;

        try {
            boolean jsonFlag = produceJSON(headers.getAcceptableMediaTypes());

            if (queryName != null) {
                query = LocalObjectLoader.getQuery(queryName, queryVersion);
                return returnQueryResult(queryName, item, null, query, jsonFlag).cookie(cookie).build();
            } else {
                throw new WebAppExceptionBuilder()
                        .message("Name or UUID of Query was missing")
                        .status(Response.Status.NOT_FOUND)
                        .newCookie(cookie).build();
            }
<<<<<<< HEAD
            else
                throw ItemUtils.createWebAppException("Name or UUID of Query was missing", Response.Status.NOT_FOUND);
        }
        catch (Exception e) {
            log.error("Error executing Query", e);
            throw ItemUtils.createWebAppException("Error executing Query:" + e.getMessage() , e, Response.Status.NOT_FOUND);
=======
        } catch (UnsupportedOperationException | ObjectNotFoundException | InvalidDataException | PersistencyException e) {
            throw new WebAppExceptionBuilder().exception(e).newCookie(cookie).build();
>>>>>>> 624e8149
        }
    }

    private Response.ResponseBuilder returnQueryResult(String queryName, ItemProxy item,
                                       Object object, Query query, boolean jsonFlag) throws PersistencyException {
        String xmlResult = item.executeQuery(query);

        if (jsonFlag) return Response.ok(XML.toJSONObject(xmlResult, true).toString());
        else          return Response.ok(xmlResult);
    }

    /**
     * Returns the so called Aggregate Script which can be used to construct master outcome.
     * The method is created to retrieve the script in the if statement
     * 
     * @param type value of Type Property of the Item
     * @param scriptVersion the version of the script
     * @return the script or null
     */
    private Script getAggregateScript(String type, Integer scriptVersion) {
        String scriptName = type + Gateway.getProperties().getString("REST.MasterOutcome.postfix", "_Aggregate");

        try {
            return LocalObjectLoader.getScript(scriptName, scriptVersion);
        }
        catch (ObjectNotFoundException | InvalidDataException e1) {
            log.debug("getAggregateScript() - Could not find Script name:{}", scriptName);
        }
        return null;
    }

    @GET
    @Produces(MediaType.APPLICATION_JSON)
    public Response getItemSummary(
            @PathParam("uuid")       String  uuid,
            @CookieParam(COOKIENAME) Cookie  authCookie,
            @Context                 UriInfo uri) throws Exception
    {
        NewCookie cookie = checkAndCreateNewCookie(checkAuthCookie(authCookie));
        ItemProxy item = getProxy(uuid, cookie);

        //Add name, and domainPaths
        Map<String, Object> itemSummary = makeItemDomainPathsData(item.getPath());

        itemSummary.put("uuid", uuid);
        itemSummary.put("hasMasterOutcome", false);

        try {
            String type = item.getType();
            if (type != null) {
                itemSummary.put("type", type);

                if (getAggregateScript(type, 0) != null || item.checkViewpoint(type, "last")) {
                    itemSummary.put("hasMasterOutcome", true);
                    itemSummary.put("master", getItemURI(uri, item, "master"));
                }
            }

            itemSummary.put("properties", getPropertySummary(item));

            itemSummary.put("viewpoints",  getAllViewpoints(item, uri, cookie));
            itemSummary.put("collections", enumerate(item, COLLECTION, "collection", uri, cookie));
            itemSummary.put("workflow",    getItemURI(uri, item, "workflow"));
            itemSummary.put("history",     getItemURI(uri, item, "history"));
            itemSummary.put("outcome",     getItemURI(uri, item, "outcome"));

            return toJSON(itemSummary, cookie).build();
        }
        catch (ObjectNotFoundException e) {
<<<<<<< HEAD
            log.error("No Properties found", e);
            throw ItemUtils.createWebAppException("No Properties found", e, Response.Status.BAD_REQUEST);
=======
            throw new WebAppExceptionBuilder().message("No Properties found")
                    .status(Response.Status.BAD_REQUEST).newCookie(cookie).build();
        } catch ( Exception e ) {
            throw new WebAppExceptionBuilder().exception(e).newCookie(cookie).build();
>>>>>>> 624e8149
        }
    }


    @GET
    @Path("job")
    @Produces(MediaType.APPLICATION_JSON)
    public Response getJobs(
            @PathParam("uuid")            String  uuid,
            @QueryParam("agent")          String  agentName,
            @QueryParam("activityName")   String  activityName,
            @QueryParam("transitionName") String  transitionName,
            @CookieParam(COOKIENAME)      Cookie  authCookie,
            @Context                      UriInfo uri)
    {
        NewCookie cookie = checkAndCreateNewCookie(checkAuthCookie(authCookie));
        ItemProxy item = getProxy(uuid, cookie);

        List<Job> jobList = null;
        Job job = null;
        try {
            AgentProxy agent = getAgent(agentName, authCookie);
            if (StringUtils.isNotBlank(activityName)) {
                if (StringUtils.isNotBlank(transitionName)) job = item.getJobByTransitionName(activityName, transitionName, agent);
                else                                        job = item.getJobByName(activityName, agent);
            }
            else
                jobList = item.getJobList(agent);
        }
        catch (Exception e) {
<<<<<<< HEAD
            log.error("Error loading joblist", e);
            throw ItemUtils.createWebAppException("Error loading joblist");
=======
            throw new WebAppExceptionBuilder("Error loading joblist", e, null, cookie).build();
>>>>>>> 624e8149
        }

        String itemName = item.getName();

        if (jobList != null) {
            ArrayList<Object> jobListData = new ArrayList<Object>();

            for (Job j : jobList) jobListData.add(makeJobData(j, itemName, uri));

            return toJSON(jobListData, cookie).build();
        }
        else if (job != null) {
            return toJSON(makeJobData(job, itemName, uri), cookie).build();
        }
        else {
            throw new WebAppExceptionBuilder().message("No job found for actName:" + activityName + " transName:" + transitionName)
                        .status(Response.Status.NOT_FOUND).newCookie(cookie).build();
        }
    }

    @POST
    @Consumes( {MediaType.TEXT_PLAIN, MediaType.TEXT_XML, MediaType.APPLICATION_XML, MediaType.APPLICATION_JSON } )
    @Produces( {MediaType.TEXT_XML, MediaType.APPLICATION_XML, MediaType.APPLICATION_JSON } )
    @Path("{activityPath: .*}")
    public String requestTransition(    String      postData,
            @Context                    HttpHeaders headers,
            @PathParam("uuid")          String      uuid,
            @PathParam("activityPath")  String      actPath,
            @QueryParam("transition")   String      transition,
            @CookieParam(COOKIENAME)    Cookie      authCookie,
            @Context                    UriInfo     uri)
    {
        NewCookie cookie = checkAndCreateNewCookie(checkAuthCookie(authCookie));
        ItemProxy item = getProxy(uuid, cookie);

        if (actPath == null) {
            throw new WebAppExceptionBuilder().message("Must specify activity path").status(Response.Status.BAD_REQUEST).newCookie(cookie).build();
        }

        try {
            List<String> types = headers.getRequestHeader(HttpHeaders.CONTENT_TYPE);

            log.debug("requestTransition() postData:{}", postData);

            AgentProxy agent = Gateway.getProxyManager().getAgentProxy(getAgentPath(authCookie));

            if (actPath.startsWith(PREDEFINED_PATH)) {
                return executePredefinedStep(item, postData, types, actPath, agent);
            }
            else {
                transition = extractAndCheckTransitionName(transition, uri);
                String execJob = executeJob(item, postData, types, actPath, transition, agent);
                if (types.contains(MediaType.APPLICATION_XML) || types.contains(MediaType.TEXT_XML)) {
                	return execJob;
                } else {
                	return XML.toJSONObject(execJob, true).toString();
                }
                
            }
        }
<<<<<<< HEAD
        catch (OutcomeBuilderException | InvalidDataException | ScriptErrorException | ObjectAlreadyExistsException | InvalidCollectionModification e) {
            log.error("", e);
            throw ItemUtils.createWebAppException(e.getMessage(), e, Response.Status.BAD_REQUEST);
        }
        catch (AccessRightsException e) { // agent doesn't hold the right to execute
            throw ItemUtils.createWebAppException(e.getMessage(), e, Response.Status.UNAUTHORIZED);
        }
        catch (ObjectNotFoundException e) { // workflow, schema, script etc not found.
            log.error("workflow, schema, script etc not found", e);
            throw ItemUtils.createWebAppException(e.getMessage(), e, Response.Status.NOT_FOUND);
        }
        catch (InvalidTransitionException e) { // activity has already changed state
            log.error("activity has already changed state", e);
            throw ItemUtils.createWebAppException(e.getMessage(), e, Response.Status.CONFLICT);
        }
        catch (PersistencyException e) { // database failure
            log.error("database failure", e);
            throw ItemUtils.createWebAppException(e.getMessage(), e, Response.Status.INTERNAL_SERVER_ERROR);
        }
        catch (Exception e) { // any other failure
            log.error("any other failure", e);
            throw ItemUtils.createWebAppException(e.getMessage(), Response.Status.INTERNAL_SERVER_ERROR);
=======
        catch (Exception e) {
            throw new WebAppExceptionBuilder().exception(e).newCookie(cookie).build();
>>>>>>> 624e8149
        }
    }


    /**
     * Method for handling binary uplaod POST methods
     * 
     * @param postData
     * @param headers
     * @param uuid
     * @param actPath
     * @param transition
     * @param authCookie
     * @param uri
     * @return
     */
    @POST
    @Consumes( MediaType.MULTIPART_FORM_DATA )
    @Produces( MediaType.MULTIPART_FORM_DATA)
    @Path("{binaryUploadPath: .*}")
    public String requestBinaryTransition(    String      postData,
            @FormDataParam ("file") InputStream file,
            @Context                    HttpHeaders headers,
            @PathParam("uuid")          String      uuid,
            @PathParam("binaryUploadPath")  String      actPath,
            @QueryParam("transition")   String      transition,
            @CookieParam(COOKIENAME)    Cookie      authCookie,
            @Context                    UriInfo     uri)
    {
        NewCookie cookie = checkAndCreateNewCookie(checkAuthCookie(authCookie));
        ItemProxy item = getProxy(uuid, cookie);

        if (actPath == null) {
            throw new WebAppExceptionBuilder().message("Must specify activity path")
                    .status(Response.Status.BAD_REQUEST).newCookie(cookie).build();
        }
        
        if (file == null) {
            throw new WebAppExceptionBuilder().message("Must provide a file to upload")
                    .status(Response.Status.BAD_REQUEST).newCookie(cookie).build();
        }

        try {
            List<String> types = headers.getRequestHeader(HttpHeaders.CONTENT_TYPE);

            log.debug("requestTransition() postData:{}", postData);

            AgentProxy agent = Gateway.getProxyManager().getAgentProxy(getAgentPath(authCookie));

            if (actPath.startsWith(PREDEFINED_PATH)) {
                return executePredefinedStep(item, postData, types, actPath, agent);
            }
            else {
                transition = extractAndCheckTransitionName(transition, uri);
                return executeUploadJob(item, file, postData, types, actPath, transition, agent);
            }
<<<<<<< HEAD
        }
        catch (OutcomeBuilderException | InvalidDataException | ScriptErrorException | ObjectAlreadyExistsException | InvalidCollectionModification e) {
            log.error("", e);
            throw ItemUtils.createWebAppException(e.getMessage(), e, Response.Status.BAD_REQUEST);
        }
        catch (AccessRightsException e) { // agent doesn't hold the right to execute
            throw ItemUtils.createWebAppException(e.getMessage(), e, Response.Status.UNAUTHORIZED);
        }
        catch (ObjectNotFoundException e) { // workflow, schema, script etc not found.
            log.error("workflow, schema, script etc not found", e);
            throw ItemUtils.createWebAppException(e.getMessage(), e, Response.Status.NOT_FOUND);
        }
        catch (InvalidTransitionException e) { // activity has already changed state
            log.error("activity has already changed state", e);
            throw ItemUtils.createWebAppException(e.getMessage(), e, Response.Status.CONFLICT);
        }
        catch (PersistencyException e) { // database failure
            log.error("database failure", e);
            throw ItemUtils.createWebAppException(e.getMessage(), e, Response.Status.INTERNAL_SERVER_ERROR);
        }
        catch (Exception e) { // any other failure
            log.error("any other failure", e);
            throw ItemUtils.createWebAppException(e.getMessage(), Response.Status.INTERNAL_SERVER_ERROR);
=======
        } catch (Exception e) {
            throw new WebAppExceptionBuilder().exception(e).newCookie(cookie).build();
>>>>>>> 624e8149
        }
    }
    
    /**
     * 
     * @param item
     * @param file
     * @param postData
     * @param types
     * @param actPath
     * @param transition
     * @param agent
     * @return
     * @throws AccessRightsException
     * @throws ObjectNotFoundException
     * @throws PersistencyException
     * @throws InvalidDataException
     * @throws OutcomeBuilderException
     * @throws InvalidTransitionException
     * @throws ObjectAlreadyExistsException
     * @throws InvalidCollectionModification
     * @throws ScriptErrorException
     * @throws IOException
     */
    private String executeUploadJob(ItemProxy item, InputStream file, String postData, List<String> types, String actPath, String transition, AgentProxy agent)
            throws AccessRightsException, ObjectNotFoundException, PersistencyException, InvalidDataException, OutcomeBuilderException,
                   InvalidTransitionException, ObjectAlreadyExistsException, InvalidCollectionModification, ScriptErrorException, IOException
    {
        Job thisJob = item.getJobByTransitionName(actPath, transition, agent);
        
        byte[] binaryData = IOUtils.toByteArray(file);

        if (thisJob == null) {
            throw new ObjectNotFoundException("Job not found for actPath:" + actPath+ " transition:" + transition);
        }

        // set outcome if required
        if (thisJob.hasOutcome()) {
            OutcomeAttachment outcomeAttachment =
                    new OutcomeAttachment(item.getPath(), thisJob.getSchema().getName(), thisJob.getSchema().getVersion(), -1, MediaType.APPLICATION_OCTET_STREAM, binaryData); 
            
            thisJob.setAttachment(outcomeAttachment);       
        }
        return agent.execute(thisJob);
    }

    @GET
    @Produces(MediaType.APPLICATION_JSON)
    @Path("job/formTemplate/{activityPath: .*}")
    public Response getJobFormTemplate(
            @Context                    HttpHeaders headers,
            @PathParam("uuid")          String      uuid,
            @PathParam("activityPath")  String      actPath,
            @QueryParam("transition")   String      transition,
            @CookieParam(COOKIENAME)    Cookie      authCookie,
            @Context                    UriInfo     uri)
    {
        NewCookie cookie = checkAndCreateNewCookie(checkAuthCookie(authCookie));
        ItemProxy item = getProxy(uuid, cookie);

        if (actPath == null) {
            throw new WebAppExceptionBuilder().message("Must specify activity path")
                    .status(Response.Status.BAD_REQUEST).newCookie(cookie).build();
        }

        try {
            if (actPath.startsWith(PREDEFINED_PATH)) {
                throw new WebAppExceptionBuilder().message("Unimplemented")
                        .status(Response.Status.BAD_REQUEST).newCookie(cookie).build();
            }
            else {
                transition = extractAndCheckTransitionName(transition, uri);
                AgentProxy agent = Gateway.getProxyManager().getAgentProxy(getAgentPath(authCookie));

                Job thisJob = item.getJobByTransitionName(actPath, transition, agent);

                if (thisJob == null) {
                    throw new WebAppExceptionBuilder().message("Job not found for actPath:"+actPath+" transition:"+transition)
                            .status(Response.Status.NOT_FOUND).newCookie(cookie).build();
                }
                
                CastorHashMap inputs = (CastorHashMap) thisJob.getActProps().clone();

                inputs.put(Script.PARAMETER_AGENT, agent);
                inputs.put(Script.PARAMETER_ITEM, item);
                inputs.put(Script.PARAMETER_JOB, thisJob);

                // set outcome if required
                if (thisJob.hasOutcome()) {
<<<<<<< HEAD
                    return Response.ok(new OutcomeBuilder(thisJob.getSchema(), false).generateNgDynamicForms(inputs)).build();
                }
                else {
                    log.debug("getJobFormTemplate() - no outcome needed for job:{}", thisJob);
                    return Response.noContent().build();
                }
            }
        }
        catch (OutcomeBuilderException | InvalidDataException  e) {
            log.error("", e);
            throw ItemUtils.createWebAppException(e.getMessage(), e, Response.Status.BAD_REQUEST);
        }
        catch (AccessRightsException e) { // agent doesn't hold the right to execute
            throw ItemUtils.createWebAppException(e.getMessage(), e, Response.Status.UNAUTHORIZED);
        }
        catch (ObjectNotFoundException e) { // workflow, schema, script etc not found.
            log.error(" workflow, schema, script etc not found", e);
            throw ItemUtils.createWebAppException(e.getMessage(), e, Response.Status.NOT_FOUND);
        }
        catch (PersistencyException e) { // database failure
            log.error("database failure", e);
            throw ItemUtils.createWebAppException(e.getMessage(), e, Response.Status.INTERNAL_SERVER_ERROR);
        }
        catch (Exception e) { // any other failure
            log.error("any other failure", e);
            throw ItemUtils.createWebAppException(e.getMessage(), Response.Status.INTERNAL_SERVER_ERROR);
=======
                    return Response.ok(new OutcomeBuilder(thisJob.getSchema(), false).generateNgDynamicForms(inputs))
                            .cookie(cookie).build();
                } else {
                    Logger.msg(5, "ItemRoot.getJobFormTemplate() - no outcome needed for job:%s", thisJob);
                    return Response.noContent().cookie(cookie).build();
                }
            }
        } catch (Exception e) {
            throw new WebAppExceptionBuilder().exception(e).newCookie(cookie).build();
>>>>>>> 624e8149
        }
    }

    /**
     * If transition isn't specified explicitly, look for a valueless query parameter
     * 
     * @param transName the name of the transition, can be null
     * @param uri the uri of the request
     * @return the transName if it was not blank or the name of first valueless query parameter
     * @throws InvalidDataException if no transition name can be extracted
     */
    private String extractAndCheckTransitionName(String transName, UriInfo uri) throws InvalidDataException {
        if (StringUtils.isNotBlank(transName)) return transName;

        for (String key: uri.getQueryParameters().keySet()) {
            List<String> qparams = uri.getQueryParameters().get(key);

            if (qparams.size() == 1 && qparams.get(0).length() == 0) return key;
        }

        throw new InvalidDataException("Must specify transition name");
    }
}
<|MERGE_RESOLUTION|>--- conflicted
+++ resolved
@@ -1,718 +1,610 @@
-/**
- * This file is part of the CRISTAL-iSE REST API.
- * Copyright (c) 2001-2016 The CRISTAL Consortium. All rights reserved.
- *
- * This library is free software; you can redistribute it and/or modify it
- * under the terms of the GNU Lesser General Public License as published
- * by the Free Software Foundation; either version 3 of the License, or (at
- * your option) any later version.
- *
- * This library is distributed in the hope that it will be useful, but WITHOUT
- * ANY WARRANTY; with out even the implied warranty of MERCHANTABILITY or
- * FITNESS FOR A PARTICULAR PURPOSE. See the GNU Lesser General Public
- * License for more details.
- *
- * You should have received a copy of the GNU Lesser General Public License
- * along with this library; if not, write to the Free Software Foundation,
- * Inc., 59 Temple Place, Suite 330, Boston, MA 02111-1307 USA.
- *
- * http://www.fsf.org/licensing/licenses/lgpl.html
- */
-package org.cristalise.restapi;
-
-import static org.cristalise.kernel.persistency.ClusterType.COLLECTION;
-
-import java.io.IOException;
-import java.io.InputStream;
-import java.util.ArrayList;
-import java.util.List;
-import java.util.Map;
-import java.util.UUID;
-
-import javax.ws.rs.Consumes;
-import javax.ws.rs.CookieParam;
-import javax.ws.rs.GET;
-import javax.ws.rs.POST;
-import javax.ws.rs.Path;
-import javax.ws.rs.PathParam;
-import javax.ws.rs.Produces;
-import javax.ws.rs.QueryParam;
-import javax.ws.rs.core.Context;
-import javax.ws.rs.core.Cookie;
-import javax.ws.rs.core.HttpHeaders;
-import javax.ws.rs.core.MediaType;
-import javax.ws.rs.core.NewCookie;
-import javax.ws.rs.core.Response;
-import javax.ws.rs.core.UriInfo;
-
-import org.apache.commons.io.IOUtils;
-import org.apache.commons.lang3.StringUtils;
-import org.cristalise.kernel.common.AccessRightsException;
-import org.cristalise.kernel.common.InvalidCollectionModification;
-import org.cristalise.kernel.common.InvalidDataException;
-import org.cristalise.kernel.common.InvalidTransitionException;
-import org.cristalise.kernel.common.ObjectAlreadyExistsException;
-import org.cristalise.kernel.common.ObjectNotFoundException;
-import org.cristalise.kernel.common.PersistencyException;
-import org.cristalise.kernel.entity.agent.Job;
-import org.cristalise.kernel.entity.proxy.AgentProxy;
-import org.cristalise.kernel.entity.proxy.ItemProxy;
-import org.cristalise.kernel.lookup.ItemPath;
-import org.cristalise.kernel.persistency.outcome.OutcomeAttachment;
-import org.cristalise.kernel.persistency.outcome.Schema;
-import org.cristalise.kernel.persistency.outcomebuilder.OutcomeBuilder;
-import org.cristalise.kernel.persistency.outcomebuilder.OutcomeBuilderException;
-import org.cristalise.kernel.process.Gateway;
-import org.cristalise.kernel.querying.Query;
-import org.cristalise.kernel.scripting.Script;
-import org.cristalise.kernel.scripting.ScriptErrorException;
-import org.cristalise.kernel.scripting.ScriptingEngineException;
-import org.cristalise.kernel.utils.CastorHashMap;
-import org.cristalise.kernel.utils.LocalObjectLoader;
-import org.glassfish.jersey.media.multipart.FormDataParam;
-import org.json.XML;
-
-import com.google.common.collect.ImmutableMap;
-
-import lombok.extern.slf4j.Slf4j;
-
-@Path("/item/{uuid}") @Slf4j
-public class ItemRoot extends ItemUtils {
-	
-	private ScriptUtils scriptUtils = new ScriptUtils();
-
-    @GET
-    @Path("name")
-    @Produces(MediaType.TEXT_PLAIN)
-    public String getName(
-            @PathParam("uuid")       String uuid,
-            @CookieParam(COOKIENAME) Cookie authCookie)
-    {
-        NewCookie cookie = checkAndCreateNewCookie(checkAuthCookie(authCookie));
-        String name = getItemName(new ItemPath(UUID.fromString(uuid)));
-
-        if (StringUtils.isBlank(name)) {
-            throw new WebAppExceptionBuilder()
-                    .message("Cannot resolve UUID")
-                    .status(Response.Status.NOT_FOUND)
-                    .newCookie(cookie)
-                    .build();
-        }
-
-        return name;
-    }
-
-    @GET
-    @Path("aliases")
-    @Produces(MediaType.APPLICATION_JSON)
-    public Response getAliases(
-            @PathParam("uuid")       String uuid,
-            @CookieParam(COOKIENAME) Cookie authCookie)
-    {
-        NewCookie cookie = checkAndCreateNewCookie(checkAuthCookie(authCookie));
-
-        //Add name, and domainPathes
-        Map<String, Object> itemAliases = makeItemDomainPathsData(new ItemPath(UUID.fromString(uuid)));
-
-        if (StringUtils.isBlank((String)itemAliases.get("name"))) {
-            throw new WebAppExceptionBuilder()
-                    .message("Cannot resolve UUID")
-                    .status(Response.Status.NOT_FOUND)
-                    .newCookie(cookie).build();
-        }
-
-        return toJSON(itemAliases, cookie).build();
-    }
-
-    @GET
-    @Path("master")
-    @Produces( {MediaType.TEXT_XML, MediaType.APPLICATION_XML, MediaType.APPLICATION_JSON } )
-    public Response getMasterOutcome(
-            @Context                     HttpHeaders headers,
-            @PathParam("uuid")           String      uuid,
-            @QueryParam("script")        String      scriptName,
-            @QueryParam("scriptVersion") Integer     scriptVersion,
-            @CookieParam(COOKIENAME)     Cookie      authCookie)
-    {
-        NewCookie cookie = checkAndCreateNewCookie(checkAuthCookie(authCookie));
-        ItemProxy item = getProxy(uuid, cookie);
-
-        String type = item.getType();
-        if (type == null) {
-            throw new WebAppExceptionBuilder()
-                    .message("Type is null, cannot get MasterOutcome")
-                    .status(Response.Status.NOT_FOUND)
-                    .newCookie(cookie).build();
-        }
-
-        //FIXME: version should be retrieved from the current item or the Module
-        String view = "last";
-        int schemaVersion = 0;
-        if (scriptVersion == null) scriptVersion = 0;
-
-        Script script = null;
-        try {
-            boolean jsonFlag = produceJSON(headers.getAcceptableMediaTypes());
-
-            if (scriptName != null) {
-                final Schema schema = LocalObjectLoader.getSchema(type, schemaVersion);
-                script = LocalObjectLoader.getScript(scriptName, scriptVersion);
-
-                return scriptUtils.returnScriptResult(scriptName, item, schema, script, new CastorHashMap(), jsonFlag).cookie(cookie).build();
-            }
-            else if ((script = getAggregateScript(type, scriptVersion)) != null) {
-                final Schema schema = LocalObjectLoader.getSchema(type, schemaVersion);
-
-                return scriptUtils.returnScriptResult(scriptName, item, schema, script, new CastorHashMap(), jsonFlag).cookie(cookie).build();
-            }
-            else if (item.checkViewpoint(type, view)) {
-                return getViewpointOutcome(uuid, type, view, true, cookie).build();
-            }
-<<<<<<< HEAD
-            else
-                throw ItemUtils.createWebAppException("No method available to retrieve MasterOutcome", Response.Status.NOT_FOUND);
-        }
-        catch (ObjectNotFoundException | InvalidDataException | ScriptingEngineException e) {
-            log.error("Error retrieving MasterOutcome", e);
-            throw ItemUtils.createWebAppException("Error retrieving MasterOutcome:" + e.getMessage() , e, Response.Status.NOT_FOUND);
-=======
-            else {
-                throw new WebAppExceptionBuilder()
-                        .message("No method available to retrieve MasterOutcome")
-                        .status(Response.Status.NOT_FOUND)
-                        .newCookie(cookie).build();
-            }
-        } catch (ObjectNotFoundException | InvalidDataException | ScriptingEngineException e) {
-            throw new WebAppExceptionBuilder()
-                .message("Error retrieving MasterOutcome")
-                .status(Response.Status.NOT_FOUND)
-                .newCookie(cookie).build();
-        } 
-        catch ( UnsupportedOperationException e ) {
-            throw new WebAppExceptionBuilder().exception(e).newCookie(cookie).build();
->>>>>>> 624e8149
-        }
-    }
-
-    @GET
-    @Path("scriptResult")
-    @Produces( {MediaType.TEXT_XML, MediaType.APPLICATION_XML, MediaType.APPLICATION_JSON } )
-    public Response getScriptResult(
-            @Context                 HttpHeaders headers,
-            @PathParam("uuid")       String      uuid,
-            @QueryParam("script")    String      scriptName,
-            @QueryParam("version")   Integer     scriptVersion,
-            @QueryParam("inputs")    String      inputJson,
-            @CookieParam(COOKIENAME) Cookie      authCookie)
-    {
-        NewCookie cookie = checkAndCreateNewCookie(checkAuthCookie(authCookie));
-        ItemProxy item = getProxy(uuid, cookie);
-
-        try {
-            return scriptUtils.executeScript(headers, item, scriptName, scriptVersion, inputJson, ImmutableMap.of())
-                    .cookie(cookie).build();
-        } catch (ObjectNotFoundException | UnsupportedOperationException e) {
-            throw new WebAppExceptionBuilder().exception(e).newCookie(cookie).build();
-        }
-    }
-
-    @POST
-    @Path("scriptResult")
-    @Consumes( {MediaType.TEXT_XML, MediaType.APPLICATION_XML, MediaType.APPLICATION_JSON, MediaType.TEXT_PLAIN } )
-    @Produces({ MediaType.TEXT_XML, MediaType.APPLICATION_XML, MediaType.APPLICATION_JSON })
-    public Response getScriptResultPost(
-            String postData,
-            @Context                 HttpHeaders headers,
-            @PathParam("uuid")       String      uuid,
-            @QueryParam("script")    String      scriptName,
-            @QueryParam("version")   Integer     scriptVersion,
-            @CookieParam(COOKIENAME) Cookie      authCookie)
-    {
-        NewCookie cookie = checkAndCreateNewCookie(checkAuthCookie(authCookie));
-        ItemProxy item = getProxy(uuid, cookie);
-
-        try {
-            return scriptUtils.executeScript(headers, item, scriptName, scriptVersion, postData, ImmutableMap.of())
-                    .cookie(cookie).build();
-        } catch (ObjectNotFoundException | UnsupportedOperationException e) {
-            throw new WebAppExceptionBuilder().exception(e).newCookie(cookie).build();
-        }
-    }
-
-    @GET
-    @Path("queryResult")
-    @Produces( {MediaType.TEXT_XML, MediaType.APPLICATION_XML, MediaType.APPLICATION_JSON } )
-    public Response getQueryResult(
-            @Context                 HttpHeaders headers,
-            @PathParam("uuid")       String      uuid,
-            @QueryParam("query")     String      queryName,
-            @QueryParam("version")   Integer     queryVersion,
-            @CookieParam(COOKIENAME) Cookie      authCookie)
-    {
-        NewCookie cookie = checkAndCreateNewCookie(checkAuthCookie(authCookie));
-        ItemProxy item = getProxy(uuid, cookie);
-
-        //FIXME: version should be retrieved from the current item or the Module
-        //String view = "last";
-        if (queryVersion == null) queryVersion = 0;
-
-        Query query = null;
-
-        try {
-            boolean jsonFlag = produceJSON(headers.getAcceptableMediaTypes());
-
-            if (queryName != null) {
-                query = LocalObjectLoader.getQuery(queryName, queryVersion);
-                return returnQueryResult(queryName, item, null, query, jsonFlag).cookie(cookie).build();
-            } else {
-                throw new WebAppExceptionBuilder()
-                        .message("Name or UUID of Query was missing")
-                        .status(Response.Status.NOT_FOUND)
-                        .newCookie(cookie).build();
-            }
-<<<<<<< HEAD
-            else
-                throw ItemUtils.createWebAppException("Name or UUID of Query was missing", Response.Status.NOT_FOUND);
-        }
-        catch (Exception e) {
-            log.error("Error executing Query", e);
-            throw ItemUtils.createWebAppException("Error executing Query:" + e.getMessage() , e, Response.Status.NOT_FOUND);
-=======
-        } catch (UnsupportedOperationException | ObjectNotFoundException | InvalidDataException | PersistencyException e) {
-            throw new WebAppExceptionBuilder().exception(e).newCookie(cookie).build();
->>>>>>> 624e8149
-        }
-    }
-
-    private Response.ResponseBuilder returnQueryResult(String queryName, ItemProxy item,
-                                       Object object, Query query, boolean jsonFlag) throws PersistencyException {
-        String xmlResult = item.executeQuery(query);
-
-        if (jsonFlag) return Response.ok(XML.toJSONObject(xmlResult, true).toString());
-        else          return Response.ok(xmlResult);
-    }
-
-    /**
-     * Returns the so called Aggregate Script which can be used to construct master outcome.
-     * The method is created to retrieve the script in the if statement
-     * 
-     * @param type value of Type Property of the Item
-     * @param scriptVersion the version of the script
-     * @return the script or null
-     */
-    private Script getAggregateScript(String type, Integer scriptVersion) {
-        String scriptName = type + Gateway.getProperties().getString("REST.MasterOutcome.postfix", "_Aggregate");
-
-        try {
-            return LocalObjectLoader.getScript(scriptName, scriptVersion);
-        }
-        catch (ObjectNotFoundException | InvalidDataException e1) {
-            log.debug("getAggregateScript() - Could not find Script name:{}", scriptName);
-        }
-        return null;
-    }
-
-    @GET
-    @Produces(MediaType.APPLICATION_JSON)
-    public Response getItemSummary(
-            @PathParam("uuid")       String  uuid,
-            @CookieParam(COOKIENAME) Cookie  authCookie,
-            @Context                 UriInfo uri) throws Exception
-    {
-        NewCookie cookie = checkAndCreateNewCookie(checkAuthCookie(authCookie));
-        ItemProxy item = getProxy(uuid, cookie);
-
-        //Add name, and domainPaths
-        Map<String, Object> itemSummary = makeItemDomainPathsData(item.getPath());
-
-        itemSummary.put("uuid", uuid);
-        itemSummary.put("hasMasterOutcome", false);
-
-        try {
-            String type = item.getType();
-            if (type != null) {
-                itemSummary.put("type", type);
-
-                if (getAggregateScript(type, 0) != null || item.checkViewpoint(type, "last")) {
-                    itemSummary.put("hasMasterOutcome", true);
-                    itemSummary.put("master", getItemURI(uri, item, "master"));
-                }
-            }
-
-            itemSummary.put("properties", getPropertySummary(item));
-
-            itemSummary.put("viewpoints",  getAllViewpoints(item, uri, cookie));
-            itemSummary.put("collections", enumerate(item, COLLECTION, "collection", uri, cookie));
-            itemSummary.put("workflow",    getItemURI(uri, item, "workflow"));
-            itemSummary.put("history",     getItemURI(uri, item, "history"));
-            itemSummary.put("outcome",     getItemURI(uri, item, "outcome"));
-
-            return toJSON(itemSummary, cookie).build();
-        }
-        catch (ObjectNotFoundException e) {
-<<<<<<< HEAD
-            log.error("No Properties found", e);
-            throw ItemUtils.createWebAppException("No Properties found", e, Response.Status.BAD_REQUEST);
-=======
-            throw new WebAppExceptionBuilder().message("No Properties found")
-                    .status(Response.Status.BAD_REQUEST).newCookie(cookie).build();
-        } catch ( Exception e ) {
-            throw new WebAppExceptionBuilder().exception(e).newCookie(cookie).build();
->>>>>>> 624e8149
-        }
-    }
-
-
-    @GET
-    @Path("job")
-    @Produces(MediaType.APPLICATION_JSON)
-    public Response getJobs(
-            @PathParam("uuid")            String  uuid,
-            @QueryParam("agent")          String  agentName,
-            @QueryParam("activityName")   String  activityName,
-            @QueryParam("transitionName") String  transitionName,
-            @CookieParam(COOKIENAME)      Cookie  authCookie,
-            @Context                      UriInfo uri)
-    {
-        NewCookie cookie = checkAndCreateNewCookie(checkAuthCookie(authCookie));
-        ItemProxy item = getProxy(uuid, cookie);
-
-        List<Job> jobList = null;
-        Job job = null;
-        try {
-            AgentProxy agent = getAgent(agentName, authCookie);
-            if (StringUtils.isNotBlank(activityName)) {
-                if (StringUtils.isNotBlank(transitionName)) job = item.getJobByTransitionName(activityName, transitionName, agent);
-                else                                        job = item.getJobByName(activityName, agent);
-            }
-            else
-                jobList = item.getJobList(agent);
-        }
-        catch (Exception e) {
-<<<<<<< HEAD
-            log.error("Error loading joblist", e);
-            throw ItemUtils.createWebAppException("Error loading joblist");
-=======
-            throw new WebAppExceptionBuilder("Error loading joblist", e, null, cookie).build();
->>>>>>> 624e8149
-        }
-
-        String itemName = item.getName();
-
-        if (jobList != null) {
-            ArrayList<Object> jobListData = new ArrayList<Object>();
-
-            for (Job j : jobList) jobListData.add(makeJobData(j, itemName, uri));
-
-            return toJSON(jobListData, cookie).build();
-        }
-        else if (job != null) {
-            return toJSON(makeJobData(job, itemName, uri), cookie).build();
-        }
-        else {
-            throw new WebAppExceptionBuilder().message("No job found for actName:" + activityName + " transName:" + transitionName)
-                        .status(Response.Status.NOT_FOUND).newCookie(cookie).build();
-        }
-    }
-
-    @POST
-    @Consumes( {MediaType.TEXT_PLAIN, MediaType.TEXT_XML, MediaType.APPLICATION_XML, MediaType.APPLICATION_JSON } )
-    @Produces( {MediaType.TEXT_XML, MediaType.APPLICATION_XML, MediaType.APPLICATION_JSON } )
-    @Path("{activityPath: .*}")
-    public String requestTransition(    String      postData,
-            @Context                    HttpHeaders headers,
-            @PathParam("uuid")          String      uuid,
-            @PathParam("activityPath")  String      actPath,
-            @QueryParam("transition")   String      transition,
-            @CookieParam(COOKIENAME)    Cookie      authCookie,
-            @Context                    UriInfo     uri)
-    {
-        NewCookie cookie = checkAndCreateNewCookie(checkAuthCookie(authCookie));
-        ItemProxy item = getProxy(uuid, cookie);
-
-        if (actPath == null) {
-            throw new WebAppExceptionBuilder().message("Must specify activity path").status(Response.Status.BAD_REQUEST).newCookie(cookie).build();
-        }
-
-        try {
-            List<String> types = headers.getRequestHeader(HttpHeaders.CONTENT_TYPE);
-
-            log.debug("requestTransition() postData:{}", postData);
-
-            AgentProxy agent = Gateway.getProxyManager().getAgentProxy(getAgentPath(authCookie));
-
-            if (actPath.startsWith(PREDEFINED_PATH)) {
-                return executePredefinedStep(item, postData, types, actPath, agent);
-            }
-            else {
-                transition = extractAndCheckTransitionName(transition, uri);
-                String execJob = executeJob(item, postData, types, actPath, transition, agent);
-                if (types.contains(MediaType.APPLICATION_XML) || types.contains(MediaType.TEXT_XML)) {
-                	return execJob;
-                } else {
-                	return XML.toJSONObject(execJob, true).toString();
-                }
-                
-            }
-        }
-<<<<<<< HEAD
-        catch (OutcomeBuilderException | InvalidDataException | ScriptErrorException | ObjectAlreadyExistsException | InvalidCollectionModification e) {
-            log.error("", e);
-            throw ItemUtils.createWebAppException(e.getMessage(), e, Response.Status.BAD_REQUEST);
-        }
-        catch (AccessRightsException e) { // agent doesn't hold the right to execute
-            throw ItemUtils.createWebAppException(e.getMessage(), e, Response.Status.UNAUTHORIZED);
-        }
-        catch (ObjectNotFoundException e) { // workflow, schema, script etc not found.
-            log.error("workflow, schema, script etc not found", e);
-            throw ItemUtils.createWebAppException(e.getMessage(), e, Response.Status.NOT_FOUND);
-        }
-        catch (InvalidTransitionException e) { // activity has already changed state
-            log.error("activity has already changed state", e);
-            throw ItemUtils.createWebAppException(e.getMessage(), e, Response.Status.CONFLICT);
-        }
-        catch (PersistencyException e) { // database failure
-            log.error("database failure", e);
-            throw ItemUtils.createWebAppException(e.getMessage(), e, Response.Status.INTERNAL_SERVER_ERROR);
-        }
-        catch (Exception e) { // any other failure
-            log.error("any other failure", e);
-            throw ItemUtils.createWebAppException(e.getMessage(), Response.Status.INTERNAL_SERVER_ERROR);
-=======
-        catch (Exception e) {
-            throw new WebAppExceptionBuilder().exception(e).newCookie(cookie).build();
->>>>>>> 624e8149
-        }
-    }
-
-
-    /**
-     * Method for handling binary uplaod POST methods
-     * 
-     * @param postData
-     * @param headers
-     * @param uuid
-     * @param actPath
-     * @param transition
-     * @param authCookie
-     * @param uri
-     * @return
-     */
-    @POST
-    @Consumes( MediaType.MULTIPART_FORM_DATA )
-    @Produces( MediaType.MULTIPART_FORM_DATA)
-    @Path("{binaryUploadPath: .*}")
-    public String requestBinaryTransition(    String      postData,
-            @FormDataParam ("file") InputStream file,
-            @Context                    HttpHeaders headers,
-            @PathParam("uuid")          String      uuid,
-            @PathParam("binaryUploadPath")  String      actPath,
-            @QueryParam("transition")   String      transition,
-            @CookieParam(COOKIENAME)    Cookie      authCookie,
-            @Context                    UriInfo     uri)
-    {
-        NewCookie cookie = checkAndCreateNewCookie(checkAuthCookie(authCookie));
-        ItemProxy item = getProxy(uuid, cookie);
-
-        if (actPath == null) {
-            throw new WebAppExceptionBuilder().message("Must specify activity path")
-                    .status(Response.Status.BAD_REQUEST).newCookie(cookie).build();
-        }
-        
-        if (file == null) {
-            throw new WebAppExceptionBuilder().message("Must provide a file to upload")
-                    .status(Response.Status.BAD_REQUEST).newCookie(cookie).build();
-        }
-
-        try {
-            List<String> types = headers.getRequestHeader(HttpHeaders.CONTENT_TYPE);
-
-            log.debug("requestTransition() postData:{}", postData);
-
-            AgentProxy agent = Gateway.getProxyManager().getAgentProxy(getAgentPath(authCookie));
-
-            if (actPath.startsWith(PREDEFINED_PATH)) {
-                return executePredefinedStep(item, postData, types, actPath, agent);
-            }
-            else {
-                transition = extractAndCheckTransitionName(transition, uri);
-                return executeUploadJob(item, file, postData, types, actPath, transition, agent);
-            }
-<<<<<<< HEAD
-        }
-        catch (OutcomeBuilderException | InvalidDataException | ScriptErrorException | ObjectAlreadyExistsException | InvalidCollectionModification e) {
-            log.error("", e);
-            throw ItemUtils.createWebAppException(e.getMessage(), e, Response.Status.BAD_REQUEST);
-        }
-        catch (AccessRightsException e) { // agent doesn't hold the right to execute
-            throw ItemUtils.createWebAppException(e.getMessage(), e, Response.Status.UNAUTHORIZED);
-        }
-        catch (ObjectNotFoundException e) { // workflow, schema, script etc not found.
-            log.error("workflow, schema, script etc not found", e);
-            throw ItemUtils.createWebAppException(e.getMessage(), e, Response.Status.NOT_FOUND);
-        }
-        catch (InvalidTransitionException e) { // activity has already changed state
-            log.error("activity has already changed state", e);
-            throw ItemUtils.createWebAppException(e.getMessage(), e, Response.Status.CONFLICT);
-        }
-        catch (PersistencyException e) { // database failure
-            log.error("database failure", e);
-            throw ItemUtils.createWebAppException(e.getMessage(), e, Response.Status.INTERNAL_SERVER_ERROR);
-        }
-        catch (Exception e) { // any other failure
-            log.error("any other failure", e);
-            throw ItemUtils.createWebAppException(e.getMessage(), Response.Status.INTERNAL_SERVER_ERROR);
-=======
-        } catch (Exception e) {
-            throw new WebAppExceptionBuilder().exception(e).newCookie(cookie).build();
->>>>>>> 624e8149
-        }
-    }
-    
-    /**
-     * 
-     * @param item
-     * @param file
-     * @param postData
-     * @param types
-     * @param actPath
-     * @param transition
-     * @param agent
-     * @return
-     * @throws AccessRightsException
-     * @throws ObjectNotFoundException
-     * @throws PersistencyException
-     * @throws InvalidDataException
-     * @throws OutcomeBuilderException
-     * @throws InvalidTransitionException
-     * @throws ObjectAlreadyExistsException
-     * @throws InvalidCollectionModification
-     * @throws ScriptErrorException
-     * @throws IOException
-     */
-    private String executeUploadJob(ItemProxy item, InputStream file, String postData, List<String> types, String actPath, String transition, AgentProxy agent)
-            throws AccessRightsException, ObjectNotFoundException, PersistencyException, InvalidDataException, OutcomeBuilderException,
-                   InvalidTransitionException, ObjectAlreadyExistsException, InvalidCollectionModification, ScriptErrorException, IOException
-    {
-        Job thisJob = item.getJobByTransitionName(actPath, transition, agent);
-        
-        byte[] binaryData = IOUtils.toByteArray(file);
-
-        if (thisJob == null) {
-            throw new ObjectNotFoundException("Job not found for actPath:" + actPath+ " transition:" + transition);
-        }
-
-        // set outcome if required
-        if (thisJob.hasOutcome()) {
-            OutcomeAttachment outcomeAttachment =
-                    new OutcomeAttachment(item.getPath(), thisJob.getSchema().getName(), thisJob.getSchema().getVersion(), -1, MediaType.APPLICATION_OCTET_STREAM, binaryData); 
-            
-            thisJob.setAttachment(outcomeAttachment);       
-        }
-        return agent.execute(thisJob);
-    }
-
-    @GET
-    @Produces(MediaType.APPLICATION_JSON)
-    @Path("job/formTemplate/{activityPath: .*}")
-    public Response getJobFormTemplate(
-            @Context                    HttpHeaders headers,
-            @PathParam("uuid")          String      uuid,
-            @PathParam("activityPath")  String      actPath,
-            @QueryParam("transition")   String      transition,
-            @CookieParam(COOKIENAME)    Cookie      authCookie,
-            @Context                    UriInfo     uri)
-    {
-        NewCookie cookie = checkAndCreateNewCookie(checkAuthCookie(authCookie));
-        ItemProxy item = getProxy(uuid, cookie);
-
-        if (actPath == null) {
-            throw new WebAppExceptionBuilder().message("Must specify activity path")
-                    .status(Response.Status.BAD_REQUEST).newCookie(cookie).build();
-        }
-
-        try {
-            if (actPath.startsWith(PREDEFINED_PATH)) {
-                throw new WebAppExceptionBuilder().message("Unimplemented")
-                        .status(Response.Status.BAD_REQUEST).newCookie(cookie).build();
-            }
-            else {
-                transition = extractAndCheckTransitionName(transition, uri);
-                AgentProxy agent = Gateway.getProxyManager().getAgentProxy(getAgentPath(authCookie));
-
-                Job thisJob = item.getJobByTransitionName(actPath, transition, agent);
-
-                if (thisJob == null) {
-                    throw new WebAppExceptionBuilder().message("Job not found for actPath:"+actPath+" transition:"+transition)
-                            .status(Response.Status.NOT_FOUND).newCookie(cookie).build();
-                }
-                
-                CastorHashMap inputs = (CastorHashMap) thisJob.getActProps().clone();
-
-                inputs.put(Script.PARAMETER_AGENT, agent);
-                inputs.put(Script.PARAMETER_ITEM, item);
-                inputs.put(Script.PARAMETER_JOB, thisJob);
-
-                // set outcome if required
-                if (thisJob.hasOutcome()) {
-<<<<<<< HEAD
-                    return Response.ok(new OutcomeBuilder(thisJob.getSchema(), false).generateNgDynamicForms(inputs)).build();
-                }
-                else {
-                    log.debug("getJobFormTemplate() - no outcome needed for job:{}", thisJob);
-                    return Response.noContent().build();
-                }
-            }
-        }
-        catch (OutcomeBuilderException | InvalidDataException  e) {
-            log.error("", e);
-            throw ItemUtils.createWebAppException(e.getMessage(), e, Response.Status.BAD_REQUEST);
-        }
-        catch (AccessRightsException e) { // agent doesn't hold the right to execute
-            throw ItemUtils.createWebAppException(e.getMessage(), e, Response.Status.UNAUTHORIZED);
-        }
-        catch (ObjectNotFoundException e) { // workflow, schema, script etc not found.
-            log.error(" workflow, schema, script etc not found", e);
-            throw ItemUtils.createWebAppException(e.getMessage(), e, Response.Status.NOT_FOUND);
-        }
-        catch (PersistencyException e) { // database failure
-            log.error("database failure", e);
-            throw ItemUtils.createWebAppException(e.getMessage(), e, Response.Status.INTERNAL_SERVER_ERROR);
-        }
-        catch (Exception e) { // any other failure
-            log.error("any other failure", e);
-            throw ItemUtils.createWebAppException(e.getMessage(), Response.Status.INTERNAL_SERVER_ERROR);
-=======
-                    return Response.ok(new OutcomeBuilder(thisJob.getSchema(), false).generateNgDynamicForms(inputs))
-                            .cookie(cookie).build();
-                } else {
-                    Logger.msg(5, "ItemRoot.getJobFormTemplate() - no outcome needed for job:%s", thisJob);
-                    return Response.noContent().cookie(cookie).build();
-                }
-            }
-        } catch (Exception e) {
-            throw new WebAppExceptionBuilder().exception(e).newCookie(cookie).build();
->>>>>>> 624e8149
-        }
-    }
-
-    /**
-     * If transition isn't specified explicitly, look for a valueless query parameter
-     * 
-     * @param transName the name of the transition, can be null
-     * @param uri the uri of the request
-     * @return the transName if it was not blank or the name of first valueless query parameter
-     * @throws InvalidDataException if no transition name can be extracted
-     */
-    private String extractAndCheckTransitionName(String transName, UriInfo uri) throws InvalidDataException {
-        if (StringUtils.isNotBlank(transName)) return transName;
-
-        for (String key: uri.getQueryParameters().keySet()) {
-            List<String> qparams = uri.getQueryParameters().get(key);
-
-            if (qparams.size() == 1 && qparams.get(0).length() == 0) return key;
-        }
-
-        throw new InvalidDataException("Must specify transition name");
-    }
-}
+/**
+ * This file is part of the CRISTAL-iSE REST API.
+ * Copyright (c) 2001-2016 The CRISTAL Consortium. All rights reserved.
+ *
+ * This library is free software; you can redistribute it and/or modify it
+ * under the terms of the GNU Lesser General Public License as published
+ * by the Free Software Foundation; either version 3 of the License, or (at
+ * your option) any later version.
+ *
+ * This library is distributed in the hope that it will be useful, but WITHOUT
+ * ANY WARRANTY; with out even the implied warranty of MERCHANTABILITY or
+ * FITNESS FOR A PARTICULAR PURPOSE. See the GNU Lesser General Public
+ * License for more details.
+ *
+ * You should have received a copy of the GNU Lesser General Public License
+ * along with this library; if not, write to the Free Software Foundation,
+ * Inc., 59 Temple Place, Suite 330, Boston, MA 02111-1307 USA.
+ *
+ * http://www.fsf.org/licensing/licenses/lgpl.html
+ */
+package org.cristalise.restapi;
+
+import static org.cristalise.kernel.persistency.ClusterType.COLLECTION;
+
+import java.io.IOException;
+import java.io.InputStream;
+import java.util.ArrayList;
+import java.util.List;
+import java.util.Map;
+import java.util.UUID;
+
+import javax.ws.rs.Consumes;
+import javax.ws.rs.CookieParam;
+import javax.ws.rs.GET;
+import javax.ws.rs.POST;
+import javax.ws.rs.Path;
+import javax.ws.rs.PathParam;
+import javax.ws.rs.Produces;
+import javax.ws.rs.QueryParam;
+import javax.ws.rs.core.Context;
+import javax.ws.rs.core.Cookie;
+import javax.ws.rs.core.HttpHeaders;
+import javax.ws.rs.core.MediaType;
+import javax.ws.rs.core.NewCookie;
+import javax.ws.rs.core.Response;
+import javax.ws.rs.core.UriInfo;
+
+import org.apache.commons.io.IOUtils;
+import org.apache.commons.lang3.StringUtils;
+import org.cristalise.kernel.common.AccessRightsException;
+import org.cristalise.kernel.common.InvalidCollectionModification;
+import org.cristalise.kernel.common.InvalidDataException;
+import org.cristalise.kernel.common.InvalidTransitionException;
+import org.cristalise.kernel.common.ObjectAlreadyExistsException;
+import org.cristalise.kernel.common.ObjectNotFoundException;
+import org.cristalise.kernel.common.PersistencyException;
+import org.cristalise.kernel.entity.agent.Job;
+import org.cristalise.kernel.entity.proxy.AgentProxy;
+import org.cristalise.kernel.entity.proxy.ItemProxy;
+import org.cristalise.kernel.lookup.ItemPath;
+import org.cristalise.kernel.persistency.outcome.OutcomeAttachment;
+import org.cristalise.kernel.persistency.outcome.Schema;
+import org.cristalise.kernel.persistency.outcomebuilder.OutcomeBuilder;
+import org.cristalise.kernel.persistency.outcomebuilder.OutcomeBuilderException;
+import org.cristalise.kernel.process.Gateway;
+import org.cristalise.kernel.querying.Query;
+import org.cristalise.kernel.scripting.Script;
+import org.cristalise.kernel.scripting.ScriptErrorException;
+import org.cristalise.kernel.scripting.ScriptingEngineException;
+import org.cristalise.kernel.utils.CastorHashMap;
+import org.cristalise.kernel.utils.LocalObjectLoader;
+import org.glassfish.jersey.media.multipart.FormDataParam;
+import org.json.XML;
+
+import com.google.common.collect.ImmutableMap;
+
+import lombok.extern.slf4j.Slf4j;
+
+@Path("/item/{uuid}") @Slf4j
+public class ItemRoot extends ItemUtils {
+	
+	private ScriptUtils scriptUtils = new ScriptUtils();
+
+    @GET
+    @Path("name")
+    @Produces(MediaType.TEXT_PLAIN)
+    public String getName(
+            @PathParam("uuid")       String uuid,
+            @CookieParam(COOKIENAME) Cookie authCookie)
+    {
+        NewCookie cookie = checkAndCreateNewCookie(checkAuthCookie(authCookie));
+        String name = getItemName(new ItemPath(UUID.fromString(uuid)));
+
+        if (StringUtils.isBlank(name)) {
+            throw new WebAppExceptionBuilder()
+                    .message("Cannot resolve UUID")
+                    .status(Response.Status.NOT_FOUND)
+                    .newCookie(cookie)
+                    .build();
+        }
+
+        return name;
+    }
+
+    @GET
+    @Path("aliases")
+    @Produces(MediaType.APPLICATION_JSON)
+    public Response getAliases(
+            @PathParam("uuid")       String uuid,
+            @CookieParam(COOKIENAME) Cookie authCookie)
+    {
+        NewCookie cookie = checkAndCreateNewCookie(checkAuthCookie(authCookie));
+
+        //Add name, and domainPathes
+        Map<String, Object> itemAliases = makeItemDomainPathsData(new ItemPath(UUID.fromString(uuid)));
+
+        if (StringUtils.isBlank((String)itemAliases.get("name"))) {
+            throw new WebAppExceptionBuilder()
+                    .message("Cannot resolve UUID")
+                    .status(Response.Status.NOT_FOUND)
+                    .newCookie(cookie).build();
+        }
+
+        return toJSON(itemAliases, cookie).build();
+    }
+
+    @GET
+    @Path("master")
+    @Produces( {MediaType.TEXT_XML, MediaType.APPLICATION_XML, MediaType.APPLICATION_JSON } )
+    public Response getMasterOutcome(
+            @Context                     HttpHeaders headers,
+            @PathParam("uuid")           String      uuid,
+            @QueryParam("script")        String      scriptName,
+            @QueryParam("scriptVersion") Integer     scriptVersion,
+            @CookieParam(COOKIENAME)     Cookie      authCookie)
+    {
+        NewCookie cookie = checkAndCreateNewCookie(checkAuthCookie(authCookie));
+        ItemProxy item = getProxy(uuid, cookie);
+
+        String type = item.getType();
+        if (type == null) {
+            throw new WebAppExceptionBuilder()
+                    .message("Type is null, cannot get MasterOutcome")
+                    .status(Response.Status.NOT_FOUND)
+                    .newCookie(cookie).build();
+        }
+
+        //FIXME: version should be retrieved from the current item or the Module
+        String view = "last";
+        int schemaVersion = 0;
+        if (scriptVersion == null) scriptVersion = 0;
+
+        Script script = null;
+        try {
+            boolean jsonFlag = produceJSON(headers.getAcceptableMediaTypes());
+
+            if (scriptName != null) {
+                final Schema schema = LocalObjectLoader.getSchema(type, schemaVersion);
+                script = LocalObjectLoader.getScript(scriptName, scriptVersion);
+
+                return scriptUtils.returnScriptResult(scriptName, item, schema, script, new CastorHashMap(), jsonFlag).cookie(cookie).build();
+            }
+            else if ((script = getAggregateScript(type, scriptVersion)) != null) {
+                final Schema schema = LocalObjectLoader.getSchema(type, schemaVersion);
+
+                return scriptUtils.returnScriptResult(scriptName, item, schema, script, new CastorHashMap(), jsonFlag).cookie(cookie).build();
+            }
+            else if (item.checkViewpoint(type, view)) {
+                return getViewpointOutcome(uuid, type, view, true, cookie).build();
+            }
+            else {
+                throw new WebAppExceptionBuilder()
+                        .message("No method available to retrieve MasterOutcome")
+                        .status(Response.Status.NOT_FOUND)
+                        .newCookie(cookie).build();
+            }
+        } catch (ObjectNotFoundException | InvalidDataException | ScriptingEngineException e) {
+            throw new WebAppExceptionBuilder()
+                .message("Error retrieving MasterOutcome")
+                .status(Response.Status.NOT_FOUND)
+                .newCookie(cookie).build();
+        } 
+        catch ( UnsupportedOperationException e ) {
+            throw new WebAppExceptionBuilder().exception(e).newCookie(cookie).build();
+        }
+    }
+
+    @GET
+    @Path("scriptResult")
+    @Produces( {MediaType.TEXT_XML, MediaType.APPLICATION_XML, MediaType.APPLICATION_JSON } )
+    public Response getScriptResult(
+            @Context                 HttpHeaders headers,
+            @PathParam("uuid")       String      uuid,
+            @QueryParam("script")    String      scriptName,
+            @QueryParam("version")   Integer     scriptVersion,
+            @QueryParam("inputs")    String      inputJson,
+            @CookieParam(COOKIENAME) Cookie      authCookie)
+    {
+        NewCookie cookie = checkAndCreateNewCookie(checkAuthCookie(authCookie));
+        ItemProxy item = getProxy(uuid, cookie);
+
+        try {
+            return scriptUtils.executeScript(headers, item, scriptName, scriptVersion, inputJson, ImmutableMap.of())
+                    .cookie(cookie).build();
+        } catch (ObjectNotFoundException | UnsupportedOperationException e) {
+            throw new WebAppExceptionBuilder().exception(e).newCookie(cookie).build();
+        }
+    }
+
+    @POST
+    @Path("scriptResult")
+    @Consumes( {MediaType.TEXT_XML, MediaType.APPLICATION_XML, MediaType.APPLICATION_JSON, MediaType.TEXT_PLAIN } )
+    @Produces({ MediaType.TEXT_XML, MediaType.APPLICATION_XML, MediaType.APPLICATION_JSON })
+    public Response getScriptResultPost(
+            String postData,
+            @Context                 HttpHeaders headers,
+            @PathParam("uuid")       String      uuid,
+            @QueryParam("script")    String      scriptName,
+            @QueryParam("version")   Integer     scriptVersion,
+            @CookieParam(COOKIENAME) Cookie      authCookie)
+    {
+        NewCookie cookie = checkAndCreateNewCookie(checkAuthCookie(authCookie));
+        ItemProxy item = getProxy(uuid, cookie);
+
+        try {
+            return scriptUtils.executeScript(headers, item, scriptName, scriptVersion, postData, ImmutableMap.of())
+                    .cookie(cookie).build();
+        } catch (ObjectNotFoundException | UnsupportedOperationException e) {
+            throw new WebAppExceptionBuilder().exception(e).newCookie(cookie).build();
+        }
+    }
+
+    @GET
+    @Path("queryResult")
+    @Produces( {MediaType.TEXT_XML, MediaType.APPLICATION_XML, MediaType.APPLICATION_JSON } )
+    public Response getQueryResult(
+            @Context                 HttpHeaders headers,
+            @PathParam("uuid")       String      uuid,
+            @QueryParam("query")     String      queryName,
+            @QueryParam("version")   Integer     queryVersion,
+            @CookieParam(COOKIENAME) Cookie      authCookie)
+    {
+        NewCookie cookie = checkAndCreateNewCookie(checkAuthCookie(authCookie));
+        ItemProxy item = getProxy(uuid, cookie);
+
+        //FIXME: version should be retrieved from the current item or the Module
+        //String view = "last";
+        if (queryVersion == null) queryVersion = 0;
+
+        Query query = null;
+
+        try {
+            boolean jsonFlag = produceJSON(headers.getAcceptableMediaTypes());
+
+            if (queryName != null) {
+                query = LocalObjectLoader.getQuery(queryName, queryVersion);
+                return returnQueryResult(queryName, item, null, query, jsonFlag).cookie(cookie).build();
+            } else {
+                throw new WebAppExceptionBuilder()
+                        .message("Name or UUID of Query was missing")
+                        .status(Response.Status.NOT_FOUND)
+                        .newCookie(cookie).build();
+            }
+        } catch (UnsupportedOperationException | ObjectNotFoundException | InvalidDataException | PersistencyException e) {
+            throw new WebAppExceptionBuilder().exception(e).newCookie(cookie).build();
+        }
+    }
+
+    private Response.ResponseBuilder returnQueryResult(String queryName, ItemProxy item,
+                                       Object object, Query query, boolean jsonFlag) throws PersistencyException {
+        String xmlResult = item.executeQuery(query);
+
+        if (jsonFlag) return Response.ok(XML.toJSONObject(xmlResult, true).toString());
+        else          return Response.ok(xmlResult);
+    }
+
+    /**
+     * Returns the so called Aggregate Script which can be used to construct master outcome.
+     * The method is created to retrieve the script in the if statement
+     * 
+     * @param type value of Type Property of the Item
+     * @param scriptVersion the version of the script
+     * @return the script or null
+     */
+    private Script getAggregateScript(String type, Integer scriptVersion) {
+        String scriptName = type + Gateway.getProperties().getString("REST.MasterOutcome.postfix", "_Aggregate");
+
+        try {
+            return LocalObjectLoader.getScript(scriptName, scriptVersion);
+        }
+        catch (ObjectNotFoundException | InvalidDataException e1) {
+            log.debug("getAggregateScript() - Could not find Script name:{}", scriptName);
+        }
+        return null;
+    }
+
+    @GET
+    @Produces(MediaType.APPLICATION_JSON)
+    public Response getItemSummary(
+            @PathParam("uuid")       String  uuid,
+            @CookieParam(COOKIENAME) Cookie  authCookie,
+            @Context                 UriInfo uri) throws Exception
+    {
+        NewCookie cookie = checkAndCreateNewCookie(checkAuthCookie(authCookie));
+        ItemProxy item = getProxy(uuid, cookie);
+
+        //Add name, and domainPaths
+        Map<String, Object> itemSummary = makeItemDomainPathsData(item.getPath());
+
+        itemSummary.put("uuid", uuid);
+        itemSummary.put("hasMasterOutcome", false);
+
+        try {
+            String type = item.getType();
+            if (type != null) {
+                itemSummary.put("type", type);
+
+                if (getAggregateScript(type, 0) != null || item.checkViewpoint(type, "last")) {
+                    itemSummary.put("hasMasterOutcome", true);
+                    itemSummary.put("master", getItemURI(uri, item, "master"));
+                }
+            }
+
+            itemSummary.put("properties", getPropertySummary(item));
+
+            itemSummary.put("viewpoints",  getAllViewpoints(item, uri, cookie));
+            itemSummary.put("collections", enumerate(item, COLLECTION, "collection", uri, cookie));
+            itemSummary.put("workflow",    getItemURI(uri, item, "workflow"));
+            itemSummary.put("history",     getItemURI(uri, item, "history"));
+            itemSummary.put("outcome",     getItemURI(uri, item, "outcome"));
+
+            return toJSON(itemSummary, cookie).build();
+        }
+        catch (ObjectNotFoundException e) {
+            throw new WebAppExceptionBuilder().message("No Properties found")
+                    .status(Response.Status.BAD_REQUEST).newCookie(cookie).build();
+        } catch ( Exception e ) {
+            throw new WebAppExceptionBuilder().exception(e).newCookie(cookie).build();
+        }
+    }
+
+
+    @GET
+    @Path("job")
+    @Produces(MediaType.APPLICATION_JSON)
+    public Response getJobs(
+            @PathParam("uuid")            String  uuid,
+            @QueryParam("agent")          String  agentName,
+            @QueryParam("activityName")   String  activityName,
+            @QueryParam("transitionName") String  transitionName,
+            @CookieParam(COOKIENAME)      Cookie  authCookie,
+            @Context                      UriInfo uri)
+    {
+        NewCookie cookie = checkAndCreateNewCookie(checkAuthCookie(authCookie));
+        ItemProxy item = getProxy(uuid, cookie);
+
+        List<Job> jobList = null;
+        Job job = null;
+        try {
+            AgentProxy agent = getAgent(agentName, authCookie);
+            if (StringUtils.isNotBlank(activityName)) {
+                if (StringUtils.isNotBlank(transitionName)) job = item.getJobByTransitionName(activityName, transitionName, agent);
+                else                                        job = item.getJobByName(activityName, agent);
+            }
+            else
+                jobList = item.getJobList(agent);
+        }
+        catch (Exception e) {
+            throw new WebAppExceptionBuilder("Error loading joblist", e, null, cookie).build();
+        }
+
+        String itemName = item.getName();
+
+        if (jobList != null) {
+            ArrayList<Object> jobListData = new ArrayList<Object>();
+
+            for (Job j : jobList) jobListData.add(makeJobData(j, itemName, uri));
+
+            return toJSON(jobListData, cookie).build();
+        }
+        else if (job != null) {
+            return toJSON(makeJobData(job, itemName, uri), cookie).build();
+        }
+        else {
+            throw new WebAppExceptionBuilder().message("No job found for actName:" + activityName + " transName:" + transitionName)
+                        .status(Response.Status.NOT_FOUND).newCookie(cookie).build();
+        }
+    }
+
+    @POST
+    @Consumes( {MediaType.TEXT_PLAIN, MediaType.TEXT_XML, MediaType.APPLICATION_XML, MediaType.APPLICATION_JSON } )
+    @Produces( {MediaType.TEXT_XML, MediaType.APPLICATION_XML, MediaType.APPLICATION_JSON } )
+    @Path("{activityPath: .*}")
+    public String requestTransition(    String      postData,
+            @Context                    HttpHeaders headers,
+            @PathParam("uuid")          String      uuid,
+            @PathParam("activityPath")  String      actPath,
+            @QueryParam("transition")   String      transition,
+            @CookieParam(COOKIENAME)    Cookie      authCookie,
+            @Context                    UriInfo     uri)
+    {
+        NewCookie cookie = checkAndCreateNewCookie(checkAuthCookie(authCookie));
+        ItemProxy item = getProxy(uuid, cookie);
+
+        if (actPath == null) {
+            throw new WebAppExceptionBuilder().message("Must specify activity path").status(Response.Status.BAD_REQUEST).newCookie(cookie).build();
+        }
+
+        try {
+            List<String> types = headers.getRequestHeader(HttpHeaders.CONTENT_TYPE);
+
+            log.debug("requestTransition() postData:{}", postData);
+
+            AgentProxy agent = Gateway.getProxyManager().getAgentProxy(getAgentPath(authCookie));
+
+            if (actPath.startsWith(PREDEFINED_PATH)) {
+                return executePredefinedStep(item, postData, types, actPath, agent);
+            }
+            else {
+                transition = extractAndCheckTransitionName(transition, uri);
+                String execJob = executeJob(item, postData, types, actPath, transition, agent);
+                if (types.contains(MediaType.APPLICATION_XML) || types.contains(MediaType.TEXT_XML)) {
+                	return execJob;
+                } else {
+                	return XML.toJSONObject(execJob, true).toString();
+                }
+                
+            }
+        }
+        catch (Exception e) {
+            throw new WebAppExceptionBuilder().exception(e).newCookie(cookie).build();
+        }
+    }
+
+
+    /**
+     * Method for handling binary uplaod POST methods
+     * 
+     * @param postData
+     * @param headers
+     * @param uuid
+     * @param actPath
+     * @param transition
+     * @param authCookie
+     * @param uri
+     * @return
+     */
+    @POST
+    @Consumes( MediaType.MULTIPART_FORM_DATA )
+    @Produces( MediaType.MULTIPART_FORM_DATA)
+    @Path("{binaryUploadPath: .*}")
+    public String requestBinaryTransition(    String      postData,
+            @FormDataParam ("file") InputStream file,
+            @Context                    HttpHeaders headers,
+            @PathParam("uuid")          String      uuid,
+            @PathParam("binaryUploadPath")  String      actPath,
+            @QueryParam("transition")   String      transition,
+            @CookieParam(COOKIENAME)    Cookie      authCookie,
+            @Context                    UriInfo     uri)
+    {
+        NewCookie cookie = checkAndCreateNewCookie(checkAuthCookie(authCookie));
+        ItemProxy item = getProxy(uuid, cookie);
+
+        if (actPath == null) {
+            throw new WebAppExceptionBuilder().message("Must specify activity path")
+                    .status(Response.Status.BAD_REQUEST).newCookie(cookie).build();
+        }
+        
+        if (file == null) {
+            throw new WebAppExceptionBuilder().message("Must provide a file to upload")
+                    .status(Response.Status.BAD_REQUEST).newCookie(cookie).build();
+        }
+
+        try {
+            List<String> types = headers.getRequestHeader(HttpHeaders.CONTENT_TYPE);
+
+            log.debug("requestTransition() postData:{}", postData);
+
+            AgentProxy agent = Gateway.getProxyManager().getAgentProxy(getAgentPath(authCookie));
+
+            if (actPath.startsWith(PREDEFINED_PATH)) {
+                return executePredefinedStep(item, postData, types, actPath, agent);
+            }
+            else {
+                transition = extractAndCheckTransitionName(transition, uri);
+                return executeUploadJob(item, file, postData, types, actPath, transition, agent);
+            }
+        } catch (Exception e) {
+            throw new WebAppExceptionBuilder().exception(e).newCookie(cookie).build();
+        }
+    }
+    
+    /**
+     * 
+     * @param item
+     * @param file
+     * @param postData
+     * @param types
+     * @param actPath
+     * @param transition
+     * @param agent
+     * @return
+     * @throws AccessRightsException
+     * @throws ObjectNotFoundException
+     * @throws PersistencyException
+     * @throws InvalidDataException
+     * @throws OutcomeBuilderException
+     * @throws InvalidTransitionException
+     * @throws ObjectAlreadyExistsException
+     * @throws InvalidCollectionModification
+     * @throws ScriptErrorException
+     * @throws IOException
+     */
+    private String executeUploadJob(ItemProxy item, InputStream file, String postData, List<String> types, String actPath, String transition, AgentProxy agent)
+            throws AccessRightsException, ObjectNotFoundException, PersistencyException, InvalidDataException, OutcomeBuilderException,
+                   InvalidTransitionException, ObjectAlreadyExistsException, InvalidCollectionModification, ScriptErrorException, IOException
+    {
+        Job thisJob = item.getJobByTransitionName(actPath, transition, agent);
+        
+        byte[] binaryData = IOUtils.toByteArray(file);
+
+        if (thisJob == null) {
+            throw new ObjectNotFoundException("Job not found for actPath:" + actPath+ " transition:" + transition);
+        }
+
+        // set outcome if required
+        if (thisJob.hasOutcome()) {
+            OutcomeAttachment outcomeAttachment =
+                    new OutcomeAttachment(item.getPath(), thisJob.getSchema().getName(), thisJob.getSchema().getVersion(), -1, MediaType.APPLICATION_OCTET_STREAM, binaryData); 
+            
+            thisJob.setAttachment(outcomeAttachment);       
+        }
+        return agent.execute(thisJob);
+    }
+
+    @GET
+    @Produces(MediaType.APPLICATION_JSON)
+    @Path("job/formTemplate/{activityPath: .*}")
+    public Response getJobFormTemplate(
+            @Context                    HttpHeaders headers,
+            @PathParam("uuid")          String      uuid,
+            @PathParam("activityPath")  String      actPath,
+            @QueryParam("transition")   String      transition,
+            @CookieParam(COOKIENAME)    Cookie      authCookie,
+            @Context                    UriInfo     uri)
+    {
+        NewCookie cookie = checkAndCreateNewCookie(checkAuthCookie(authCookie));
+        ItemProxy item = getProxy(uuid, cookie);
+
+        if (actPath == null) {
+            throw new WebAppExceptionBuilder().message("Must specify activity path")
+                    .status(Response.Status.BAD_REQUEST).newCookie(cookie).build();
+        }
+
+        try {
+            if (actPath.startsWith(PREDEFINED_PATH)) {
+                throw new WebAppExceptionBuilder().message("Unimplemented")
+                        .status(Response.Status.BAD_REQUEST).newCookie(cookie).build();
+            }
+            else {
+                transition = extractAndCheckTransitionName(transition, uri);
+                AgentProxy agent = Gateway.getProxyManager().getAgentProxy(getAgentPath(authCookie));
+
+                Job thisJob = item.getJobByTransitionName(actPath, transition, agent);
+
+                if (thisJob == null) {
+                    throw new WebAppExceptionBuilder().message("Job not found for actPath:"+actPath+" transition:"+transition)
+                            .status(Response.Status.NOT_FOUND).newCookie(cookie).build();
+                }
+                
+                CastorHashMap inputs = (CastorHashMap) thisJob.getActProps().clone();
+
+                inputs.put(Script.PARAMETER_AGENT, agent);
+                inputs.put(Script.PARAMETER_ITEM, item);
+                inputs.put(Script.PARAMETER_JOB, thisJob);
+
+                // set outcome if required
+                if (thisJob.hasOutcome()) {
+                    return Response.ok(new OutcomeBuilder(thisJob.getSchema(), false).generateNgDynamicForms(inputs))
+                            .cookie(cookie).build();
+                } else {
+                    log.debug("getJobFormTemplate() - no outcome needed for job:{}", thisJob);
+                    return Response.noContent().cookie(cookie).build();
+                }
+            }
+        } catch (Exception e) {
+            throw new WebAppExceptionBuilder().exception(e).newCookie(cookie).build();
+        }
+    }
+
+    /**
+     * If transition isn't specified explicitly, look for a valueless query parameter
+     * 
+     * @param transName the name of the transition, can be null
+     * @param uri the uri of the request
+     * @return the transName if it was not blank or the name of first valueless query parameter
+     * @throws InvalidDataException if no transition name can be extracted
+     */
+    private String extractAndCheckTransitionName(String transName, UriInfo uri) throws InvalidDataException {
+        if (StringUtils.isNotBlank(transName)) return transName;
+
+        for (String key: uri.getQueryParameters().keySet()) {
+            List<String> qparams = uri.getQueryParameters().get(key);
+
+            if (qparams.size() == 1 && qparams.get(0).length() == 0) return key;
+        }
+
+        throw new InvalidDataException("Must specify transition name");
+    }
+}
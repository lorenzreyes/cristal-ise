--- conflicted
+++ resolved
@@ -358,11 +358,6 @@
                <version>2.4.16</version>
            </dependency>
             <dependency>
-<<<<<<< HEAD
-                <groupId>com.google.guava</groupId>
-                <artifactId>guava</artifactId>
-                <version>28.1-jre</version>
-=======
                 <groupId>org.mvel</groupId>
                 <artifactId>mvel2</artifactId>
                 <version>2.4.4.Final</version>
@@ -373,7 +368,11 @@
                 <version>2.26</version>
                 <type>pom</type>
                 <scope>import</scope>
->>>>>>> 7b452fa5
+            </dependency>
+            <dependency>
+                <groupId>com.google.guava</groupId>
+                <artifactId>guava</artifactId>
+                <version>28.1-jre</version>
             </dependency>
         </dependencies>
     </dependencyManagement>

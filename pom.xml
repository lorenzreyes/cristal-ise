--- conflicted
+++ resolved
@@ -51,11 +51,7 @@
     </modules>
 
     <properties>
-<<<<<<< HEAD
-        <revision>4.5.1</revision>
-=======
-        <revision>5.0.0-RC</revision>
->>>>>>> f4580cac
+        <revision>5.0.0</revision>
         <productionMode>false</productionMode>
         <project.build.sourceEncoding>UTF-8</project.build.sourceEncoding>
         <project.reporting.outputEncoding>UTF-8</project.reporting.outputEncoding>

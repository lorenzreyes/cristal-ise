--- conflicted
+++ resolved
@@ -353,17 +353,6 @@
                 <version>1.6.1</version>
             </dependency>
             <dependency>
-<<<<<<< HEAD
-                <groupId>org.codehaus.groovy</groupId>
-                <artifactId>groovy-all</artifactId>
-                <version>2.5.6</version>
-                <type>pom</type>
-=======
-               <groupId>org.codehaus.groovy</groupId>
-               <artifactId>groovy-all</artifactId>
-               <version>2.4.16</version>
-           </dependency>
-            <dependency>
                 <groupId>org.mvel</groupId>
                 <artifactId>mvel2</artifactId>
                 <version>2.4.4.Final</version>
@@ -374,7 +363,6 @@
                 <version>2.26</version>
                 <type>pom</type>
                 <scope>import</scope>
->>>>>>> 7b452fa5
             </dependency>
         </dependencies>
     </dependencyManagement>
@@ -438,14 +426,8 @@
         <dependency>
             <groupId>org.spockframework</groupId>
             <artifactId>spock-core</artifactId>
-            <version>1.3-groovy-2.4</version>
-            <scope>test</scope>
-            <exclusions>
-                <exclusion>
-                    <artifactId>org.codehaus.groovy</artifactId>
-                    <groupId>groovy-all</groupId>
-                </exclusion>
-            </exclusions>
+            <version>1.3-groovy-2.5</version>
+            <scope>test</scope>
         </dependency>
         <dependency>
             <groupId>org.xmlunit</groupId>

<!--

    This file is part of the CRISTAL-iSE eXist-DB storage plugin.
    Copyright (c) 2001-2016 The CRISTAL Consortium. All rights reserved.

    This library is free software; you can redistribute it and/or modify it
    under the terms of the GNU Lesser General Public License as published
    by the Free Software Foundation; either version 3 of the License, or (at
    your option) any later version.

    This library is distributed in the hope that it will be useful, but WITHOUT
    ANY WARRANTY; with out even the implied warranty of MERCHANTABILITY or
    FITNESS FOR A PARTICULAR PURPOSE. See the GNU Lesser General Public
    License for more details.

    You should have received a copy of the GNU Lesser General Public License
    along with this library; if not, write to the Free Software Foundation,
    Inc., 59 Temple Place, Suite 330, Boston, MA 02111-1307 USA.

    http://www.fsf.org/licensing/licenses/lgpl.html

-->
<project xmlns="http://maven.apache.org/POM/4.0.0"
    xmlns:xsi="http://www.w3.org/2001/XMLSchema-instance"
    xsi:schemaLocation="http://maven.apache.org/POM/4.0.0 http://maven.apache.org/xsd/maven-4.0.0.xsd">
    <modelVersion>4.0.0</modelVersion>

    <groupId>org.cristalise</groupId>
    <artifactId>cristalise</artifactId>
    <name>cristalise</name>
    <version>${revision}</version>
    <packaging>pom</packaging>

    <modules>
        <module>idl</module>
        <module>kernel</module>
        <module>jooqdb</module>
        <module>in-memory-lookup</module>
        <module>xmldb</module>
        <module>lookup-ldap</module>
        <module>xpath-outcome-initiator</module>
        <module>trigger</module>
        <module>gui</module>
        <module>restapi</module>
        <module>dev</module>
        <module>dsl</module>
        <!--module>testing</module-->
        <module>service</module>
        <module>js-rhino</module>
        <!--module>module-archetype</module-->
    </modules>

    <properties>
<<<<<<< HEAD
        <revision>4.5.0</revision>
=======
        <revision>4.6.0-SNAPSHOT</revision>
>>>>>>> 545c3594
        <productionMode>false</productionMode>
        <project.build.sourceEncoding>UTF-8</project.build.sourceEncoding>
        <project.reporting.outputEncoding>UTF-8</project.reporting.outputEncoding>
        <additionalparam>-Xdoclint:none</additionalparam>
        <maven.deploy.skip>true</maven.deploy.skip>
    </properties>

    <description>Cristal-ise is a description-driven software platform originally developed to track the construction of
        the CMS ECAL detector of the LHC at CERN. This is its core library, known as the kernel, which manages
        business objects called Items. Items are entirely configured from data, called descriptions, held in other Items.
        Every change of a state in an Item is a consequence of an execution of an activity in that Item's lifecycle,
        meaning that Cristal-ise applications are completely traceable, even in their design. It also supports extensive
        versioning of Item description data, giving the system a high level of flexibility.</description>
    <url>https://github.com/cristal-ise/cristal-ise</url>
    <inceptionYear>1997</inceptionYear>
    <licenses>
        <license>
            <name>GNU Library or Lesser General Public License v3 (LGPL3)</name>
            <url>http://www.gnu.org/licenses/lgpl.html</url>
        </license>
    </licenses>
    <developers>
        <developer>
            <name>Zsolt Kovács</name>
            <email>zs.myth@gmail.com</email>
            <organization>UWE CCCS</organization>
            <organizationUrl>http://www.cccs.uwe.ac.uk/et/research/cccs</organizationUrl>
            <roles>
                <role>Pinky/Brain/CTO</role>
            </roles>
        </developer>
    </developers>
    <issueManagement>
        <url>https://github.com/cristal-ise/cristal-ise/issues</url>
        <system>GitHub</system>
    </issueManagement>
    <organization>
        <name>CRISTAL-iSE</name>
        <url>http://cristal-ise.github.io/</url>
    </organization>
    <ciManagement>
        <system>Travis</system>
        <url>https://travis-ci.org/cristal-ise/cristal-ise</url>
    </ciManagement>
    <scm>
        <developerConnection>scm:git:https://github.com/cristal-ise/cristal-ise.git</developerConnection>
        <url>https://github.com/cristal-ise/cristal-ise</url>
        <tag>master</tag>
    </scm>
    <mailingLists>
        <mailingList>
            <name>User List</name>
            <post>cristal-ise@googlegroups.com</post>
            <archive>https://groups.google.com/d/forum/cristal-ise</archive>
        </mailingList>
    </mailingLists>

    <build>
        <plugins>
            <plugin>
                <groupId>org.codehaus.mojo</groupId>
                <artifactId>flatten-maven-plugin</artifactId>
                <version>1.1.0</version>
                <configuration>
                    <updatePomFile>true</updatePomFile>
                    <flattenMode>ossrh</flattenMode>
                </configuration>
                <executions>
                    <execution>
                        <id>flatten</id>
                        <phase>process-resources</phase>
                        <goals>
                            <goal>flatten</goal>
                        </goals>
                    </execution>
                    <execution>
                        <id>flatten.clean</id>
                        <phase>clean</phase>
                        <goals>
                            <goal>clean</goal>
                        </goals>
                    </execution>
                </executions>
            </plugin>

            <plugin>
                <groupId>org.apache.maven.plugins</groupId>
                <artifactId>maven-release-plugin</artifactId>
                <version>2.4.1</version>
            </plugin>

            <plugin>
                <artifactId>maven-compiler-plugin</artifactId>
                <version>3.5.1</version>
                <configuration>
                    <source>1.8</source>
                    <target>1.8</target>
                </configuration>
            </plugin>
        </plugins>

        <pluginManagement>
            <plugins>
                <plugin>
                    <groupId>org.apache.maven.plugins</groupId>
                    <artifactId>maven-jar-plugin</artifactId>
                    <version>3.0.2</version>
                </plugin>
                <plugin>
                    <groupId>com.mycila</groupId>
                    <artifactId>license-maven-plugin</artifactId>
                    <version>2.3</version>
                    <configuration>
                        <header>HEADER.txt</header>
                        <excludes>
                            <exclude>pom.xml</exclude>
                            <exclude>src/main/resources/textFiles/**</exclude>
                            <exclude>src/test/data/**</exclude>
                            <exclude>bin/**</exclude>
                            <exclude>src/main/resources/boot/allbootitems.txt</exclude>
                            <exclude>.flattened-pom.xml</exclude>
                            <exclude>**/LICENCE</exclude>
                            <exclude>**/README</exclude>
                            <exclude>.gpg.enc</exclude>
                            <exclude>.example</exclude>
                        </excludes>
                        <mapping>
                            <idl>JAVADOC_STYLE</idl>
                        </mapping>
                    </configuration>
                </plugin>
                <plugin>
                    <artifactId>maven-surefire-plugin</artifactId>
                    <version>2.22.1</version>
                    <configuration>
                        <redirectTestOutputToFile>true</redirectTestOutputToFile>
                        <includes>
                            <include>**/*Specs.*</include>
                            <include>**/*Spec.*</include>
                            <include>**/*Tests.*</include>
                            <include>**/*Test.*</include>
                        </includes>
                    </configuration>
                </plugin>
            </plugins>
        </pluginManagement>
    </build>

    <profiles>
	<profile>
            <id>release</id>
            <modules>
                <module>kernel</module>
                <module>jooqdb</module>
                <module>in-memory-lookup</module>
                <module>xmldb</module>
                <module>lookup-ldap</module>
                <module>xpath-outcome-initiator</module>
                <module>trigger</module>
                <module>gui</module>
                <module>restapi</module>
                <module>dev</module>
                <module>dsl</module>
            </modules>

            <build>
                <plugins>
                    <plugin>
                        <groupId>org.sonatype.plugins</groupId>
                        <artifactId>nexus-staging-maven-plugin</artifactId>
                        <version>1.6.7</version>
                        <extensions>true</extensions>
                        <configuration>
                            <serverId>ossrh</serverId>
                            <nexusUrl>https://oss.sonatype.org/</nexusUrl>
                            <autoReleaseAfterClose>true</autoReleaseAfterClose>
                        </configuration>
                    </plugin>

                    <plugin>
                        <groupId>org.apache.maven.plugins</groupId>
                        <artifactId>maven-source-plugin</artifactId>
                        <version>3.0.1</version>
                        <executions>
                            <execution>
                                <id>attach-sources</id>
                                <phase>verify</phase>
                                <goals>
                                    <goal>jar-no-fork</goal>
                                    <goal>test-jar-no-fork</goal>
                                </goals>
                            </execution>
                        </executions>
                    </plugin>

                    <plugin>
                        <groupId>org.apache.maven.plugins</groupId>
                        <artifactId>maven-javadoc-plugin</artifactId>
                        <version>2.9.1</version>
                        <configuration>
                            <additionalparam>-Xdoclint:none</additionalparam>
                        </configuration>
                        <executions>
                            <execution>
                                <id>attach-javadocs</id>
                                <goals>
                                    <goal>jar</goal>
                                </goals>
                            </execution>
                        </executions>
                    </plugin>

<!--
                    <plugin>
                        <groupId>org.apache.maven.plugins</groupId>
                        <artifactId>maven-release-plugin</artifactId>
                        <version>${maven-release-plugin.version}</version>
                    </plugin>
-->
                    <plugin>
                        <groupId>org.apache.maven.plugins</groupId>
                        <artifactId>maven-gpg-plugin</artifactId>
                        <version>1.5</version>
                        <executions>
                            <execution>
                                <id>sign-artifacts</id>
                                <phase>verify</phase>
                                <goals>
                                    <goal>sign</goal>
                                </goals>
                            </execution>
                        </executions>
                    </plugin>
                </plugins>
            </build>
        </profile>
    </profiles>

    <distributionManagement>
        <snapshotRepository>
            <id>ossrh</id>
            <url>https://oss.sonatype.org/content/repositories/snapshots</url>
        </snapshotRepository>
        <repository>
            <id>ossrh</id>
            <url>https://oss.sonatype.org/service/local/staging/deploy/maven2/</url>
        </repository>
    </distributionManagement>
<!--
    <repositories>
        <repository>
            <id>snapshots-repo</id>
            <url>https://oss.sonatype.org/content/repositories/snapshots</url>
            <releases>
                <enabled>false</enabled>
            </releases>
            <snapshots>
                <enabled>true</enabled>
            </snapshots>
        </repository>
    </repositories>
-->
    <dependencyManagement>
        <dependencies>
            <dependency>
                <groupId>org.codehaus.castor</groupId>
                <artifactId>castor-xml-schema</artifactId>
                <version>1.4.1</version>
            </dependency>
            <dependency>
                <groupId>org.python</groupId>
                <artifactId>jython</artifactId>
                <version>2.5.3</version>
                <scope>runtime</scope>
            </dependency>
            <dependency>
                <groupId>xmlunit</groupId>
                <artifactId>xmlunit</artifactId>
                <version>1.5</version>
            </dependency>
            <dependency>
                <groupId>org.codehaus.castor</groupId>
                <artifactId>castor-xml</artifactId>
                <version>1.4.1</version>
            </dependency>
            <dependency>
                <groupId>org.apache.commons</groupId>
                <artifactId>commons-lang3</artifactId>
                <version>3.4</version>
            </dependency>
            <dependency>
                <groupId>org.apache.shiro</groupId>
                <artifactId>shiro-core</artifactId>
                <version>1.4.2</version>
            </dependency>
            <dependency>
                <groupId>org.slf4j</groupId>
                <artifactId>slf4j-simple</artifactId>
                <version>1.6.1</version>
            </dependency>
            <dependency>
               <groupId>org.codehaus.groovy</groupId>
               <artifactId>groovy-all</artifactId>
               <version>2.4.16</version>
           </dependency>
            <dependency>
                <groupId>org.mvel</groupId>
                <artifactId>mvel2</artifactId>
                <version>2.4.4.Final</version>
            </dependency>
        </dependencies>
    </dependencyManagement>

    <dependencies>
        <dependency>
            <groupId>org.codehaus.castor</groupId>
            <artifactId>castor-xml-schema</artifactId>
            <exclusions>
                <exclusion>
                    <artifactId>stax</artifactId>
                    <groupId>stax</groupId>
                </exclusion>
            </exclusions>
        </dependency>
        <dependency>
            <groupId>org.codehaus.castor</groupId>
            <artifactId>castor-xml</artifactId>
            <exclusions>
                <exclusion>
                    <artifactId>stax</artifactId>
                    <groupId>stax</groupId>
                </exclusion>
            </exclusions>
        </dependency>
        <dependency>
            <groupId>org.python</groupId>
            <artifactId>jython</artifactId>
            <scope>runtime</scope>
        </dependency>
        <dependency>
            <groupId>org.apache.shiro</groupId>
            <artifactId>shiro-core</artifactId>
        </dependency>
        <dependency>
            <groupId>org.slf4j</groupId>
            <artifactId>slf4j-simple</artifactId>
        </dependency>
        <dependency>
            <groupId>xmlunit</groupId>
            <artifactId>xmlunit</artifactId>
        </dependency>
        <dependency>
            <groupId>org.projectlombok</groupId>
            <artifactId>lombok</artifactId>
            <version>1.18.4</version>
            <scope>provided</scope>
        </dependency>
        <dependency>
            <groupId>junit</groupId>
            <artifactId>junit</artifactId>
            <version>4.12</version>
            <scope>test</scope>
        </dependency>
        <dependency>
            <groupId>org.hamcrest</groupId>
            <artifactId>hamcrest-all</artifactId>
            <version>1.3</version>
            <scope>test</scope>
        </dependency>
        <dependency>
            <groupId>org.spockframework</groupId>
            <artifactId>spock-core</artifactId>
            <version>1.1-groovy-2.4</version>
            <scope>test</scope>
            <exclusions>
                <exclusion>
                    <artifactId>org.codehaus.groovy</artifactId>
                    <groupId>groovy-all</groupId>
                </exclusion>
            </exclusions>
        </dependency>
        <dependency>
            <groupId>org.xmlunit</groupId>
            <artifactId>xmlunit-core</artifactId>
            <version>[2.2,)</version>
            <scope>test</scope>
        </dependency>
        <dependency>
            <groupId>org.assertj</groupId>
            <artifactId>assertj-core</artifactId>
            <version>3.8.0</version>
            <scope>test</scope>
        </dependency>
        <dependency>
            <groupId>org.jfree</groupId>
            <artifactId>jfreesvg</artifactId>
            <version>3.3</version>
            <scope>test</scope>
        </dependency>
        <dependency>
            <groupId>org.unitils</groupId>
            <artifactId>unitils-core</artifactId>
            <version>3.4.6</version>
            <scope>test</scope>
        </dependency>
    </dependencies>

</project><|MERGE_RESOLUTION|>--- conflicted
+++ resolved
@@ -51,11 +51,7 @@
     </modules>
 
     <properties>
-<<<<<<< HEAD
-        <revision>4.5.0</revision>
-=======
-        <revision>4.6.0-SNAPSHOT</revision>
->>>>>>> 545c3594
+        <revision>4.5.1</revision>
         <productionMode>false</productionMode>
         <project.build.sourceEncoding>UTF-8</project.build.sourceEncoding>
         <project.reporting.outputEncoding>UTF-8</project.reporting.outputEncoding>

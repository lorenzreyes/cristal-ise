--- conflicted
+++ resolved
@@ -34,11 +34,8 @@
 @CompileStatic
 trait CristalTestSetup {
     static final int defaulLogLevel = 8
-    
-    boolean serverSetup = false
-    
+
     public void loggerSetup(int logLevel = defaulLogLevel) {
-        serverSetup = false
         Logger.addLogStream(System.out, logLevel);
     }
 
@@ -53,21 +50,18 @@
     }
 
     public Authenticator serverSetup(int logLevel, String config, String connect) {
-        serverSetup = true
         Authenticator auth = cristalSetup(logLevel, config, connect)
         Logger.initConsole("ItemServer");
         Gateway.startServer( auth )
     }
 
     public Authenticator cristalSetup(int logLevel, String config, String connect) {
-        serverSetup = false
         String[] args = ['-logLevel', "$logLevel", '-config', config, '-connect', connect]
         Gateway.init(AbstractMain.readC2KArgs(args))
         return Gateway.connect()
     }
 
     public void cristalCleanup() {
-<<<<<<< HEAD
         def ORB = null
         
         try { ORB = Gateway.getORB() }
@@ -76,14 +70,6 @@
         Gateway.close()
 
         if(ORB) {
-=======
-        def ORB
-        if(serverSetup) ORB = Gateway.getORB()
-
-        Gateway.close()
-
-        if(serverSetup) {
->>>>>>> 3fe051d2
             com.sun.corba.se.spi.transport.CorbaTransportManager mgr = ((com.sun.corba.se.impl.orb.ORBImpl)ORB).getCorbaTransportManager();
             for (Object accept: mgr.getAcceptors()) { ((com.sun.corba.se.pept.transport.Acceptor) accept).close(); }
         }

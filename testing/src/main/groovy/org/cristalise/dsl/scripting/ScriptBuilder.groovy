/**
 * This file is part of the CRISTAL-iSE kernel.
 * Copyright (c) 2001-2015 The CRISTAL Consortium. All rights reserved.
 *
 * This library is free software; you can redistribute it and/or modify it
 * under the terms of the GNU Lesser General Public License as published
 * by the Free Software Foundation; either version 3 of the License, or (at
 * your option) any later version.
 *
 * This library is distributed in the hope that it will be useful, but WITHOUT
 * ANY WARRANTY; with out even the implied warranty of MERCHANTABILITY or
 * FITNESS FOR A PARTICULAR PURPOSE. See the GNU Lesser General Public
 * License for more details.
 *
 * You should have received a copy of the GNU Lesser General Public License
 * along with this library; if not, write to the Free Software Foundation,
 * Inc., 59 Temple Place, Suite 330, Boston, MA 02111-1307 USA.
 *
 * http://www.fsf.org/licensing/licenses/lgpl.html
 */
package org.cristalise.dsl.scripting

import groovy.transform.CompileStatic

import javax.xml.XMLConstants
import javax.xml.transform.stream.StreamSource
import javax.xml.validation.Schema
import javax.xml.validation.SchemaFactory

import org.cristalise.dsl.process.DSLBoostrapper
import org.cristalise.kernel.lookup.DomainPath
import org.cristalise.kernel.persistency.outcome.Outcome
import org.cristalise.kernel.process.Bootstrap
import org.cristalise.kernel.process.Gateway
import org.cristalise.kernel.scripting.Script
import org.cristalise.kernel.utils.Logger


/**
 *
 */
@CompileStatic
class ScriptBuilder implements DSLBoostrapper {
    String name = ""
    String module = ""
    int version = -1
    
    Script script = null
    String scriptXML = null

    Schema schema

    DomainPath domainPath = null

    public ScriptBuilder() {}

    public ScriptBuilder(String module, String name, int version) {
        this.module  = module
        this.name    = name
        this.version = version

        String xsd = Gateway.getResource().getTextResource(null, "boot/OD/Script.xsd")
        SchemaFactory factory = SchemaFactory.newInstance(XMLConstants.W3C_XML_SCHEMA_NS_URI)
        schema = factory.newSchema(new StreamSource(new StringReader(xsd)))
    }

    public void validateScriptXML(String xml) throws Exception {
        try {
            schema.newValidator().validate(new StreamSource(new StringReader(xml)));

            Logger.debug(5, "ScriptBuilder.validateScriptXML() - DONE");
        }
        catch (Exception e) {
            Logger.error(e);
            Logger.error("\n============== XML ==============\n" + xml + "\n=================================\n");
            throw e;
        }
    }

    
    /**
     * Factory method to build a Script object and create the ResourceItem for it 
     * 
     * @param module the name of the module the Script instance belongs to
     * @param name the name of the Script
     * @param version the version of the Script
     * @param cl the closure to build the Script
     * @return the ScriptBuilder instance full configured
     */
    public static ScriptBuilder create(String module, String name, int version, Closure cl) {
        def sb = build(module, name, version, cl)
        sb.createResourceItem()
        return sb
    }

    /**
     * Factory method to build a Script object
     * 
     * @param module the name of the module the Script belongs to
     * @param name the name of the Script
     * @param version the version of the Script
     * @param cl the closure to build the Script
     * @return the ScriptBuilder instance full configured
     */
    public static ScriptBuilder build(String module, String name, int version, Closure cl) {
        def sb = new ScriptBuilder(module, name, version)

        def scriptD = new ScriptDelegate(module, name, version)
        scriptD.processClosure(cl)

        //delegate's processClosure() can set these members, so copying the latest values
        sb.module  = scriptD.module
        sb.name    = scriptD.name
        sb.version = scriptD.version

        sb.scriptXML = scriptD.writer.toString()

        Logger.debug(5, "ScriptBuilder.build() - Generated xml:\n $sb.scriptXML");

        sb.validateScriptXML(sb.scriptXML)

        sb.script = new Script(name, version, sb.scriptXML)
        return sb
    }

    /**
     * Bootstrap method to create the ResourceItem from a fully configured ScriptBuilder
     *  
     * @return the DomainPath of the newly created resource Item
     */
    public DomainPath createResourceItem() {
<<<<<<< HEAD
//        return domainPath = Bootstrap.verifyResource(module, name, version, "SC", [new Outcome(-1, scriptXML, "Script", version)] as Set, false)
=======
>>>>>>> 74867baf
        return domainPath = Bootstrap.createResource(module, name, version, "SC", [new Outcome(-1, scriptXML, "Script", version)] as Set, false)
    }
}<|MERGE_RESOLUTION|>--- conflicted
+++ resolved
@@ -129,10 +129,6 @@
      * @return the DomainPath of the newly created resource Item
      */
     public DomainPath createResourceItem() {
-<<<<<<< HEAD
-//        return domainPath = Bootstrap.verifyResource(module, name, version, "SC", [new Outcome(-1, scriptXML, "Script", version)] as Set, false)
-=======
->>>>>>> 74867baf
         return domainPath = Bootstrap.createResource(module, name, version, "SC", [new Outcome(-1, scriptXML, "Script", version)] as Set, false)
     }
 }
<!--

    This file is part of the CRISTAL-iSE eXist-DB storage plugin.
    Copyright (c) 2001-2016 The CRISTAL Consortium. All rights reserved.

    This library is free software; you can redistribute it and/or modify it
    under the terms of the GNU Lesser General Public License as published
    by the Free Software Foundation; either version 3 of the License, or (at
    your option) any later version.

    This library is distributed in the hope that it will be useful, but WITHOUT
    ANY WARRANTY; with out even the implied warranty of MERCHANTABILITY or
    FITNESS FOR A PARTICULAR PURPOSE. See the GNU Lesser General Public
    License for more details.

    You should have received a copy of the GNU Lesser General Public License
    along with this library; if not, write to the Free Software Foundation,
    Inc., 59 Temple Place, Suite 330, Boston, MA 02111-1307 USA.

    http://www.fsf.org/licensing/licenses/lgpl.html

-->
<project xmlns="http://maven.apache.org/POM/4.0.0"
    xmlns:xsi="http://www.w3.org/2001/XMLSchema-instance"
    xsi:schemaLocation="http://maven.apache.org/POM/4.0.0 http://maven.apache.org/xsd/maven-4.0.0.xsd">
    <modelVersion>4.0.0</modelVersion>

    <parent>
        <groupId>org.cristalise</groupId>
        <artifactId>cristalise</artifactId>
        <version>${revision}</version>
    </parent>

    <artifactId>cristalise-testing</artifactId>
    <name>CRISTAL-iSE Testing Module</name>
    <description>CRISTAL-iSE Testing Module</description>

    <properties>
        <project.build.sourceEncoding>UTF-8</project.build.sourceEncoding>
        <project.reporting.outputEncoding>UTF-8</project.reporting.outputEncoding>
        <additionalparam>-Xdoclint:none</additionalparam>
        <maven.deploy.skip>true</maven.deploy.skip>
    </properties>

    <build>
        <plugins>
            <plugin>
                <groupId>org.apache.maven.plugins</groupId>
                <artifactId>maven-release-plugin</artifactId>
                <version>2.4.1</version>
            </plugin>
            <plugin>
                <groupId>org.codehaus.gmavenplus</groupId>
                <artifactId>gmavenplus-plugin</artifactId>
                <version>1.5</version>
                <executions>
                    <execution>
                        <goals>
                            <goal>addSources</goal>
                            <goal>addTestSources</goal>
                            <goal>generateStubs</goal>
                            <goal>compile</goal>
                            <goal>testGenerateStubs</goal>
                            <goal>testCompile</goal>
                            <goal>removeStubs</goal>
                            <goal>removeTestStubs</goal>
                        </goals>
                    </execution>
                </executions>
            </plugin>
            <plugin>
                <groupId>org.apache.maven.plugins</groupId>
                <artifactId>maven-compiler-plugin</artifactId>
                <version>3.5</version>
                <configuration>
                    <source>1.8</source>
                    <target>1.8</target>
                </configuration>
            </plugin>
        </plugins>
        <pluginManagement>
            <plugins>
                <plugin>
                    <groupId>org.eclipse.m2e</groupId>
                    <artifactId>lifecycle-mapping</artifactId>
                    <version>1.0.0</version>
                    <configuration>
                        <lifecycleMappingMetadata>
                            <pluginExecutions>
                                <pluginExecution>
                                    <pluginExecutionFilter>
                                        <groupId>org.codehaus.gmavenplus</groupId>
                                        <artifactId>gmavenplus-plugin</artifactId>
                                        <versionRange>[1.5,)</versionRange>
                                        <goals>
                                            <goal>addSources</goal>
                                            <goal>addTestSources</goal>
                                            <goal>generateStubs</goal>
                                            <goal>compile</goal>
                                            <goal>testGenerateStubs</goal>
                                            <goal>testCompile</goal>
                                            <goal>removeStubs</goal>
                                            <goal>removeTestStubs</goal>
                                        </goals>
                                    </pluginExecutionFilter>
                                    <action>
                                        <ignore />
                                    </action>
                                </pluginExecution>
                            </pluginExecutions>
                        </lifecycleMappingMetadata>
                    </configuration>
                </plugin>
            </plugins>
        </pluginManagement>
    </build>
    <dependencies>
        <dependency>
            <groupId>org.cristalise</groupId>
            <artifactId>cristalise-dev</artifactId>
            <version>${revision}</version>
            <scope>compile</scope>
        </dependency>
        <dependency>
            <groupId>org.cristalise</groupId>
            <artifactId>cristalise-dsl</artifactId>
            <version>${revision}</version>
            <scope>compile</scope>
            <exclusions>
                <exclusion>
                    <artifactId>org.codehaus.groovy</artifactId>
                    <groupId>groovy-all</groupId>
                </exclusion>
            </exclusions>
        </dependency>
        <dependency>
            <groupId>org.cristalise</groupId>
            <artifactId>cristalise-xpath-outcomeinit</artifactId>
            <version>${revision}</version>
            <scope>compile</scope>
        </dependency>
        <dependency>
            <groupId>org.cristalise</groupId>
            <artifactId>cristalise-restapi</artifactId>
            <version>${revision}</version>
            <scope>compile</scope>
        </dependency>
        <dependency>
            <groupId>org.cristalise</groupId>
            <artifactId>cristalise-trigger</artifactId>
            <version>${revision}</version>
            <scope>compile</scope>
        </dependency>
        <dependency>
            <groupId>org.cristalise</groupId>
            <artifactId>cristalise-inmemory-lookup</artifactId>
            <version>${revision}</version>
            <scope>compile</scope>
            <exclusions>
                <exclusion>
                    <artifactId>org.codehaus.groovy</artifactId>
                    <groupId>groovy-all</groupId>
                </exclusion>
            </exclusions>
        </dependency>
        <dependency>
            <groupId>com.h2database</groupId>
            <artifactId>h2</artifactId>
            <version>1.4.196</version>
        </dependency>
        <dependency>
            <groupId>org.codehaus.groovy</groupId>
            <artifactId>groovy-all</artifactId>
            <scope>compile</scope>
        </dependency>
        <dependency>
            <groupId>commons-lang</groupId>
            <artifactId>commons-lang</artifactId>
            <version>2.6</version>
            <scope>compile</scope>
        </dependency>
        <dependency>
            <groupId>org.xmlunit</groupId>
            <artifactId>xmlunit-core</artifactId>
            <version>[2.2,)</version>
            <scope>compile</scope>
        </dependency>
        <dependency>
            <groupId>net.javacrumbs.json-unit</groupId>
            <artifactId>json-unit</artifactId>
            <version>1.26.0</version>
            <scope>compile</scope>
        </dependency>
        <dependency>
            <groupId>junit</groupId>
            <artifactId>junit</artifactId>
            <version>4.11</version>
            <scope>compile</scope>
        </dependency>
        <dependency>
            <groupId>org.awaitility</groupId>
            <artifactId>awaitility-groovy</artifactId>
            <version>2.0.0</version>
            <scope>compile</scope>
            <exclusions>
                <exclusion>
                    <artifactId>org.codehaus.groovy</artifactId>
                    <groupId>groovy-all</groupId>
                </exclusion>
            </exclusions>
        </dependency>
        <dependency>
            <groupId>org.spockframework</groupId>
            <artifactId>spock-core</artifactId>
            <version>1.1-groovy-2.4</version>
            <scope>compile</scope>
            <exclusions>
                <exclusion>
                    <artifactId>org.codehaus.groovy</artifactId>
                    <groupId>groovy-all</groupId>
                </exclusion>
            </exclusions>
        </dependency>
        <dependency>
            <groupId>org.spockframework</groupId>
            <artifactId>spock-unitils</artifactId>
            <version>1.1-groovy-2.4</version>
            <scope>compile</scope>
        </dependency>
        <dependency>
            <groupId>org.unitils</groupId>
            <artifactId>unitils-core</artifactId>
            <version>3.4.6</version>
            <scope>compile</scope>
        </dependency>
        <dependency>
            <groupId>org.mvel</groupId>
            <artifactId>mvel2</artifactId>
            <version>2.2.8.Final</version>
            <scope>compile</scope>
        </dependency>
        <dependency>
<<<<<<< HEAD
            <groupId>ch.qos.logback</groupId>
            <artifactId>logback-classic</artifactId>
            <version>1.2.3</version>
=======
            <groupId>io.rest-assured</groupId>
            <artifactId>rest-assured</artifactId>
            <version>4.0.0</version>
            <scope>compile</scope>
        </dependency>
        <dependency>
            <groupId>org.hamcrest</groupId>
            <artifactId>hamcrest-all</artifactId>
            <version>1.3</version>
            <scope>compile</scope>
>>>>>>> f4e2ee27
        </dependency>
    </dependencies>
</project><|MERGE_RESOLUTION|>--- conflicted
+++ resolved
@@ -240,11 +240,11 @@
             <scope>compile</scope>
         </dependency>
         <dependency>
-<<<<<<< HEAD
             <groupId>ch.qos.logback</groupId>
             <artifactId>logback-classic</artifactId>
             <version>1.2.3</version>
-=======
+        </dependency>
+        <dependency>
             <groupId>io.rest-assured</groupId>
             <artifactId>rest-assured</artifactId>
             <version>4.0.0</version>
@@ -255,7 +255,6 @@
             <artifactId>hamcrest-all</artifactId>
             <version>1.3</version>
             <scope>compile</scope>
->>>>>>> f4e2ee27
         </dependency>
     </dependencies>
 </project>
--- conflicted
+++ resolved
@@ -1,256 +1,252 @@
-/**
- * This file is part of the CRISTAL-iSE XPath Outcome Initiator module.
- * Copyright (c) 2001-2016 The CRISTAL Consortium. All rights reserved.
- *
- * This library is free software; you can redistribute it and/or modify it
- * under the terms of the GNU Lesser General Public License as published
- * by the Free Software Foundation; either version 3 of the License, or (at
- * your option) any later version.
- *
- * This library is distributed in the hope that it will be useful, but WITHOUT
- * ANY WARRANTY; with out even the implied warranty of MERCHANTABILITY or
- * FITNESS FOR A PARTICULAR PURPOSE. See the GNU Lesser General Public
- * License for more details.
- *
- * You should have received a copy of the GNU Lesser General Public License
- * along with this library; if not, write to the Free Software Foundation,
- * Inc., 59 Temple Place, Suite 330, Boston, MA 02111-1307 USA.
- *
- * http://www.fsf.org/licensing/licenses/lgpl.html
- */
-package org.cristalise.kernel.persistency.outcomebuilder;
-
-import java.io.IOException;
-import java.io.Writer;
-import java.util.Map;
-
-import org.apache.commons.lang3.StringUtils;
-import org.cristalise.kernel.utils.Logger;
-import org.exolab.castor.xml.schema.ComplexType;
-import org.exolab.castor.xml.schema.ElementDecl;
-import org.json.JSONArray;
-import org.json.JSONObject;
-import org.w3c.dom.Document;
-import org.w3c.dom.Element;
-import org.w3c.dom.NodeList;
-
-public class DataRecord extends OutcomeStructure {
-
-    AttributeList myAttributes;
-    Document      parentDoc;
-
-    public DataRecord(ElementDecl model) throws OutcomeBuilderException {
-        super(model);
-        setup();
-    }
-
-    public synchronized void activate() {
-        try {
-            setup();
-            if (myElement != null) populateInstance();
-        }
-        catch (OutcomeBuilderException ex) {
-            Logger.error(ex);
-        }
-    }
-
-    private void setup() throws OutcomeBuilderException {
-        // attributes at the top
-        myAttributes = new AttributeList(model);
-
-        ComplexType elementType;
-        try {
-            elementType = (ComplexType) model.getType();
-        }
-        catch (ClassCastException e) {
-            throw new StructuralException("DataRecord created with non-ComplexType");
-        }
-
-        // loop through all schema sub-elements
-        enumerateElements(elementType);
-    }
-
-    @Override
-    public void addStructure(OutcomeStructure newElement) throws OutcomeBuilderException {
-        if (newElement == null) return;
-        super.addStructure(newElement);
-
-        //FIXME: perhaps this is just a leftover from the GUI code
-        if (newElement instanceof DataRecord) {
-            //DataRecord newRecord = (DataRecord) newElement;
-        }
-    }
-
-    @Override
-    public void addInstance(Element newElement, Document parentDoc) throws OutcomeBuilderException {
-        Logger.msg(8, "DataRecord.addInstance() - name:" + newElement.getTagName());
-
-        if (this.myElement != null) throw new CardinalException("DataRecord " + this.getName() + " cannot repeat.");
-
-        this.myElement = newElement;
-        this.parentDoc = parentDoc;
-
-        populateInstance();
-    }
-
-    private void populateInstance() throws StructuralException, OutcomeBuilderException {
-        // First populate attributes
-        myAttributes.addInstance(myElement, parentDoc);
-
-        NodeList childElements = myElement.getChildNodes();
-
-        for (int i = 0; i < childElements.getLength(); i++) {
-            // ignore any Node (e.g. Text) which are not Element type
-            if (!(childElements.item(i) instanceof Element)) continue;
-
-            Element childElement = (Element) childElements.item(i);
-
-            // find the child structure with this name
-            OutcomeStructure childStructure = subStructure.get(childElement.getTagName());
-
-            if (childStructure == null)
-                throw new StructuralException("DR " + model.getName() + " not expecting child element with name '" + childElement.getTagName() + "'");
-
-            childStructure.addInstance(childElement, parentDoc);
-        }
-
-        // make sure any dimensions have the minimum
-        for (String structureName : subStructure.keySet()) {
-            OutcomeStructure childStructure = subStructure.get(structureName);
-            int count = 0;
-
-            if (childStructure instanceof Dimension) {
-                Dimension childDimension = (Dimension) childStructure;
-                childDimension.setParentElement(myElement);
-                count = childDimension.getChildCount();
-            }
-            else
-                count = childStructure.getElement() == null ? 0 : 1;
-
-            int total = childStructure.getModel().getMinOccurs();
-
-            for (int i = count; i < total; i++) {
-                myElement.appendChild(childStructure.initNew(parentDoc));
-            }
-        }
-    }
-
-    @Override
-    public void addJsonInstance(OutcomeStructure parentStruct, Element parentElement, String name, Object json) throws OutcomeBuilderException {
-        Logger.msg(5, "DataRecord.addJsonInstance() - name:'" + name + "'");
-        JSONObject jsonObj = (JSONObject)json;
-
-//        myElement = parentElement;
-
-        if (!name.equals(model.getName())) throw new InvalidOutcomeException("Missmatch in names:" + name + "!=" + model.getName());
-
-        //attributes first, order is not important
-        for (String key: jsonObj.keySet()) {
-            if (myAttributes.hasAttributeDecl(key)) {
-                myAttributes.addJsonInstance(this, myElement, key, jsonObj.get(key));
-            }
-        }
-
-        for (String elementName : subStructureOrder) {
-            OutcomeStructure childStructure = subStructure.get(elementName);
-
-            if (childStructure == null) throw new InvalidOutcomeException("DataRecord '" + name + "' doesn not have a field " + elementName + "'");
-
-            //Optional element might not be present in the json
-            if (jsonObj.has(elementName)) {
-                childStructure.addJsonInstance(this, myElement, elementName, jsonObj.get(elementName));
-            }
-        }
-    }
-
-    @Override
-    public Element initNew(Document rootDocument) {
-        Logger.msg(5, "DataRecord.initNew() - name:'" + model.getName() + "'");
-
-        // make a new Element
-        myElement = rootDocument.createElement(model.getName());
-
-        // set up attributes
-        myAttributes.initNew(myElement);
-
-        // populate
-        for (String elementName : subStructureOrder) {
-            OutcomeStructure childStructure = subStructure.get(elementName);
-
-            if (childStructure instanceof Dimension) ((Dimension) childStructure).setParentElement(myElement);
-
-            for (int i = 0; i < childStructure.getModel().getMinOccurs(); i++) {
-                myElement.appendChild(childStructure.initNew(rootDocument));
-            }
-        }
-
-        return myElement;
-    }
-
-    @Override
-    public void exportViewTemplate(Writer template) throws IOException {
-        template.write("<FieldSet name='" + model.getName() + "'>");
-
-        for (String elementName : subStructureOrder) subStructure.get(elementName).exportViewTemplate(template);
-
-        template.write("</DataRecord>");
-    }
-
-    @Override
-    public JSONObject generateNgDynamicFormsCls() {
-        JSONObject drCls = new JSONObject();
-        JSONObject drGrid = new JSONObject();
-        
-        AppInfoUtils appInfoer = new AppInfoUtils();
-        appInfoer.readAppInfoDynamicForms(model, drGrid, true);
-        
-        // Set default value when container is not defined
-        if (!drGrid.has("container")) {
-            drGrid.put("container", "ui-g-12");
-        }
-
-        drCls.put("grid", drGrid);
-
-        if (!isRootElement)  {
-            JSONObject drClass = new JSONObject();
-
-            drClass.put("label", "formGroupLabel");
-            drClass.put("container", "formGroupContainer");
-
-            drCls.put("element", drClass);
-        }
-        return drCls;
-    }
-
-    @Override
-    public Object generateNgDynamicForms(Map<String, Object> inputs) {
-        JSONObject dr = new JSONObject();
-        
-        dr.put("cls", generateNgDynamicFormsCls());
-        dr.put("type",  "GROUP");
-        dr.put("id",    model.getName());
-        dr.put("name",  model.getName());
-
-        JSONArray array = myAttributes.generateNgDynamicForms(inputs);
-
-        for (String elementName : subStructureOrder) array.put(subStructure.get(elementName).generateNgDynamicForms(inputs));
-
-<<<<<<< HEAD
-        StructureWithAppInfo appInfoer = new StructureWithAppInfo();
-=======
-        if (!isRootElement && !dr.has("label")) {
-            String label = StringUtils.join(StringUtils.splitByCharacterTypeCamelCase(model.getName()), " ");
-            dr.put("label", label);      
-        }
-
-        AppInfoUtils appInfoer = new AppInfoUtils();
->>>>>>> 86f71427
-
-        //This call could overwrite values set earlier
-        appInfoer.readAppInfoDynamicForms(model, dr, false);
-
-        dr.put("group", array);
-
-        return dr;
-    }
-}
+/**
+ * This file is part of the CRISTAL-iSE XPath Outcome Initiator module.
+ * Copyright (c) 2001-2016 The CRISTAL Consortium. All rights reserved.
+ *
+ * This library is free software; you can redistribute it and/or modify it
+ * under the terms of the GNU Lesser General Public License as published
+ * by the Free Software Foundation; either version 3 of the License, or (at
+ * your option) any later version.
+ *
+ * This library is distributed in the hope that it will be useful, but WITHOUT
+ * ANY WARRANTY; with out even the implied warranty of MERCHANTABILITY or
+ * FITNESS FOR A PARTICULAR PURPOSE. See the GNU Lesser General Public
+ * License for more details.
+ *
+ * You should have received a copy of the GNU Lesser General Public License
+ * along with this library; if not, write to the Free Software Foundation,
+ * Inc., 59 Temple Place, Suite 330, Boston, MA 02111-1307 USA.
+ *
+ * http://www.fsf.org/licensing/licenses/lgpl.html
+ */
+package org.cristalise.kernel.persistency.outcomebuilder;
+
+import java.io.IOException;
+import java.io.Writer;
+import java.util.Map;
+
+import org.apache.commons.lang3.StringUtils;
+import org.cristalise.kernel.utils.Logger;
+import org.exolab.castor.xml.schema.ComplexType;
+import org.exolab.castor.xml.schema.ElementDecl;
+import org.json.JSONArray;
+import org.json.JSONObject;
+import org.w3c.dom.Document;
+import org.w3c.dom.Element;
+import org.w3c.dom.NodeList;
+
+public class DataRecord extends OutcomeStructure {
+
+    AttributeList myAttributes;
+    Document      parentDoc;
+
+    public DataRecord(ElementDecl model) throws OutcomeBuilderException {
+        super(model);
+        setup();
+    }
+
+    public synchronized void activate() {
+        try {
+            setup();
+            if (myElement != null) populateInstance();
+        }
+        catch (OutcomeBuilderException ex) {
+            Logger.error(ex);
+        }
+    }
+
+    private void setup() throws OutcomeBuilderException {
+        // attributes at the top
+        myAttributes = new AttributeList(model);
+
+        ComplexType elementType;
+        try {
+            elementType = (ComplexType) model.getType();
+        }
+        catch (ClassCastException e) {
+            throw new StructuralException("DataRecord created with non-ComplexType");
+        }
+
+        // loop through all schema sub-elements
+        enumerateElements(elementType);
+    }
+
+    @Override
+    public void addStructure(OutcomeStructure newElement) throws OutcomeBuilderException {
+        if (newElement == null) return;
+        super.addStructure(newElement);
+
+        //FIXME: perhaps this is just a leftover from the GUI code
+        if (newElement instanceof DataRecord) {
+            //DataRecord newRecord = (DataRecord) newElement;
+        }
+    }
+
+    @Override
+    public void addInstance(Element newElement, Document parentDoc) throws OutcomeBuilderException {
+        Logger.msg(8, "DataRecord.addInstance() - name:" + newElement.getTagName());
+
+        if (this.myElement != null) throw new CardinalException("DataRecord " + this.getName() + " cannot repeat.");
+
+        this.myElement = newElement;
+        this.parentDoc = parentDoc;
+
+        populateInstance();
+    }
+
+    private void populateInstance() throws StructuralException, OutcomeBuilderException {
+        // First populate attributes
+        myAttributes.addInstance(myElement, parentDoc);
+
+        NodeList childElements = myElement.getChildNodes();
+
+        for (int i = 0; i < childElements.getLength(); i++) {
+            // ignore any Node (e.g. Text) which are not Element type
+            if (!(childElements.item(i) instanceof Element)) continue;
+
+            Element childElement = (Element) childElements.item(i);
+
+            // find the child structure with this name
+            OutcomeStructure childStructure = subStructure.get(childElement.getTagName());
+
+            if (childStructure == null)
+                throw new StructuralException("DR " + model.getName() + " not expecting child element with name '" + childElement.getTagName() + "'");
+
+            childStructure.addInstance(childElement, parentDoc);
+        }
+
+        // make sure any dimensions have the minimum
+        for (String structureName : subStructure.keySet()) {
+            OutcomeStructure childStructure = subStructure.get(structureName);
+            int count = 0;
+
+            if (childStructure instanceof Dimension) {
+                Dimension childDimension = (Dimension) childStructure;
+                childDimension.setParentElement(myElement);
+                count = childDimension.getChildCount();
+            }
+            else
+                count = childStructure.getElement() == null ? 0 : 1;
+
+            int total = childStructure.getModel().getMinOccurs();
+
+            for (int i = count; i < total; i++) {
+                myElement.appendChild(childStructure.initNew(parentDoc));
+            }
+        }
+    }
+
+    @Override
+    public void addJsonInstance(OutcomeStructure parentStruct, Element parentElement, String name, Object json) throws OutcomeBuilderException {
+        Logger.msg(5, "DataRecord.addJsonInstance() - name:'" + name + "'");
+        JSONObject jsonObj = (JSONObject)json;
+
+//        myElement = parentElement;
+
+        if (!name.equals(model.getName())) throw new InvalidOutcomeException("Missmatch in names:" + name + "!=" + model.getName());
+
+        //attributes first, order is not important
+        for (String key: jsonObj.keySet()) {
+            if (myAttributes.hasAttributeDecl(key)) {
+                myAttributes.addJsonInstance(this, myElement, key, jsonObj.get(key));
+            }
+        }
+
+        for (String elementName : subStructureOrder) {
+            OutcomeStructure childStructure = subStructure.get(elementName);
+
+            if (childStructure == null) throw new InvalidOutcomeException("DataRecord '" + name + "' doesn not have a field " + elementName + "'");
+
+            //Optional element might not be present in the json
+            if (jsonObj.has(elementName)) {
+                childStructure.addJsonInstance(this, myElement, elementName, jsonObj.get(elementName));
+            }
+        }
+    }
+
+    @Override
+    public Element initNew(Document rootDocument) {
+        Logger.msg(5, "DataRecord.initNew() - name:'" + model.getName() + "'");
+
+        // make a new Element
+        myElement = rootDocument.createElement(model.getName());
+
+        // set up attributes
+        myAttributes.initNew(myElement);
+
+        // populate
+        for (String elementName : subStructureOrder) {
+            OutcomeStructure childStructure = subStructure.get(elementName);
+
+            if (childStructure instanceof Dimension) ((Dimension) childStructure).setParentElement(myElement);
+
+            for (int i = 0; i < childStructure.getModel().getMinOccurs(); i++) {
+                myElement.appendChild(childStructure.initNew(rootDocument));
+            }
+        }
+
+        return myElement;
+    }
+
+    @Override
+    public void exportViewTemplate(Writer template) throws IOException {
+        template.write("<FieldSet name='" + model.getName() + "'>");
+
+        for (String elementName : subStructureOrder) subStructure.get(elementName).exportViewTemplate(template);
+
+        template.write("</DataRecord>");
+    }
+
+    @Override
+    public JSONObject generateNgDynamicFormsCls() {
+        JSONObject drCls = new JSONObject();
+        JSONObject drGrid = new JSONObject();
+        
+        StructureWithAppInfo appInfoer = new StructureWithAppInfo();
+        appInfoer.readAppInfoDynamicForms(model, drGrid, true);
+        
+        // Set default value when container is not defined
+        if (!drGrid.has("container")) {
+            drGrid.put("container", "ui-g-12");
+        }
+
+        drCls.put("grid", drGrid);
+
+        if (!isRootElement)  {
+            JSONObject drClass = new JSONObject();
+
+            drClass.put("label", "formGroupLabel");
+            drClass.put("container", "formGroupContainer");
+
+            drCls.put("element", drClass);
+        }
+        return drCls;
+    }
+
+    @Override
+    public Object generateNgDynamicForms(Map<String, Object> inputs) {
+        JSONObject dr = new JSONObject();
+        
+        dr.put("cls", generateNgDynamicFormsCls());
+        dr.put("type",  "GROUP");
+        dr.put("id",    model.getName());
+        dr.put("name",  model.getName());
+
+        JSONArray array = myAttributes.generateNgDynamicForms(inputs);
+
+        for (String elementName : subStructureOrder) array.put(subStructure.get(elementName).generateNgDynamicForms(inputs));
+
+        if (!isRootElement && !dr.has("label")) {
+            String label = StringUtils.join(StringUtils.splitByCharacterTypeCamelCase(model.getName()), " ");
+            dr.put("label", label);
+        }
+
+        StructureWithAppInfo appInfoer = new StructureWithAppInfo();
+
+        //This call could overwrite values set earlier
+        appInfoer.readAppInfoDynamicForms(model, dr, false);
+
+        dr.put("group", array);
+
+        return dr;
+    }
+}
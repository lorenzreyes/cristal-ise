/**
 * This file is part of the CRISTAL-iSE LDAP lookup plugin.
 * Copyright (c) 2001-2016 The CRISTAL Consortium. All rights reserved.
 *
 * This library is free software; you can redistribute it and/or modify it
 * under the terms of the GNU Lesser General Public License as published
 * by the Free Software Foundation; either version 3 of the License, or (at
 * your option) any later version.
 *
 * This library is distributed in the hope that it will be useful, but WITHOUT
 * ANY WARRANTY; with out even the implied warranty of MERCHANTABILITY or
 * FITNESS FOR A PARTICULAR PURPOSE. See the GNU Lesser General Public
 * License for more details.
 *
 * You should have received a copy of the GNU Lesser General Public License
 * along with this library; if not, write to the Free Software Foundation,
 * Inc., 59 Temple Place, Suite 330, Boston, MA 02111-1307 USA.
 *
 * http://www.fsf.org/licensing/licenses/lgpl.html
 */
package org.cristalise.lookup.ldap;

import java.security.NoSuchAlgorithmException;
import java.util.ArrayList;
import java.util.Arrays;
import java.util.Iterator;
import java.util.List;
import java.util.Stack;
import java.util.StringTokenizer;

import org.apache.commons.collections4.IteratorUtils;
import org.apache.commons.lang3.NotImplementedException;
import org.cristalise.kernel.common.ObjectAlreadyExistsException;
import org.cristalise.kernel.common.ObjectCannotBeUpdated;
import org.cristalise.kernel.common.ObjectNotFoundException;
import org.cristalise.kernel.entity.proxy.ProxyMessage;
import org.cristalise.kernel.lookup.AgentPath;
import org.cristalise.kernel.lookup.DomainPath;
import org.cristalise.kernel.lookup.InvalidItemPathException;
import org.cristalise.kernel.lookup.ItemPath;
import org.cristalise.kernel.lookup.LookupManager;
import org.cristalise.kernel.lookup.Path;
import org.cristalise.kernel.lookup.RolePath;
import org.cristalise.kernel.process.Gateway;
import org.cristalise.kernel.process.auth.Authenticator;
import org.cristalise.kernel.property.Property;
import org.cristalise.kernel.property.PropertyArrayList;
import org.cristalise.kernel.property.PropertyDescription;
import org.cristalise.kernel.property.PropertyDescriptionList;
import org.cristalise.kernel.utils.Logger;

import com.novell.ldap.LDAPAttribute;
import com.novell.ldap.LDAPAttributeSet;
import com.novell.ldap.LDAPConnection;
import com.novell.ldap.LDAPEntry;
import com.novell.ldap.LDAPException;
import com.novell.ldap.LDAPSearchConstraints;
import com.novell.ldap.LDAPSearchResults;

/**
 * The LDAPLookup object, statically accessible through the Gateway, manages the LDAP connection for the cristal process. It provides:
 * <ul>
 * <li>Authentication - returning an AgentProxy object if a user has logged in
 * <li>System key generation - through the NextKeyManager
 * <li>Agent and Role lookup/modification - through the RoleManager
 * <li>
 */
public class LDAPLookup implements LookupManager {

    protected LDAPAuthManager     mLDAPAuth;
    protected LDAPPropertyManager mPropManager;
    protected LDAPProperties      ldapProps;

    private String mGlobalPath, mRootPath, mLocalPath, mRoleTypeRoot, mItemTypeRoot, mDomainTypeRoot;

    /**
     *
     */
    public LDAPLookup() {
        super();
    }

    /**
     * Initializes the DN paths from the Root, global and local paths supplied by the LDAP properties.
     *
     * @param props
     */
    protected void initPaths(LDAPProperties props) {

        Logger.msg(8, "LDAPLookup.initPaths(): - initialising with LDAPProperties");
        ldapProps = props;

        mGlobalPath = props.mGlobalPath;
        mRootPath   = props.mRootPath;
        mLocalPath  = props.mLocalPath;

        mItemTypeRoot   = "cn=entity," + props.mLocalPath;
        mDomainTypeRoot = "cn=domain," + props.mLocalPath;
        mRoleTypeRoot   = "cn=role," + props.mLocalPath;
    }

    /**
     * Initializes the LDAPLookup manager with the Gateway properties. This should be only done by the Gateway during initialisation.
     *
     * @param auth A LDAPAuthManager authenticator
     */
    @Override
    public void open(Authenticator auth) {
        if (ldapProps == null)
            initPaths(new LDAPProperties(Gateway.getProperties()));

        mLDAPAuth = (LDAPAuthManager) auth;
        mPropManager = new LDAPPropertyManager(this, mLDAPAuth);

    }

    private void migrateOldRoles() {
        // search the mDomainPath tree uniqueMember=userDN
        // filter = objectclass=cristalrole AND uniqueMember=userDN

        String oldAgentPath = "cn=agent," + mDomainTypeRoot;
        LDAPSearchConstraints searchCons = new LDAPSearchConstraints();
        searchCons.setBatchSize(0);
        searchCons.setDereference(LDAPSearchConstraints.DEREF_NEVER);
        searchCons.setMaxResults(0);
        String[] attr = { LDAPConnection.ALL_USER_ATTRS };
        try {
            LDAPSearchResults res = mLDAPAuth.getAuthObject().search(
                    oldAgentPath,
                    LDAPConnection.SCOPE_SUB,
                    "(objectclass=cristalrole)",
                    attr,
                    false,
                    searchCons);

            Stack<LDAPEntry> toDelete = new Stack<LDAPEntry>();

            while (res.hasMore()) {
                LDAPEntry role = res.next();
                toDelete.push(role);
                String choppedRole = role.getDN().substring(0, role.getDN().lastIndexOf(oldAgentPath));
                if (choppedRole.length() == 0) continue;
                String[] roleComponents = choppedRole.split(",");
                String[] rolePathStr = new String[roleComponents.length];
                for (int i = 0; i < roleComponents.length; i++) {
                    Logger.msg(i + ": " + roleComponents[i]);
                    if (roleComponents[i].matches("^cn=.*"))
                        rolePathStr[roleComponents.length - i - 1] = roleComponents[i].substring(3);
                }
                boolean hasJobList = role.getAttribute("jobList").getStringValue().equals("TRUE");
                RolePath newRole = new RolePath(rolePathStr, hasJobList);
                Logger.msg("Migrating role: " + newRole.toString());
                try {
                    createRole(newRole);
                }
                catch (ObjectAlreadyExistsException e1) {
                    Logger.warning("Role " + newRole.toString() + " already exists");
                }
                catch (ObjectCannotBeUpdated e1) {
                    Logger.die("Could not migrate role " + newRole);
                }

                LDAPAttribute memberAttr = role.getAttribute("uniqueMember");
                if (memberAttr != null) {
                    String[] members = memberAttr.getStringValueArray();
                    for (String member : members) {
                        String uuid = member.substring(3, member.indexOf(','));
                        AgentPath agent;
                        try {
                            ItemPath item = new ItemPath(uuid);
                            agent = new AgentPath(item);
                            if (!agent.hasRole(newRole)) {
                                try {
                                    Logger.msg("Adding agent " + agent.getAgentName() + " to new role " + newRole.toString());
                                    addRole(agent, newRole);
                                }
                                catch (Exception e) {
                                    Logger.die("Could not add agent " + agent.getAgentName() + " to role " + newRole);
                                }
                            }
                        }
                        catch (InvalidItemPathException e) {
                            Logger.die("Invalid agent in role " + newRole + ": " + uuid);
                        }
                    }
                }
            }
            while (!toDelete.isEmpty()) {
                try {
                    LDAPLookupUtils.delete(mLDAPAuth.getAuthObject(), toDelete.pop().getDN());
                }
                catch (Exception ex) { // must be out of order, try again next time
                    Logger.error("Error deleting old Role. " + ex.getMessage());
                }
            }
        }
        catch (LDAPException e) {
            Logger.error(e);
            Logger.die("LDAP Exception migrating roles");
        }
    }

    /**
     * Gets the property manager, that is used to read and write cristal properties to the LDAP store.
     *
     * @return Returns the global LDAPPropertyManager.
     */
    public LDAPPropertyManager getPropManager() {
        return mPropManager;
    }

    /**
     * Disconnects the connection with the LDAP server during shutdown
     */
    @Override
    public void close() {
        Logger.msg(1, "LDAP Lookup: Shutting down LDAP connection.");
        if (mLDAPAuth != null) {
            mLDAPAuth.disconnect();
            mLDAPAuth = null;
        }
    }

    /**
     * Attempts to resolve the CORBA object for a Path, either directly or through an alias.
     *
     * @param path
     *            the path to resolve
     * @return the CORBA object
     * @throws ObjectNotFoundException
     *             When the path does not exist
     */

    @Override
    public String getIOR(Path path) throws ObjectNotFoundException {
        return resolveObject(getFullDN(path));
    }

    /**
     * Attempts to resolve the CORBA object from the IOR attribute of a DN, either directly or through an alias
     *
     * @param dn
     *            The String dn
     * @throws ObjectNotFoundException
     *             when the dn or aliased dn does not exist
     */
    private String resolveObject(String dn) throws ObjectNotFoundException {
        Logger.msg(8, "LDAPLookup.resolveObject(" + dn + ")");
        LDAPEntry anEntry = LDAPLookupUtils.getEntry(mLDAPAuth.getAuthObject(), dn, LDAPSearchConstraints.DEREF_NEVER);
        if (anEntry != null) {
            try {
                return LDAPLookupUtils.getFirstAttributeValue(anEntry, "ior");
            }
            catch (ObjectNotFoundException ex) {
                return resolveObject(LDAPLookupUtils.getFirstAttributeValue(anEntry, "aliasedObjectName"));
            }
        }
        else
            throw new ObjectNotFoundException("LDAPLookup.resolveObject() LDAP node " + dn + " is not in LDAP or has no IOR.");
    }

    @Override
    public ItemPath resolvePath(DomainPath domPath) throws InvalidItemPathException, ObjectNotFoundException {
        LDAPEntry domEntry = LDAPLookupUtils.getEntry(mLDAPAuth.getAuthObject(), getFullDN(domPath), LDAPSearchConstraints.DEREF_ALWAYS);
        String entityKey = LDAPLookupUtils.getFirstAttributeValue(domEntry, "cn");

        Logger.msg(7, "LDAPLookup.resolvePath() - DomainPath " + domPath + " is a reference to " + entityKey);

        String objClass = LDAPLookupUtils.getFirstAttributeValue(domEntry, "objectClass");

        ItemPath referencedPath = new ItemPath(entityKey);

        if (objClass.equals("cristalagent")) return new AgentPath(referencedPath);
        else
            return referencedPath;
    }

    @Override
    public void add(Path path)
            throws ObjectCannotBeUpdated, ObjectAlreadyExistsException {
        try {
            checkLDAPContext(path);
            LDAPAttributeSet attrSet = createAttributeSet(path);
            LDAPEntry newEntry = new LDAPEntry(getFullDN(path), attrSet);
            LDAPLookupUtils.addEntry(mLDAPAuth.getAuthObject(), newEntry);

            // FIXME: Check if this is correct to call in the Lookup implementation
            if (path instanceof DomainPath)
                Gateway.getProxyServer().sendProxyEvent(new ProxyMessage(null, path.toString(), ProxyMessage.ADDED));
        }
        catch (LDAPException ex) {
            if (ex.getResultCode() == LDAPException.ENTRY_ALREADY_EXISTS)
                throw new ObjectAlreadyExistsException(
                        "Cannot add Path '" + path.getStringPath() + "' - LDAPException:" + ex.getLDAPErrorMessage());
            else
                throw new ObjectCannotBeUpdated("Cannot add Path '" + path.getStringPath() + "' - LDAPException:" + ex.getLDAPErrorMessage());
        }
    }

    // deletes a node
    // throws LDAPexception if node cannot be deleted (eg node is not a leaf)
    @Override
    public void delete(Path path) throws ObjectCannotBeUpdated {
        try {
            LDAPLookupUtils.delete(mLDAPAuth.getAuthObject(), getDN(path) + mLocalPath);
        }
        catch (LDAPException ex) {
            throw new ObjectCannotBeUpdated("Cannot delete Path '" + path.getStringPath() + "' - LDAPException:" + ex.getLDAPErrorMessage());
        }
        if (path instanceof DomainPath) {
            // FIXME: Check if this is correct to call in the Lookup implementation
            Gateway.getProxyServer().sendProxyEvent(new ProxyMessage(null, path.toString(), ProxyMessage.DELETED));
        }
    }

    // change specs, add boolean alias leaf context
    protected void checkLDAPContext(Path path) {
        String dn = getFullDN(path);
        if (!LDAPLookupUtils.exists(mLDAPAuth.getAuthObject(), dn)) {
            String listDN[] = path.getPath();
            String name = "cn=" + path.getRoot() + "," + mLocalPath;
            int i = 0;
            while (i < listDN.length - 1) {
                name = "cn=" + LDAPLookupUtils.escapeDN(listDN[i]) + "," + name;
                if (!LDAPLookupUtils.exists(mLDAPAuth.getAuthObject(), name)) {
                    try {
                        // create cristalcontext
                        Logger.msg(8, "LDAPLookup::addLDAPContext() context added " + name);
                        LDAPLookupUtils.createCristalContext(mLDAPAuth.getAuthObject(), name);
                    }
                    catch (Exception ex) {
                        Logger.error("LDAPLookup::addContext() " + ex);
                    }
                }
                i++;
            }
        }
    }

    public void createBootTree() {
        Logger.msg(8, "Initializing LDAP Boot tree");

        // create org
        LDAPLookupUtils.createOrganizationContext(mLDAPAuth.getAuthObject(), mGlobalPath);
        // create root
        LDAPLookupUtils.createCristalContext(mLDAPAuth.getAuthObject(), mRootPath);
        // create local
        LDAPLookupUtils.createCristalContext(mLDAPAuth.getAuthObject(), mLocalPath);
    }

    @Override
    public void initializeDirectory() throws ObjectNotFoundException {
        createBootTree();
        LDAPLookupUtils.createCristalContext(mLDAPAuth.getAuthObject(), mItemTypeRoot);
        LDAPLookupUtils.createCristalContext(mLDAPAuth.getAuthObject(), mDomainTypeRoot);
        try {
            createRole(new RolePath());
        }
        catch (ObjectAlreadyExistsException e) {}
        catch (ObjectCannotBeUpdated e) {
            Logger.die("Could not create root Role");
        }
        if (new DomainPath("agent").exists()) migrateOldRoles();
    }

    // typically search for cn=barcode
    @Override
    public LDAPPathSet search(Path start, String filter) {
        Logger.msg(8, "LDAPLookup::search() From " + getDN(start) + " for cn=" + filter);
        return search(getFullDN(start), "cn=" + LDAPLookupUtils.escapeSearchFilter(filter));
    }

    @Override
    public LDAPPathSet search(Path start, Property... props) {
        StringBuffer filter = new StringBuffer();
        int propCount = 0;
        for (Property prop : props) {
            filter.append("(|(cristalprop=" + LDAPLookupUtils.escapeSearchFilter(prop.getName() +
                    ":" + prop.getValue()) + ")(cristalprop=" + LDAPLookupUtils.escapeSearchFilter("!" + prop.getName() +
                            ":" + prop.getValue())
                    + "))");
            propCount++;
        }

        String filterParam;
        if (propCount == 0)
            filterParam = "";
        else if (propCount == 1)
            filterParam = filter.toString();
        else
            filterParam = "(&" + filter.toString() + ")";

        LDAPSearchConstraints searchCons = new LDAPSearchConstraints();
        searchCons.setBatchSize(0);
        searchCons.setDereference(LDAPSearchConstraints.DEREF_SEARCHING);
        return search(getFullDN(start), LDAPConnection.SCOPE_SUB, filterParam, searchCons);
    }

    @Override
    public LDAPPathSet search(Path start, PropertyDescriptionList props) {

        ArrayList<Property> params = new ArrayList<Property>();
        for (PropertyDescription propDesc : props.list) {
            if (propDesc.getIsClassIdentifier())
                params.add(propDesc.getProperty());
        }
        return search(start, params.toArray(new Property[params.size()]));
    }

    protected LDAPPathSet search(String startDN, int scope, String filter, LDAPSearchConstraints searchCons) {
        Logger.msg(8, "Searching for " + filter + " in " + startDN);
        searchCons.setMaxResults(0);
        String[] attr = { LDAPConnection.ALL_USER_ATTRS };
        try {
            LDAPSearchResults res = mLDAPAuth.getAuthObject().search(startDN, scope,
                    filter, attr, false, searchCons);
            return new LDAPPathSet(res, this);
        }
        catch (LDAPException ex) {
            Logger.error("LDAPException::LDAPLookup::search() " + ex.toString());
            return new LDAPPathSet(this);
        }
    }

    // typically search for (any filter combination)
    public LDAPPathSet search(String startDN, String filter) {
        LDAPSearchConstraints searchCons = new LDAPSearchConstraints();
        searchCons.setBatchSize(0);
        searchCons.setDereference(LDAPSearchConstraints.DEREF_NEVER);
        return search(startDN, LDAPConnection.SCOPE_SUB, filter, searchCons);
    }

    @Override
    public LDAPPathSet searchAliases(ItemPath entity) {
        LDAPSearchConstraints searchCons = new LDAPSearchConstraints();
        searchCons.setBatchSize(0);
        searchCons.setDereference(LDAPSearchConstraints.DEREF_NEVER);
        return search(getFullDN(new DomainPath()), LDAPConnection.SCOPE_SUB, "(&(objectClass=aliasObject)(aliasedObjectName=" +
                LDAPLookupUtils.escapeDN(getFullDN(entity)) + "))", searchCons);
    }

    @Override
    public boolean exists(Path path) {
        return LDAPLookupUtils.exists(mLDAPAuth.getAuthObject(), getFullDN(path));
    }

    @Override
    public ItemPath getItemPath(String uuid) throws ObjectNotFoundException, InvalidItemPathException {
        String[] attr = { LDAPConnection.ALL_USER_ATTRS };
        try {
            ItemPath item = new ItemPath(uuid);
            LDAPEntry anEntry = mLDAPAuth.getAuthObject().read(getDN(item) + mLocalPath, attr);
            String type = LDAPLookupUtils.getFirstAttributeValue(anEntry, "objectClass");

            if (type.equals("cristalentity"))     return item;
            else if (type.equals("cristalagent")) return new AgentPath(item);
            else                                  throw new ObjectNotFoundException("Not an entity '" + uuid + "'");

        }
        catch (LDAPException ex) {
            if (ex.getResultCode() == LDAPException.NO_SUCH_OBJECT) throw new ObjectNotFoundException("Entity '" + uuid + "' does not exist");
            Logger.error(ex);
            throw new ObjectNotFoundException("Error getting entity class for '" + uuid + "'");
        }
    }

    /**
     * converts an LDAPentry to a Path object Note that the search producing the entry should have retrieved the attrs 'ior' and
     * 'uniquemember' @throws ObjectNotFoundException @throws ObjectNotFoundException @throws
     */
    protected Path nodeToPath(LDAPEntry entry) throws InvalidItemPathException, ObjectNotFoundException {
        String dn = entry.getDN();
        ItemPath entityKey;
        org.omg.CORBA.Object ior;

        // extract syskey
        try {
            String entityKeyStr = LDAPLookupUtils.getFirstAttributeValue(entry, "cn");
            entityKey = new ItemPath(entityKeyStr);
        }
        catch (ObjectNotFoundException ex) {
            entityKey = null;
        }
        catch (InvalidItemPathException ex) {
            entityKey = null;
        }

        // extract IOR
        try {
            String stringIOR = LDAPLookupUtils.getFirstAttributeValue(entry, "ior");
            ior = Gateway.getORB().string_to_object(stringIOR);
        }
        catch (ObjectNotFoundException ex) {
            ior = null;
        }

        /* Find the right path class */
        Path thisPath;
        if (LDAPLookupUtils.existsAttributeValue(entry, "objectclass", "cristalagent")) { // cristalagent
            String agentID = LDAPLookupUtils.getFirstAttributeValue(entry, "uid");
            thisPath = new AgentPath(entityKey, agentID);
        }
        else if (LDAPLookupUtils.existsAttributeValue(entry, "objectclass", "cristalrole")) { // cristalrole
            thisPath = new RolePath(getPathComponents(dn.substring(0, dn.lastIndexOf(mRoleTypeRoot))),
                    LDAPLookupUtils.getFirstAttributeValue(entry, "jobList").equals("TRUE"));
        }
        else if (LDAPLookupUtils.existsAttributeValue(entry, "objectclass", "aliasObject") ||
                (LDAPLookupUtils.existsAttributeValue(entry, "objectclass", "cristalcontext") && dn.endsWith(mDomainTypeRoot)))
        {
            DomainPath domainPath = new DomainPath();
            domainPath.setPath(getPathComponents(dn.substring(0, dn.lastIndexOf(mDomainTypeRoot))));
            thisPath = domainPath;
        }
        else if (LDAPLookupUtils.existsAttributeValue(entry, "objectclass", "cristalentity") ||
                (LDAPLookupUtils.existsAttributeValue(entry, "objectclass", "cristalcontext") && dn.endsWith(mItemTypeRoot)))
        {
            if (dn.endsWith(mItemTypeRoot)) {
                if (entityKey == null) throw new InvalidItemPathException(entry.getDN() + " was not a valid itemPath");
                thisPath = entityKey;
            }
            else
                throw new ObjectNotFoundException("Item found outside entity tree");
        }
        else {
            throw new ObjectNotFoundException("Unrecognised LDAP entry. Not a cristal entry '" + entry + "'");
        }

        // set IOR if we have one
        if (ior != null) thisPath.setIOR(ior);
        return thisPath;
    }

    public String getDN(Path path) {
        StringBuffer dnBuffer = new StringBuffer();
        String[] pathComp = path.getPath();
        for (int i = pathComp.length - 1; i >= 0; i--)
            dnBuffer.append("cn=").append(LDAPLookupUtils.escapeDN(pathComp[i])).append(",");
        dnBuffer.append("cn=" + path.getRoot() + ",");
        return dnBuffer.toString();
    }

    public String getFullDN(Path path) {
        return getDN(path) + mLocalPath;
    }

    public String[] getPathComponents(String dnFragment) {
        ArrayList<String> newPath = new ArrayList<String>();
        StringTokenizer tok = new StringTokenizer(dnFragment, ",");
        String[] path = new String[tok.countTokens()];
        while (tok.hasMoreTokens()) {
            String nextPath = tok.nextToken();
            if (nextPath.indexOf("cn=") == 0)
                newPath.add(0, LDAPLookupUtils.unescapeDN(nextPath.substring(3)));
            else
                break;
        }
        return newPath.toArray(path);
    }

    @Override
    public Iterator<Path> getChildren(Path path) {
        String filter = "objectclass=*";
        LDAPSearchConstraints searchCons = new LDAPSearchConstraints();
        searchCons.setBatchSize(10);
        searchCons.setDereference(LDAPSearchConstraints.DEREF_FINDING);
        return search(getFullDN(path), LDAPConnection.SCOPE_ONE, filter, searchCons);
    }

    protected LDAPAttributeSet createAttributeSet(Path path) throws ObjectCannotBeUpdated {
        LDAPAttributeSet attrs = new LDAPAttributeSet();

        if (path instanceof RolePath) {
            RolePath rolePath = (RolePath) path;
            attrs.add(new LDAPAttribute("objectclass", "cristalrole"));
            String jobListString = rolePath.hasJobList() ? "TRUE" : "FALSE";
            attrs.add(new LDAPAttribute("jobList", jobListString));
            attrs.add(new LDAPAttribute("cn", rolePath.getName()));
        }
        else if (path instanceof DomainPath) {
            DomainPath domPath = (DomainPath) path;
            attrs.add(new LDAPAttribute("cn", domPath.getName()));
            try {
                attrs.add(new LDAPAttribute("aliasedObjectName", getFullDN(domPath.getItemPath())));
                String objectclass_values[] = { "alias", "aliasObject" };
                attrs.add(new LDAPAttribute("objectclass", objectclass_values));
            }
            catch (ObjectNotFoundException e) { // no entity - is a context
                attrs.add(new LDAPAttribute("objectclass", "cristalcontext"));
            }
        }
        else if (path instanceof ItemPath) {
            ItemPath itemPath = (ItemPath) path;
            attrs.add(new LDAPAttribute("cn", itemPath.getUUID().toString()));
            if (itemPath.getIOR() != null)
                attrs.add(new LDAPAttribute("ior", Gateway.getORB().object_to_string(itemPath.getIOR())));

            if (path instanceof AgentPath) {
                AgentPath agentPath = (AgentPath) path;
                attrs.add(new LDAPAttribute("objectclass", "cristalagent"));

                String agentName = agentPath.getAgentName();

                if (agentName != null && agentName.length() > 0)
                    attrs.add(new LDAPAttribute("uid", agentName));
                else
                    throw new ObjectCannotBeUpdated("Cannot create agent '" + agentName + "'. No userId specified");

                //password was removed from AgentPath because it was a vulnerability
                attrs.add(new LDAPAttribute("userPassword", "{sha}!"));
            }
            else {
                attrs.add(new LDAPAttribute("objectclass", "cristalentity"));
            }
        }

        return attrs;

    }

    // Creates a cristalRole
    // CristalRole is-a specialized CristalContext which contains multi-valued uniqueMember attribute pointing to cristalagents
    @Override
    public RolePath createRole(RolePath rolePath) throws ObjectAlreadyExistsException, ObjectCannotBeUpdated {
        // create the role
        String roleDN = getFullDN(rolePath);
        LDAPEntry roleNode;
        try {
            roleNode = LDAPLookupUtils.getEntry(mLDAPAuth.getAuthObject(), getFullDN(rolePath));
            throw new ObjectAlreadyExistsException("Cannot create Role '" + rolePath.getName() + "' because it exists");
        }
        catch (ObjectNotFoundException ex) {}

        // create CristalRole if it does not exist
        roleNode = new LDAPEntry(roleDN, createAttributeSet(rolePath));
        try {
            LDAPLookupUtils.addEntry(mLDAPAuth.getAuthObject(), roleNode);
        }
        catch (LDAPException e) {
            throw new ObjectCannotBeUpdated("Cannot create Role '" + rolePath.getName() + "'- LDAPException:" + e.getLDAPErrorMessage());
        }
        return rolePath;

    }

    public void deleteRole(RolePath role) throws ObjectNotFoundException, ObjectCannotBeUpdated {
        try {
            LDAPLookupUtils.delete(mLDAPAuth.getAuthObject(), getFullDN(role));
        }
        catch (LDAPException ex) {
            throw new ObjectCannotBeUpdated("Could not remove role '" + role.getName() + "'");
        }
    }

    @Override
    public void addRole(AgentPath agent, RolePath role)
            throws ObjectCannotBeUpdated, ObjectNotFoundException {
        LDAPEntry roleEntry = LDAPLookupUtils.getEntry(mLDAPAuth.getAuthObject(), getFullDN(role));
        // add memberDN to uniqueMember if it is not yet a member
        if (!LDAPLookupUtils.existsAttributeValue(roleEntry, "uniqueMember", getFullDN(agent)))
            LDAPLookupUtils.addAttributeValue(mLDAPAuth.getAuthObject(), roleEntry, "uniqueMember", getFullDN(agent));
        else
            throw new ObjectCannotBeUpdated("Agent " + agent.getAgentName() + " already has role " + role.getName());
    }

    @Override
    public void removeRole(AgentPath agent, RolePath role) throws ObjectCannotBeUpdated, ObjectNotFoundException {
        LDAPEntry roleEntry = LDAPLookupUtils.getEntry(mLDAPAuth.getAuthObject(), getFullDN(role));
        if (LDAPLookupUtils.existsAttributeValue(roleEntry, "uniqueMember", getFullDN(agent)))
            LDAPLookupUtils.removeAttributeValue(mLDAPAuth.getAuthObject(), roleEntry, "uniqueMember", getFullDN(agent));
        else
            throw new ObjectCannotBeUpdated("Agent '" + agent.getAgentName() + "' did not have role '" + role.getName() + "'");
    }

    @Override
    public boolean hasRole(AgentPath agent, RolePath role) {
        String filter = "(&(objectclass=cristalrole)(uniqueMember=" + getFullDN(agent) + ")(cn=" + role.getName() + "))";
        LDAPSearchConstraints searchCons = new LDAPSearchConstraints();
        searchCons.setBatchSize(0);
        searchCons.setDereference(LDAPSearchConstraints.DEREF_NEVER);
        return search(mRoleTypeRoot, LDAPConnection.SCOPE_SUB, filter, searchCons).hasNext();
    }

    @Override
    public AgentPath[] getAgents(RolePath role)
            throws ObjectNotFoundException {
        // get the roleDN entry, and its uniqueMember entry pointing to
        LDAPEntry roleEntry;
        try {
            roleEntry = LDAPLookupUtils.getEntry(mLDAPAuth.getAuthObject(), getFullDN(role));
        }
        catch (ObjectNotFoundException e) {
            throw new ObjectNotFoundException("Role '" + role.getName() + "' does not exist");
        }

        String[] res = LDAPLookupUtils.getAllAttributeValues(roleEntry, "uniqueMember");
        ArrayList<AgentPath> agents = new ArrayList<AgentPath>();
        for (String userDN : res) {
            try {
                LDAPEntry userEntry = LDAPLookupUtils.getEntry(mLDAPAuth.getAuthObject(), userDN);
                AgentPath path = (AgentPath) nodeToPath(userEntry);
                agents.add(path);
            }
            catch (ObjectNotFoundException ex) {
                Logger.error("Agent " + userDN + " does not exist");
            }
            catch (InvalidItemPathException ex) {
                Logger.error("Agent " + userDN + " is not a valid entity");
            }
        }
        AgentPath[] usersList = new AgentPath[0];
        usersList = agents.toArray(usersList);
        return usersList;
    }

    // returns the role/s of a user
    @Override
    public RolePath[] getRoles(AgentPath agentPath) {
        // search the mDomainPath tree uniqueMember=userDN
        // filter = objectclass=cristalrole AND uniqueMember=userDN
        String filter = "(&(objectclass=cristalrole)(uniqueMember=" + getFullDN(agentPath) + "))";
        LDAPSearchConstraints searchCons = new LDAPSearchConstraints();
        searchCons.setBatchSize(0);
        searchCons.setDereference(LDAPSearchConstraints.DEREF_NEVER);
        Iterator<?> roles = search(mRoleTypeRoot, LDAPConnection.SCOPE_SUB, filter, searchCons);
        ArrayList<RolePath> roleList = new ArrayList<RolePath>();

        while (roles.hasNext()) {
            RolePath path = (RolePath) roles.next();
            roleList.add(path);
        }
        RolePath[] roleArr = new RolePath[roleList.size()];
        roleArr = roleList.toArray(roleArr);
        return roleArr;
    }

    @Override
    public AgentPath getAgentPath(String agentName) throws ObjectNotFoundException {
        // search to get the userDN equivalent of the userID
        LDAPSearchConstraints searchCons = new LDAPSearchConstraints();
        searchCons.setBatchSize(0);
        searchCons.setDereference(LDAPSearchConstraints.DEREF_NEVER);
        String filter = "(&(objectclass=cristalagent)(uid=" + agentName + "))";
        Iterator<Path> res = search(mItemTypeRoot, LDAPConnection.SCOPE_SUB, filter, searchCons);
        if (!res.hasNext())
            throw new ObjectNotFoundException("Agent not found: " + agentName);
        Path result = res.next();
        if (result instanceof AgentPath)
            return (AgentPath) result;
        else
            throw new ObjectNotFoundException("Entry '" + agentName + "' was not an Agent");
    }

    @Override
    public RolePath getRolePath(String roleName) throws ObjectNotFoundException {
        // empty rolename gives the core role
        if (roleName.length() == 0) return new RolePath();

        if (roleName.contains("/")) { // absolute path
            RolePath absPath = new RolePath();
            absPath.setPath(roleName);
            if (absPath.exists()) {
                LDAPEntry entry = LDAPLookupUtils.getEntry(mLDAPAuth.getAuthObject(), getFullDN(absPath));
                try {
                    absPath.setHasJobList(LDAPLookupUtils.getFirstAttributeValue(entry, "jobList").equals("TRUE"));
                }
                catch (Exception e) {
                    Logger.error(e);
                    throw new ObjectNotFoundException("Could not find role " + roleName);
                }
                return absPath;
            }
        }

        // else search for named role
        LDAPSearchConstraints searchCons = new LDAPSearchConstraints();
        searchCons.setBatchSize(0);
        searchCons.setDereference(LDAPSearchConstraints.DEREF_NEVER);
        String filter = "(&(objectclass=cristalrole)(cn=" + roleName + "))";
        Iterator<Path> res = search(mRoleTypeRoot, LDAPConnection.SCOPE_SUB, filter, searchCons);
        if (!res.hasNext())
            throw new ObjectNotFoundException("Role '" + roleName + "' not found");
        Path result = res.next();
        if (result instanceof RolePath)
            return (RolePath) result;
        else
            throw new ObjectNotFoundException("Entry '" + roleName + "' was not a Role");
    }

    @Override
    public void setHasJobList(RolePath role, boolean hasJobList) throws ObjectNotFoundException, ObjectCannotBeUpdated {
        // get entry
        LDAPEntry roleEntry;
        try {
            roleEntry = LDAPLookupUtils.getEntry(mLDAPAuth.getAuthObject(), getFullDN(role));
        }
        catch (ObjectNotFoundException e) {
            throw new ObjectNotFoundException("Role '" + role.getName() + "' does not exist");
        }
        // set attribute
        LDAPLookupUtils.setAttributeValue(mLDAPAuth.getAuthObject(), roleEntry, "jobList", hasJobList ? "TRUE" : "FALSE");
    }

    @Override
    public void setAgentPassword(AgentPath agent, String newPassword)
            throws ObjectNotFoundException, ObjectCannotBeUpdated, NoSuchAlgorithmException
    {
        if (!newPassword.matches("^\\{[a-zA-Z0-5]*\\}")) newPassword = LDAPLookupUtils.generateUserPassword(newPassword);
        LDAPEntry agentEntry;
        try {
            agentEntry = LDAPLookupUtils.getEntry(mLDAPAuth.getAuthObject(), getFullDN(agent));
        }
        catch (ObjectNotFoundException e) {
            throw new ObjectNotFoundException("Agent " + agent.getAgentName() + " does not exist");
        }
        LDAPLookupUtils.setAttributeValue(mLDAPAuth.getAuthObject(), agentEntry, "userPassword", newPassword);
    }

    @Override
    public String getAgentName(AgentPath agentPath) throws ObjectNotFoundException {
        LDAPEntry agentEntry = LDAPLookupUtils.getEntry(mLDAPAuth.getAuthObject(), getFullDN(agentPath));
        return LDAPLookupUtils.getFirstAttributeValue(agentEntry, "uid");
    }

    @Override
    public void setIOR(ItemPath item, String ior) throws ObjectNotFoundException, ObjectCannotBeUpdated {
        throw new ObjectCannotBeUpdated("UNIMPLEMENTED");
    }





    @Override
    public PagedResult getChildren(Path path, int offset, int limit) {
        if (ldapProps.mEnablePagingMethods) {
            Logger.warning("LDAPLookup.getChildren() - Paging support is not implemented, original method is used");
            return new PagedResult(-1, IteratorUtils.toList(getChildren(path)));
        }

        throw new NotImplementedException("Paging support is not implemented");
    }

    @Override
<<<<<<< HEAD
    public PagedResult search(Path start, List<Property> props, int offset, int limit) {
        if (ldapProps.mEnablePagingMethods) {
            Logger.warning("LDAPLookup.search() - Paging support is not implemented, original method is used");
            return new PagedResult(-1, IteratorUtils.toList(search(start, props.toArray(new Property[0]))));
=======
    public PagedResult search(Path start, PropertyArrayList props, int offset, int limit) {
        if (ldapProps.mEnablePagingMethods) {
            Logger.warning("LDAPLookup.search() - Paging support is not implemented, original method is used");
            return new PagedResult(-1, IteratorUtils.toList(search(start, props.list.toArray(new Property[0]))));
>>>>>>> 8b502371
        }

        throw new NotImplementedException("Paging support is not implemented");
    }

    @Override
    public PagedResult search(Path start, PropertyDescriptionList props, int offset, int limit) {
        if (ldapProps.mEnablePagingMethods) {
            Logger.warning("LDAPLookup.search() - Paging support is not implemented, original method is used");
            return new PagedResult(-1, IteratorUtils.toList(search(start, props)));
        }

        throw new NotImplementedException("Paging support is not implemented");
    }

    @Override
    public PagedResult searchAliases(ItemPath itemPath, int offset, int limit) {
        if (ldapProps.mEnablePagingMethods) {
            Logger.warning("LDAPLookup.searchAliases() - Paging support is not implemented, original method is used");
            return new PagedResult(-1, IteratorUtils.toList(searchAliases(itemPath)));
        }

        throw new NotImplementedException("Paging support is not implemented");
    }

    @Override
    public PagedResult getAgents(RolePath rolePath, int offset, int limit) throws ObjectNotFoundException {
        if (ldapProps.mEnablePagingMethods) {
            Logger.warning("LDAPLookup.getAgents() - Paging support is not implemented, original method is used");
            return new PagedResult(-1, Arrays.asList(getAgents(rolePath)));
        }

        throw new NotImplementedException("Paging support is not implemented");
    }

    @Override
    public PagedResult getRoles(AgentPath agentPath, int offset, int limit) throws ObjectNotFoundException {
        if (ldapProps.mEnablePagingMethods) {
            Logger.warning("LDAPLookup.getRoles() - Paging support is not implemented, original method is used");
            return new PagedResult(-1, Arrays.asList(getRoles(agentPath)));
        }

        throw new NotImplementedException("Paging support is not implemented");
    }
}<|MERGE_RESOLUTION|>--- conflicted
+++ resolved
@@ -44,7 +44,6 @@
 import org.cristalise.kernel.process.Gateway;
 import org.cristalise.kernel.process.auth.Authenticator;
 import org.cristalise.kernel.property.Property;
-import org.cristalise.kernel.property.PropertyArrayList;
 import org.cristalise.kernel.property.PropertyDescription;
 import org.cristalise.kernel.property.PropertyDescriptionList;
 import org.cristalise.kernel.utils.Logger;
@@ -826,10 +825,6 @@
         throw new ObjectCannotBeUpdated("UNIMPLEMENTED");
     }
 
-
-
-
-
     @Override
     public PagedResult getChildren(Path path, int offset, int limit) {
         if (ldapProps.mEnablePagingMethods) {
@@ -841,17 +836,10 @@
     }
 
     @Override
-<<<<<<< HEAD
     public PagedResult search(Path start, List<Property> props, int offset, int limit) {
         if (ldapProps.mEnablePagingMethods) {
             Logger.warning("LDAPLookup.search() - Paging support is not implemented, original method is used");
             return new PagedResult(-1, IteratorUtils.toList(search(start, props.toArray(new Property[0]))));
-=======
-    public PagedResult search(Path start, PropertyArrayList props, int offset, int limit) {
-        if (ldapProps.mEnablePagingMethods) {
-            Logger.warning("LDAPLookup.search() - Paging support is not implemented, original method is used");
-            return new PagedResult(-1, IteratorUtils.toList(search(start, props.list.toArray(new Property[0]))));
->>>>>>> 8b502371
         }
 
         throw new NotImplementedException("Paging support is not implemented");

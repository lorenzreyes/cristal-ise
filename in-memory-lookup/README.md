--- conflicted
+++ resolved
@@ -1,14 +1,8 @@
 # CRISTAL-iSE Kernel in-memory lookup implementation
 
-<<<<<<< HEAD
-In-memory Implementation of lookup interfaces of cristal-ise kernel. Its primary purpose it to enable *functional testing*
-
-## These methods search are unimplemented, they always return an empty result
-=======
 In-memory Implementation of lookup interfaces of cristal-ise kernel. Its primary purpose it to enable **functional testing**
 
 ### These methods search are unimplemented, they always return an empty result
->>>>>>> 59a8c401
 
 ```java
 public Iterator<Path> search(Path start, Property... props)

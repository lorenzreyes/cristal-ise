<!--

    This file is part of the CRISTAL-iSE jOOQ Cluster Storage Module.
    Copyright (c) 2001-2016 The CRISTAL Consortium. All rights reserved.

    This library is free software; you can redistribute it and/or modify it
    under the terms of the GNU Lesser General Public License as published
    by the Free Software Foundation; either version 3 of the License, or (at
    your option) any later version.

    This library is distributed in the hope that it will be useful, but WITHOUT
    ANY WARRANTY; with out even the implied warranty of MERCHANTABILITY or
    FITNESS FOR A PARTICULAR PURPOSE. See the GNU Lesser General Public
    License for more details.

    You should have received a copy of the GNU Lesser General Public License
    along with this library; if not, write to the Free Software Foundation,
    Inc., 59 Temple Place, Suite 330, Boston, MA 02111-1307 USA.

    http://www.fsf.org/licensing/licenses/lgpl.html

-->
<project xmlns="http://maven.apache.org/POM/4.0.0"
    xmlns:xsi="http://www.w3.org/2001/XMLSchema-instance"
    xsi:schemaLocation="http://maven.apache.org/POM/4.0.0 http://maven.apache.org/xsd/maven-4.0.0.xsd">
    <modelVersion>4.0.0</modelVersion>

    <parent>
        <groupId>org.cristalise</groupId>
        <artifactId>cristalise</artifactId>
        <version>${revision}</version>
    </parent>

    <artifactId>cristalise-jooqdb</artifactId>
    <name>CRISTAL-iSE JOOQ Storage</name>
    <description>CRISTAL-iSE JOOQ Storage Module</description>
    <url>https://github.com/cristal-ise/jooqdb</url>
    <licenses>
        <license>
            <name>GNU Library or Lesser General Public License v3 (LGPL3)</name>
            <url>http://www.gnu.org/licenses/lgpl.html</url>
        </license>
    </licenses>
    <developers>
        <developer>
            <name>Zsolt Kovács</name>
            <email>zs.myth@gmail.com</email>
            <organization>cristal-ise on github</organization>
            <organizationUrl>https://github.com/cristal-ise</organizationUrl>
            <roles>
                <role>Pinky/Brain/CTO</role>
            </roles>
        </developer>
    </developers>
    <issueManagement>
        <url>https://github.com/cristal-ise/jooqdb/issues</url>
        <system>GitHub</system>
    </issueManagement>
    <organization>
        <name>CRISTAL-iSE</name>
        <url>http://cristal-ise.github.io/</url>
    </organization>
    <ciManagement>
        <system>Jenkins</system>
        <url>https://travis-ci.org/cristal-ise/jooqdb</url>
    </ciManagement>
    <scm>
        <developerConnection>scm:https://github.com/cristal-ise/jooqdb.git</developerConnection>
        <url>https://github.com/cristal-ise/jooqdb</url>
        <tag>master</tag>
    </scm>
    <mailingLists>
        <mailingList>
            <name>User List</name>
            <post>cristal-users@cern.ch</post>
            <subscribe>cristal-users-subscribe@cern.ch</subscribe>
            <unsubscribe>cristal-users-unsubscribe@cern.ch</unsubscribe>
            <archive>https://groups.cern.ch/group/cristal-users/default.aspx</archive>
        </mailingList>
    </mailingLists>
    <properties>
        <project.build.sourceEncoding>UTF-8</project.build.sourceEncoding>
        <additionalparam>-Xdoclint:none</additionalparam>
	<maven.deploy.skip>false</maven.deploy.skip>
    </properties>

    <build>
        <resources>
            <resource>
                <directory>src/main/resources</directory>
                <targetPath>META-INF/cristal</targetPath>
                <filtering>true</filtering>
                <includes>
                    <include>module.xml</include>
                </includes>
            </resource>
            <resource>
                <directory>src/main/resources</directory>
                <targetPath>org/cristalise/storage/jooqdb/resources</targetPath>
                <excludes>
                    <exclude>module.xml</exclude>
                </excludes>
            </resource>
        </resources>
        <plugins>
            <plugin>
                <groupId>org.apache.maven.plugins</groupId>
                <artifactId>maven-compiler-plugin</artifactId>
                <version>3.5</version>
                <configuration>
                    <source>1.8</source>
                    <target>1.8</target>
                </configuration>
            </plugin>
            <plugin>
                <groupId>org.apache.maven.plugins</groupId>
                <artifactId>maven-release-plugin</artifactId>
                <version>2.4.1</version>
            </plugin>
            <plugin>
                <groupId>com.mycila</groupId>
                <artifactId>license-maven-plugin</artifactId>
                <configuration>
                    <header>HEADER.txt</header>
                    <excludes>
                        <exclude>*pom*.xml</exclude>
                        <exclude>**/logback*.xml</exclude>
                        <exclude>**/src/test/data/**</exclude>
                        <exclude>**/*LICENSE</exclude>
                        <exclude>**/README</exclude>
                        <exclude>**/*.gpg.enc</exclude>
                    </excludes>
                </configuration>
                <executions>
                    <execution>
                        <goals>
                            <goal>check</goal>
                        </goals>
                    </execution>
                </executions>
            </plugin>
        </plugins>
    </build>

    <dependencies>
        <dependency>
            <groupId>org.cristalise</groupId>
            <artifactId>cristalise-kernel</artifactId>
            <version>${revision}</version>
        </dependency>
        <dependency>
            <groupId>mysql</groupId>
            <artifactId>mysql-connector-java</artifactId>
            <version>6.0.6</version>
        </dependency>
        <dependency>
            <groupId>org.postgresql</groupId>
            <artifactId>postgresql</artifactId>
            <version>42.2.5</version>
        </dependency>
        <dependency>
            <groupId>org.jooq</groupId>
            <artifactId>jooq</artifactId>
            <version>3.11.9</version>
        </dependency>
        <dependency>
            <groupId>de.mkammerer</groupId>
            <artifactId>argon2-jvm</artifactId>
            <version>2.2</version>
        </dependency>
        <dependency>
<<<<<<< HEAD
            <groupId>org.projectlombok</groupId>
            <artifactId>lombok</artifactId>
            <scope>provided</scope>
        </dependency>
        <dependency>
=======
>>>>>>> 27c359f3
            <groupId>com.zaxxer</groupId>
            <artifactId>HikariCP</artifactId>
            <version>3.3.1</version>
        </dependency>

        <dependency>
            <groupId>com.h2database</groupId>
            <artifactId>h2</artifactId>
            <version>1.4.196</version>
            <scope>test</scope>
        </dependency>
        <dependency>
            <groupId>org.hamcrest</groupId>
            <artifactId>hamcrest-all</artifactId>
            <version>1.3</version>
            <scope>test</scope>
        </dependency>
        <dependency>
            <groupId>junit</groupId>
            <artifactId>junit</artifactId>
            <version>4.12</version>
            <scope>test</scope>
        </dependency>
        <dependency>
            <groupId>org.unitils</groupId>
            <artifactId>unitils-core</artifactId>
            <version>3.4.6</version>
            <scope>test</scope>
        </dependency>
        <dependency>
            <groupId>ch.qos.logback</groupId>
            <artifactId>logback-classic</artifactId>
            <version>1.1.7</version>
            <scope>test</scope>
        </dependency>
    </dependencies>
</project><|MERGE_RESOLUTION|>--- conflicted
+++ resolved
@@ -169,14 +169,11 @@
             <version>2.2</version>
         </dependency>
         <dependency>
-<<<<<<< HEAD
             <groupId>org.projectlombok</groupId>
             <artifactId>lombok</artifactId>
             <scope>provided</scope>
         </dependency>
         <dependency>
-=======
->>>>>>> 27c359f3
             <groupId>com.zaxxer</groupId>
             <artifactId>HikariCP</artifactId>
             <version>3.3.1</version>

<!--

    This file is part of the CRISTAL-iSE jOOQ Cluster Storage Module.
    Copyright (c) 2001-2016 The CRISTAL Consortium. All rights reserved.

    This library is free software; you can redistribute it and/or modify it
    under the terms of the GNU Lesser General Public License as published
    by the Free Software Foundation; either version 3 of the License, or (at
    your option) any later version.

    This library is distributed in the hope that it will be useful, but WITHOUT
    ANY WARRANTY; with out even the implied warranty of MERCHANTABILITY or
    FITNESS FOR A PARTICULAR PURPOSE. See the GNU Lesser General Public
    License for more details.

    You should have received a copy of the GNU Lesser General Public License
    along with this library; if not, write to the Free Software Foundation,
    Inc., 59 Temple Place, Suite 330, Boston, MA 02111-1307 USA.

    http://www.fsf.org/licensing/licenses/lgpl.html

-->
<project xmlns="http://maven.apache.org/POM/4.0.0"
    xmlns:xsi="http://www.w3.org/2001/XMLSchema-instance"
    xsi:schemaLocation="http://maven.apache.org/POM/4.0.0 http://maven.apache.org/xsd/maven-4.0.0.xsd">
    <modelVersion>4.0.0</modelVersion>

    <parent>
        <groupId>org.cristalise</groupId>
        <artifactId>cristalise</artifactId>
        <version>${revision}</version>
    </parent>

    <artifactId>cristalise-jooqdb</artifactId>
    <name>CRISTAL-iSE JOOQ Storage</name>
    <description>CRISTAL-iSE JOOQ Storage Module</description>
    <url>https://github.com/cristal-ise/jooqdb</url>
    <licenses>
        <license>
            <name>GNU Library or Lesser General Public License v3 (LGPL3)</name>
            <url>http://www.gnu.org/licenses/lgpl.html</url>
        </license>
    </licenses>
    <developers>
        <developer>
            <name>Zsolt Kovács</name>
            <email>zs.myth@gmail.com</email>
            <organization>cristal-ise on github</organization>
            <organizationUrl>https://github.com/cristal-ise</organizationUrl>
            <roles>
                <role>Pinky/Brain/CTO</role>
            </roles>
        </developer>
    </developers>
    <issueManagement>
        <url>https://github.com/cristal-ise/jooqdb/issues</url>
        <system>GitHub</system>
    </issueManagement>
    <organization>
        <name>CRISTAL-iSE</name>
        <url>http://cristal-ise.github.io/</url>
    </organization>
    <ciManagement>
        <system>Jenkins</system>
        <url>https://travis-ci.org/cristal-ise/jooqdb</url>
    </ciManagement>
    <scm>
        <developerConnection>scm:https://github.com/cristal-ise/jooqdb.git</developerConnection>
        <url>https://github.com/cristal-ise/jooqdb</url>
        <tag>master</tag>
    </scm>
    <mailingLists>
        <mailingList>
            <name>User List</name>
            <post>cristal-users@cern.ch</post>
            <subscribe>cristal-users-subscribe@cern.ch</subscribe>
            <unsubscribe>cristal-users-unsubscribe@cern.ch</unsubscribe>
            <archive>https://groups.cern.ch/group/cristal-users/default.aspx</archive>
        </mailingList>
    </mailingLists>
    <properties>
        <project.build.sourceEncoding>UTF-8</project.build.sourceEncoding>
        <additionalparam>-Xdoclint:none</additionalparam>
	<maven.deploy.skip>false</maven.deploy.skip>
    </properties>

    <build>
        <resources>
            <resource>
                <directory>src/main/resources</directory>
                <targetPath>META-INF/cristal</targetPath>
                <filtering>true</filtering>
                <includes>
                    <include>module.xml</include>
                </includes>
            </resource>
            <resource>
                <directory>src/main/resources</directory>
                <targetPath>org/cristalise/storage/jooqdb/resources</targetPath>
                <excludes>
                    <exclude>module.xml</exclude>
                </excludes>
            </resource>
        </resources>
        <plugins>
            <plugin>
                <groupId>org.apache.maven.plugins</groupId>
                <artifactId>maven-compiler-plugin</artifactId>
                <version>3.5</version>
                <configuration>
                    <source>1.8</source>
                    <target>1.8</target>
                </configuration>
            </plugin>
            <plugin>
                <groupId>org.apache.maven.plugins</groupId>
                <artifactId>maven-release-plugin</artifactId>
                <version>2.4.1</version>
            </plugin>
            <plugin>
                <groupId>com.mycila</groupId>
                <artifactId>license-maven-plugin</artifactId>
                <configuration>
                    <header>HEADER.txt</header>
                    <excludes>
                        <exclude>*pom*.xml</exclude>
                        <exclude>**/logback*.xml</exclude>
                    </excludes>
                </configuration>
                <executions>
                    <execution>
                        <goals>
                            <goal>check</goal>
                        </goals>
                    </execution>
                </executions>
            </plugin>
        </plugins>
    </build>

    <dependencies>
        <dependency>
            <groupId>org.cristalise</groupId>
            <artifactId>cristalise-kernel</artifactId>
            <version>${revision}</version>
        </dependency>
        <dependency>
            <groupId>mysql</groupId>
            <artifactId>mysql-connector-java</artifactId>
            <version>6.0.6</version>
        </dependency>
        <dependency>
            <groupId>org.postgresql</groupId>
            <artifactId>postgresql</artifactId>
            <version>42.2.5</version>
        </dependency>
        <dependency>
            <groupId>org.jooq</groupId>
            <artifactId>jooq</artifactId>
            <version>3.11.9</version>
        </dependency>
        <dependency>
            <groupId>de.mkammerer</groupId>
            <artifactId>argon2-jvm</artifactId>
            <version>2.2</version>
        </dependency>
        <dependency>
<<<<<<< HEAD
            <groupId>org.projectlombok</groupId>
            <artifactId>lombok</artifactId>
            <scope>provided</scope>
=======
            <groupId>com.zaxxer</groupId>
            <artifactId>HikariCP</artifactId>
            <version>3.3.1</version>
>>>>>>> b4780f51
        </dependency>

        <dependency>
            <groupId>com.h2database</groupId>
            <artifactId>h2</artifactId>
            <version>1.4.196</version>
            <scope>test</scope>
        </dependency>
        <dependency>
            <groupId>org.hamcrest</groupId>
            <artifactId>hamcrest-all</artifactId>
            <version>1.3</version>
            <scope>test</scope>
        </dependency>
        <dependency>
            <groupId>junit</groupId>
            <artifactId>junit</artifactId>
            <version>4.12</version>
            <scope>test</scope>
        </dependency>
        <dependency>
            <groupId>org.unitils</groupId>
            <artifactId>unitils-core</artifactId>
            <version>3.4.6</version>
            <scope>test</scope>
        </dependency>
        <dependency>
            <groupId>ch.qos.logback</groupId>
            <artifactId>logback-classic</artifactId>
            <version>1.1.7</version>
            <scope>test</scope>
        </dependency>
    </dependencies>
</project><|MERGE_RESOLUTION|>--- conflicted
+++ resolved
@@ -165,15 +165,14 @@
             <version>2.2</version>
         </dependency>
         <dependency>
-<<<<<<< HEAD
             <groupId>org.projectlombok</groupId>
             <artifactId>lombok</artifactId>
             <scope>provided</scope>
-=======
+        </dependency>
+        <dependency>
             <groupId>com.zaxxer</groupId>
             <artifactId>HikariCP</artifactId>
             <version>3.3.1</version>
->>>>>>> b4780f51
         </dependency>
 
         <dependency>

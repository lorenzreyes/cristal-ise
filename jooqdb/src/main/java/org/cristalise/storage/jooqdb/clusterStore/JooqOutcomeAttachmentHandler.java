/**
 * This file is part of the CRISTAL-iSE jOOQ Cluster Storage Module.
 * Copyright (c) 2001-2017 The CRISTAL Consortium. All rights reserved.
 *
 * This library is free software; you can redistribute it and/or modify it
 * under the terms of the GNU Lesser General Public License as published
 * by the Free Software Foundation; either version 3 of the License, or (at
 * your option) any later version.
 *
 * This library is distributed in the hope that it will be useful, but WITHOUT
 * ANY WARRANTY; with out even the implied warranty of MERCHANTABILITY or
 * FITNESS FOR A PARTICULAR PURPOSE. See the GNU Lesser General Public
 * License for more details.
 *
 * You should have received a copy of the GNU Lesser General Public License
 * along with this library; if not, write to the Free Software Foundation,
 * Inc., 59 Temple Place, Suite 330, Boston, MA 02111-1307 USA.
 *
 * http://www.fsf.org/licensing/licenses/lgpl.html
 */
package org.cristalise.storage.jooqdb.clusterStore;

import static org.jooq.impl.DSL.constraint;
import static org.jooq.impl.DSL.field;
import static org.jooq.impl.DSL.name;
import static org.jooq.impl.DSL.table;

import java.util.ArrayList;
import java.util.Arrays;
import java.util.List;
import java.util.UUID;

import org.cristalise.kernel.common.PersistencyException;
import org.cristalise.kernel.entity.C2KLocalObject;
import org.cristalise.kernel.persistency.outcome.OutcomeAttachment;
import org.cristalise.kernel.persistency.outcome.Schema;
import org.cristalise.kernel.utils.LocalObjectLoader;
import org.cristalise.kernel.utils.Logger;
import org.cristalise.storage.jooqdb.JooqHandler;
import org.jooq.Condition;
import org.jooq.DSLContext;
import org.jooq.Field;
import org.jooq.Record;
import org.jooq.Table;

public class JooqOutcomeAttachmentHandler extends JooqHandler {
    static final Table<?> OUTCOME_ATTACHMENT_TABLE = table(name("ATTACHMENT"));

    static final Field<UUID>    UUID            = field(name("UUID"),           UUID.class);
    static final Field<String>  SCHEMA_NAME     = field(name("SCHEMA_NAME"),    String.class);
    static final Field<Integer> SCHEMA_VERSION  = field(name("SCHEMA_VERSION"), Integer.class);
    static final Field<Integer> EVENT_ID        = field(name("EVENT_ID"),       Integer.class);
    static final Field<byte[]>  ATTACHMENT      = field(name("ATTACHMENT"),     byte[].class);

    @Override
    protected Table<?> getTable() {
        return OUTCOME_ATTACHMENT_TABLE;
    }

    @Override
    protected Field<?> getNextPKField(String... primaryKeys) throws PersistencyException {
        switch (primaryKeys.length) {
            case 0: return SCHEMA_NAME;
            case 1: return SCHEMA_VERSION;
            case 2: return EVENT_ID;
            case 3: return null;
            default:
                throw new PersistencyException("Invalid number of primary keys:"+Arrays.toString(primaryKeys));
        }
    }

    @Override
    protected List<Condition> getPKConditions(UUID uuid, String... primaryKeys) throws PersistencyException {
        List<Condition> conditions = new ArrayList<>();

        switch (primaryKeys.length) {
            case 0:
                conditions.add(UUID.equal(uuid));
                break;
            case 1:
                conditions.add(UUID       .equal(uuid));
                conditions.add(SCHEMA_NAME.equal(primaryKeys[0]));
                break;
            case 2:
                conditions.add(UUID          .equal(uuid));
                conditions.add(SCHEMA_NAME   .equal(primaryKeys[0]));
                conditions.add(SCHEMA_VERSION.equal(Integer.valueOf(primaryKeys[1])));
                break;
            case 3:
                conditions.add(UUID          .equal(uuid));
                conditions.add(SCHEMA_NAME   .equal(primaryKeys[0]));
                conditions.add(SCHEMA_VERSION.equal(Integer.valueOf(primaryKeys[1])));
                conditions.add(EVENT_ID      .equal(Integer.valueOf(primaryKeys[2])));
                break;
            default:
                throw new PersistencyException("Invalid number of primary keys:"+Arrays.toString(primaryKeys));
        }
        return conditions;
    }

    @Override
    public int update(DSLContext context, UUID uuid, C2KLocalObject obj) throws PersistencyException {
        throw new IllegalArgumentException("Outcome must not be updated uuid:"+uuid+" name:"+obj.getName());
    }

    @Override
    public int insert(DSLContext context, UUID uuid, C2KLocalObject obj) {
        OutcomeAttachment outcome = (OutcomeAttachment)obj;
        return context
                .insertInto(OUTCOME_ATTACHMENT_TABLE)
                .set(UUID,           uuid)
                .set(SCHEMA_NAME,    outcome.getSchemaName())
                .set(SCHEMA_VERSION, outcome.getSchemaVersion())
                .set(EVENT_ID,       outcome.getEventId())
                .set(ATTACHMENT,            outcome.getBinaryData())
                .execute();
    }

    @Override
    public C2KLocalObject fetch(DSLContext context, UUID uuid, String...primaryKeys) throws PersistencyException {
        Record result = fetchRecord(context, uuid, primaryKeys);
        if(result != null) {
            try {
                Schema schema =  LocalObjectLoader.getSchema(result.get(SCHEMA_NAME), result.get(SCHEMA_VERSION));
                byte[] binaryData = (byte[]) result.get(ATTACHMENT);
                return new OutcomeAttachment(schema.getItemPath(), schema.getName(), schema.getVersion(),result.get(EVENT_ID),null, binaryData );
            }
            catch (Exception e) {
                Logger.error(e);
                throw new PersistencyException(e.getMessage());
            }
        }
        return null;
    }

    @Override
    public void createTables(DSLContext context) throws PersistencyException {


        context.createTableIfNotExists(OUTCOME_ATTACHMENT_TABLE)
<<<<<<< HEAD
        .column(UUID,           UUID_TYPE   .nullable(false))
        .column(SCHEMA_NAME,    NAME_TYPE   .nullable(false))
        .column(SCHEMA_VERSION, VERSION_TYPE.nullable(false))
        .column(EVENT_ID,       ID_TYPE     .nullable(false))
=======
        .column(UUID,           UUID_TYPE       .nullable(false))
        .column(SCHEMA_NAME,    NAME_TYPE       .nullable(false))
        .column(SCHEMA_VERSION, VERSION_TYPE    .nullable(false))
        .column(EVENT_ID,       ID_TYPE         .nullable(false))
>>>>>>> aed27aee
        .column(ATTACHMENT,     ATTACHMENT_TYPE.nullable(false))
        .constraints(
                constraint("PK_"+OUTCOME_ATTACHMENT_TABLE).primaryKey(UUID, SCHEMA_NAME, SCHEMA_VERSION, EVENT_ID))
        .execute();
    }

    @Override
    public void dropTables(DSLContext context) throws PersistencyException {
        context.dropTableIfExists(OUTCOME_ATTACHMENT_TABLE).execute();
    }
}<|MERGE_RESOLUTION|>--- conflicted
+++ resolved
@@ -138,17 +138,10 @@
 
 
         context.createTableIfNotExists(OUTCOME_ATTACHMENT_TABLE)
-<<<<<<< HEAD
-        .column(UUID,           UUID_TYPE   .nullable(false))
-        .column(SCHEMA_NAME,    NAME_TYPE   .nullable(false))
-        .column(SCHEMA_VERSION, VERSION_TYPE.nullable(false))
-        .column(EVENT_ID,       ID_TYPE     .nullable(false))
-=======
-        .column(UUID,           UUID_TYPE       .nullable(false))
-        .column(SCHEMA_NAME,    NAME_TYPE       .nullable(false))
-        .column(SCHEMA_VERSION, VERSION_TYPE    .nullable(false))
-        .column(EVENT_ID,       ID_TYPE         .nullable(false))
->>>>>>> aed27aee
+        .column(UUID,           UUID_TYPE      .nullable(false))
+        .column(SCHEMA_NAME,    NAME_TYPE      .nullable(false))
+        .column(SCHEMA_VERSION, VERSION_TYPE   .nullable(false))
+        .column(EVENT_ID,       ID_TYPE        .nullable(false))
         .column(ATTACHMENT,     ATTACHMENT_TYPE.nullable(false))
         .constraints(
                 constraint("PK_"+OUTCOME_ATTACHMENT_TABLE).primaryKey(UUID, SCHEMA_NAME, SCHEMA_VERSION, EVENT_ID))

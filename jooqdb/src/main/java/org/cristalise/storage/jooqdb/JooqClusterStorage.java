--- conflicted
+++ resolved
@@ -20,10 +20,6 @@
  */
 package org.cristalise.storage.jooqdb;
 
-<<<<<<< HEAD
-import static org.cristalise.storage.jooqdb.JooqHandler.JOOQ_AUTOCOMMIT;
-=======
->>>>>>> b4780f51
 import static org.cristalise.storage.jooqdb.JooqHandler.JOOQ_DISABLE_DOMAIN_CREATE;
 import static org.cristalise.storage.jooqdb.JooqHandler.JOOQ_DOMAIN_HANDLERS;
 
@@ -192,12 +188,6 @@
     }
 
     @Override
-<<<<<<< HEAD
-    public void begin(Object locker) {
-        log.info( "begin() - Nothing DONE.");
-
-        JooqHandler.logConnectionCount("begin()", context);
-=======
     public void begin(Object locker)  throws PersistencyException {
         if (!JooqHandler.ds.isAutoCommit() && locker == null) {
             throw new PersistencyException("locker cannot be null when autoCommit is false");
@@ -211,7 +201,6 @@
     private DSLContext retrieveContext(Object locker) throws PersistencyException {
         if (JooqHandler.ds.isAutoCommit()) return JooqHandler.connect();
         else                               return JooqHandler.connect(connectionMap.get(locker));
->>>>>>> b4780f51
     }
 
     @Override
@@ -224,30 +213,17 @@
 
         for (JooqDomainHandler domainHandler : domainHandlers) domainHandler.commit(context, locker);
 
-<<<<<<< HEAD
-        if (autoCommit) {
-            log.info("commit(DISABLED) - autoCommit:"+autoCommit);
+        if (JooqHandler.ds.isAutoCommit()) {
+            log.info("commit() - DISABLED autoCommit:"+JooqHandler.ds.isAutoCommit());
             return;
         }
 
-        log.info("commit()");
+        log.info("commit() - autoCommit:"+JooqHandler.ds.isAutoCommit());
+
         try {
-            ((DefaultConnectionProvider)context.configuration().connectionProvider()).commit();
-
-           JooqHandler.logConnectionCount("commit()", context);
-=======
-        if (JooqHandler.ds.isAutoCommit()) {
-            Logger.msg(1, "JooqClusterStorage.commit(DISABLED) - autoCommit:"+JooqHandler.ds.isAutoCommit());
-            return;
-        }
-
-        Logger.msg(1, "JooqClusterStorage.commit()");
-
-        try {
-            Connection conn = connectionMap.remove(locker);
-            conn.commit();
-            conn.close();
->>>>>>> b4780f51
+          Connection conn = connectionMap.remove(locker);
+          conn.commit();
+          conn.close();
         }
         catch (Exception e) {
             log.error("", e);
@@ -265,29 +241,21 @@
 
         for (JooqDomainHandler domainHandler : domainHandlers) domainHandler.abort(context, locker);
 
-<<<<<<< HEAD
-        if (autoCommit) {
-            log.info("abort(DISABLED) - autoCommit:"+autoCommit);
-=======
         if (JooqHandler.ds.isAutoCommit()) {
-            Logger.msg(1, "JooqClusterStorage.abort(DISABLED) - autoCommit:"+JooqHandler.ds.isAutoCommit());
->>>>>>> b4780f51
+            log.info("abort() - DISABLED autoCommit:"+JooqHandler.ds.isAutoCommit());
             return;
         }
 
-        log.info("abort()");
+        log.info("abort() - autoCommit:"+JooqHandler.ds.isAutoCommit());
+
         try {
             Connection conn = connectionMap.remove(locker);
             conn.rollback();
             conn.close();
         }
         catch (Exception e) {
-<<<<<<< HEAD
             log.error("", e);
-=======
-            Logger.error(e);
             throw new PersistencyException(e.getMessage());
->>>>>>> b4780f51
         }
     }
 
@@ -405,15 +373,12 @@
         JooqHandler handler = jooqHandlers.get(cluster);
 
         DSLContext context = retrieveContext(locker);
-        if (Logger.doLog(5)) JooqHandler.logConnectionCount("JooqClusterStorage.put(before)", context);
+
+        JooqHandler.logConnectionCount("JooqClusterStorage.put(before)", context);
 
         if (handler != null) {
-<<<<<<< HEAD
             log.debug("put() - uuid:"+uuid+" cluster:"+cluster+" path:"+obj.getClusterPath());
-=======
-            Logger.msg(5, "JooqClusterStorage.put() - uuid:"+uuid+" cluster:"+cluster+" path:"+obj.getClusterPath());
-
->>>>>>> b4780f51
+
             handler.put(context, uuid, obj);
         }
         else {
@@ -421,7 +386,6 @@
         }
         // Trigger all registered handlers to update domain specific tables
         for (JooqDomainHandler domainHandler : domainHandlers) domainHandler.put(context, uuid, obj, locker);
-        if (Logger.doLog(5)) JooqHandler.logConnectionCount("JooqClusterStorage.put(after) ", context);
     }
 
     @Override

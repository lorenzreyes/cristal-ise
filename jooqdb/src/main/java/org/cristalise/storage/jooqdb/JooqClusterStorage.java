/**
 * This file is part of the CRISTAL-iSE jOOQ Cluster Storage Module.
 * Copyright (c) 2001-2017 The CRISTAL Consortium. All rights reserved.
 *
 * This library is free software; you can redistribute it and/or modify it
 * under the terms of the GNU Lesser General Public License as published
 * by the Free Software Foundation; either version 3 of the License, or (at
 * your option) any later version.
 *
 * This library is distributed in the hope that it will be useful, but WITHOUT
 * ANY WARRANTY; with out even the implied warranty of MERCHANTABILITY or
 * FITNESS FOR A PARTICULAR PURPOSE. See the GNU Lesser General Public
 * License for more details.
 *
 * You should have received a copy of the GNU Lesser General Public License
 * along with this library; if not, write to the Free Software Foundation,
 * Inc., 59 Temple Place, Suite 330, Boston, MA 02111-1307 USA.
 *
 * http://www.fsf.org/licensing/licenses/lgpl.html
 */
package org.cristalise.storage.jooqdb;

import static org.cristalise.storage.jooqdb.JooqHandler.JOOQ_DISABLE_DOMAIN_CREATE;
import static org.cristalise.storage.jooqdb.JooqHandler.JOOQ_DOMAIN_HANDLERS;

<<<<<<< HEAD
=======
import com.zaxxer.hikari.HikariConfig;
import com.zaxxer.hikari.HikariDataSource;
import com.zaxxer.hikari.HikariPoolMXBean;
>>>>>>> 27c359f3
import java.sql.Connection;
import java.util.ArrayList;
import java.util.Arrays;
import java.util.HashMap;
import java.util.List;
import java.util.UUID;
import java.util.concurrent.ConcurrentHashMap;
<<<<<<< HEAD

=======
>>>>>>> 27c359f3
import org.apache.commons.lang3.StringUtils;
import org.cristalise.kernel.common.PersistencyException;
import org.cristalise.kernel.entity.C2KLocalObject;
import org.cristalise.kernel.lookup.ItemPath;
import org.cristalise.kernel.persistency.ClusterType;
import org.cristalise.kernel.persistency.TransactionalClusterStorage;
import org.cristalise.kernel.process.Gateway;
import org.cristalise.kernel.process.auth.Authenticator;
import org.cristalise.kernel.querying.Query;
import org.cristalise.storage.jooqdb.clusterStore.JooqCollectionHadler;
import org.cristalise.storage.jooqdb.clusterStore.JooqHistoryHandler;
import org.cristalise.storage.jooqdb.clusterStore.JooqItemPropertyHandler;
import org.cristalise.storage.jooqdb.clusterStore.JooqJobHandler;
import org.cristalise.storage.jooqdb.clusterStore.JooqLifecycleHandler;
import org.cristalise.storage.jooqdb.clusterStore.JooqOutcomeAttachmentHandler;
import org.cristalise.storage.jooqdb.clusterStore.JooqOutcomeHandler;
import org.cristalise.storage.jooqdb.clusterStore.JooqViewpointHandler;
import org.jooq.DSLContext;
import org.jooq.impl.DSL;
<<<<<<< HEAD

import com.zaxxer.hikari.HikariConfig;
import com.zaxxer.hikari.HikariDataSource;
import com.zaxxer.hikari.HikariPoolMXBean;

import lombok.extern.slf4j.Slf4j;
=======
>>>>>>> 27c359f3

/**
 * Implementation of the {@link TransactionalClusterStorage} based on <a>http://www.jooq.org/</a>}
 */
@Slf4j
public class JooqClusterStorage extends TransactionalClusterStorage {

    protected HashMap<ClusterType, JooqHandler>     jooqHandlers   = new HashMap<ClusterType, JooqHandler>();
    protected List<JooqDomainHandler>               domainHandlers = new ArrayList<JooqDomainHandler>();
    protected ConcurrentHashMap<Object, Connection> connectionMap  = new ConcurrentHashMap<Object, Connection>();

    @Override
    public void open(Authenticator auth) throws PersistencyException {
        initialiseHandlers();
    }

    /**
     * Initialise internal handlers for all ClusterTypes and all the DomainHandlers-
     *
     * @throws PersistencyException Error during initialise ...
     */
    public void initialiseHandlers() throws PersistencyException {
        log.info("initialiseHandlers() - Starting with standard hadlers.");

        jooqHandlers.put(ClusterType.PROPERTY,   new JooqItemPropertyHandler());
        jooqHandlers.put(ClusterType.OUTCOME,    new JooqOutcomeHandler());
        jooqHandlers.put(ClusterType.VIEWPOINT,  new JooqViewpointHandler());
        jooqHandlers.put(ClusterType.LIFECYCLE,  new JooqLifecycleHandler());
        jooqHandlers.put(ClusterType.COLLECTION, new JooqCollectionHadler());
        jooqHandlers.put(ClusterType.HISTORY,    new JooqHistoryHandler());
        jooqHandlers.put(ClusterType.JOB,        new JooqJobHandler());
        jooqHandlers.put(ClusterType.ATTACHMENT, new JooqOutcomeAttachmentHandler());

        DSLContext context = JooqHandler.connect();
<<<<<<< HEAD

        context.transaction(nested -> {
            for (JooqHandler handler: jooqHandlers.values()) handler.createTables(DSL.using(nested));
        });
=======
>>>>>>> 27c359f3

        if (!JooqHandler.readOnlyDataSource) {
            context.transaction(nested -> {
                for (JooqHandler handler : jooqHandlers.values())
                    handler.createTables(DSL.using(nested));
            });
            initialiseDomainHandlers(context);
        }
    }

    /**
     * Initialise internal domain havdlers handlers
     *
     * @throws PersistencyException Error during initialise ...
     */
    private void initialiseDomainHandlers(DSLContext context) throws PersistencyException {
        try {
            String handlers = Gateway.getProperties().getString(JOOQ_DOMAIN_HANDLERS, "");

            for(String handlerClass: StringUtils.split(handlers, ",")) {
                if (!handlerClass.contains(".")) handlerClass = "org.cristalise.storage."+handlerClass;

<<<<<<< HEAD
                log.info("initialiseHandlers() - Instantiate domain handler:"+handlerClass);
=======
                Logger
                    .msg(1, "JooqClusterStorage.initialiseHandlers() - Instantiate domain handler:"+handlerClass);
>>>>>>> 27c359f3

                domainHandlers.add( (JooqDomainHandler) Class.forName(handlerClass).newInstance());
            }
        }
        catch (InstantiationException | IllegalAccessException | ClassNotFoundException ex) {
            log.error("JooqClusterStorage could not instantiate domain handler", ex);
            throw new PersistencyException("JooqClusterStorage could not instantiate domain handler:"+ex.getMessage());
        }

        if (! Gateway.getProperties().getBoolean(JOOQ_DISABLE_DOMAIN_CREATE, false)) {
            context.transaction(nested -> {
                for (JooqDomainHandler handler: domainHandlers) handler.createTables(DSL.using(nested));
            });
        }
    }

    public void dropHandlers() throws PersistencyException {
        DSLContext context = JooqHandler.connect();
        context.transaction(nested -> {
            for (JooqHandler handler: jooqHandlers.values()) handler.dropTables(DSL.using(nested));
        });
<<<<<<< HEAD
        
    }
    
    private void recreateDS(boolean autoCommit) {
        HikariConfig config = new HikariConfig();
        JooqHandler.ds.copyStateTo(config);
        config.setAutoCommit(autoCommit);
        config.addDataSourceProperty("autoCommit", autoCommit);
        HikariDataSource newDs = new HikariDataSource(config);
        JooqHandler.ds = newDs;
=======

>>>>>>> 27c359f3
    }

    @Override
    public void close() throws PersistencyException {
<<<<<<< HEAD
        log.info("close()");
        try {
            HikariPoolMXBean poolBean = JooqHandler.ds.getHikariPoolMXBean();
            while (poolBean.getActiveConnections() > 0) {
              poolBean.softEvictConnections();
            }
            JooqHandler.ds.close();
        }
        catch (Exception e) {
            log.error("", e);
            throw new PersistencyException(e.getMessage());
        }
=======
        Logger.msg(1, "JooqClusterStorage.close()");
        JooqHandler.closeDataSource();
>>>>>>> 27c359f3
    }

    @Override
    public void postBoostrap() throws PersistencyException {
        JooqHandler.connect().transaction(nested ->{
            for (JooqDomainHandler domainHandler : domainHandlers) domainHandler.postBoostrap(DSL.using(nested));
        });

<<<<<<< HEAD
        // after the the bootstrap the DataSOurce needs to be reset to its original config
        if (!JooqHandler.autoCommit) {
            //Close current DS and create a new one
            close();
            recreateDS(JooqHandler.autoCommit);
=======
        // after the the bootstrap the DataSource needs to be reset to its original config
        if (!JooqHandler.readOnlyDataSource && !JooqHandler.autoCommit) {
            //Restore data source with original auto-commit setting
            JooqHandler.recreateDataSource(JooqHandler.autoCommit);
>>>>>>> 27c359f3
        }
    }

    @Override
    public void postStartServer() throws PersistencyException {
        JooqHandler.connect().transaction(nested ->{
            for (JooqDomainHandler domainHandler : domainHandlers) domainHandler.postStartServer(DSL.using(nested));
        });
    }

    @Override
    public void postConnect() throws PersistencyException {
        // the DataSource need to be set to autocommit for the the bootstrap to work
<<<<<<< HEAD
        if (!JooqHandler.autoCommit) {
            //Close current DS and create a new one
            close();
            recreateDS(true);
=======
        if (!JooqHandler.readOnlyDataSource && !JooqHandler.autoCommit) {
            //recreate a new DS with auto-commit forced to true
            JooqHandler.recreateDataSource(true);
>>>>>>> 27c359f3
        }

        JooqHandler.connect().transaction(nested -> {
            for (JooqDomainHandler domainHandler : domainHandlers) domainHandler.postConnect(DSL.using(nested));
        });
<<<<<<< HEAD
        
=======

>>>>>>> 27c359f3
    }

    @Override
    public void begin(Object locker)  throws PersistencyException {
<<<<<<< HEAD
        if (!JooqHandler.ds.isAutoCommit() && locker == null) {
            throw new PersistencyException("locker cannot be null when autoCommit is false");
        }

        Connection conn = JooqHandler.connect().configuration().connectionProvider().acquire();

        if (!JooqHandler.ds.isAutoCommit()) connectionMap.put(locker, conn);
    }

    private DSLContext retrieveContext(Object locker) throws PersistencyException {
        if (JooqHandler.ds.isAutoCommit()) return JooqHandler.connect();
        else                               return JooqHandler.connect(connectionMap.get(locker));
=======
        if (!JooqHandler.getDataSource().isAutoCommit() && locker == null) {
            throw new PersistencyException("locker cannot be null when autoCommit is false");
        }
        Connection conn = JooqHandler.connect().configuration().connectionProvider().acquire();
        if (locker != null) connectionMap.put(locker, conn);
        else Logger.warning("JooqClusterStorage.begin() called with a null locker");
    }

    private DSLContext retrieveContext(Object locker) throws PersistencyException {
        if (JooqHandler.getDataSource().isAutoCommit()) return JooqHandler.connect();
        else return JooqHandler.connect(connectionMap.get(locker));
>>>>>>> 27c359f3
    }

    @Override
    public void commit(Object locker) throws PersistencyException {
<<<<<<< HEAD
        if (!JooqHandler.ds.isAutoCommit() && locker == null) {
=======
        if (!JooqHandler.getDataSource().isAutoCommit() && locker == null) {
>>>>>>> 27c359f3
            throw new PersistencyException("locker cannot be null when autoCommit is false");
        }

        DSLContext context = retrieveContext(locker);

        for (JooqDomainHandler domainHandler : domainHandlers) domainHandler.commit(context, locker);

<<<<<<< HEAD
        if (JooqHandler.ds.isAutoCommit()) {
            log.info("commit() - DISABLED autoCommit:"+JooqHandler.ds.isAutoCommit());
            return;
        }

        log.info("commit() - autoCommit:"+JooqHandler.ds.isAutoCommit());

        try {
          Connection conn = connectionMap.remove(locker);
          conn.commit();
          conn.close();
=======
        if (locker == null) {
            Logger.warning("JooqClusterStorage.commit() Cannot retrieve connection because locker is null");
            return;
        }

        Logger.msg(1, "JooqClusterStorage.commit()");

        try {
            Connection conn = connectionMap.remove(locker);
            if (!JooqHandler.getDataSource().isAutoCommit()) {
              conn.commit();
            }
            conn.close();
>>>>>>> 27c359f3
        }
        catch (Exception e) {
            log.error("", e);
            throw new PersistencyException(e.getMessage());
        }
    }

    @Override
    public void abort(Object locker) throws PersistencyException {
<<<<<<< HEAD
        if (!JooqHandler.ds.isAutoCommit() && locker == null) {
=======
        if (!JooqHandler.getDataSource().isAutoCommit() && locker == null) {
>>>>>>> 27c359f3
            throw new PersistencyException("locker cannot be null when autoCommit is false");
        }

        DSLContext context = retrieveContext(locker);

        for (JooqDomainHandler domainHandler : domainHandlers) domainHandler.abort(context, locker);

<<<<<<< HEAD
        if (JooqHandler.ds.isAutoCommit()) {
            log.info("abort() - DISABLED autoCommit:"+JooqHandler.ds.isAutoCommit());
=======
        if (locker == null) {
            Logger.warning("JooqClusterStorage.abort() Cannot retrieve connection because locker is null");
>>>>>>> 27c359f3
            return;
        }

        log.info("abort() - autoCommit:"+JooqHandler.ds.isAutoCommit());

        try {
            Connection conn = connectionMap.remove(locker);
<<<<<<< HEAD
            conn.rollback();
            conn.close();
        }
        catch (Exception e) {
            log.error("", e);
=======
            if (!JooqHandler.getDataSource().isAutoCommit()) {
                conn.rollback();
            }
            conn.close();
        }
        catch (Exception e) {
            Logger.error(e);
>>>>>>> 27c359f3
            throw new PersistencyException(e.getMessage());
        }
    }

    @Override
    public short queryClusterSupport(String type) {
        return queryClusterSupport(ClusterType.getValue(type));
    }

    @Override
    public short queryClusterSupport(ClusterType type) {
        if (type == ClusterType.PATH) {
            return NONE;
        }

        return READWRITE;
    }

    @Override
    public boolean checkQuerySupport(String language) {
        String lang = language.trim().toUpperCase();
        return "SQL".equals(lang) || ("SQL:"+JooqHandler.dialect).equals(lang);
    }

    @Override
    public String getName() {
        return "JOOQ:"+JooqHandler.dialect+" ClusterStorage";
    }

    @Override
    public String getId() {
        return "JOOQ:"+JooqHandler.dialect;
    }

    @Override
    public String executeQuery(Query query) throws PersistencyException {
        throw new PersistencyException("UnImplemented");
    }

    @Override
    public ClusterType[] getClusters(ItemPath itemPath) throws PersistencyException {
        ArrayList<ClusterType> result = new ArrayList<ClusterType>();
 
        for (ClusterType type:jooqHandlers.keySet()) {
            if (jooqHandlers.get(type).exists(JooqHandler.connect(), itemPath.getUUID())) result.add(type);
        }

        return result.toArray(new ClusterType[0]);
    }

    @Override
    public String[] getClusterContents(ItemPath itemPath, String path) throws PersistencyException {
        if (StringUtils.isBlank(path)) {
            ArrayList<String> result = new ArrayList<String>();

            for (ClusterType k: getClusters(itemPath)) { result.add(k.toString()); }

            return result.toArray(new String[0]);
        }

        UUID uuid = itemPath.getUUID();

        String[]    pathArray   = path.split("/");
        String[]    primaryKeys = Arrays.copyOfRange(pathArray, 1, pathArray.length);
        ClusterType cluster     = ClusterType.getValue(pathArray[0]);

        JooqHandler handler = jooqHandlers.get(cluster);

        if (handler != null) {
            log.debug("getClusterContents() - uuid:"+uuid+" cluster:"+cluster+" primaryKeys"+Arrays.toString(primaryKeys));

            return handler.getNextPrimaryKeys(JooqHandler.connect(), uuid, primaryKeys);
        }
        else
            throw new PersistencyException("No handler found for cluster:'"+cluster+"'");
    }

    @Override
    public C2KLocalObject get(ItemPath itemPath, String path) throws PersistencyException {
        UUID uuid = itemPath.getUUID();

        String[]    pathArray   = path.split("/");
        String[]    primaryKeys = Arrays.copyOfRange(pathArray, 1, pathArray.length);
        ClusterType cluster     = ClusterType.getValue(pathArray[0]);

        JooqHandler handler = jooqHandlers.get(cluster);

        if (handler != null) {
            log.debug("get() - uuid:"+uuid+" cluster:"+cluster+" primaryKeys:"+Arrays.toString(primaryKeys));

            C2KLocalObject obj = handler.fetch(JooqHandler.connect(), uuid, primaryKeys);

            if (obj == null) {
                log.trace(("get() - Could NOT fetch '"+itemPath+"/"+path+"'"));
            }
            return obj;
        }
        else
            throw new PersistencyException("No handler found for cluster:'"+cluster+"'");
    }

    @Override
    public void put(ItemPath itemPath, C2KLocalObject obj) throws PersistencyException {
        put(itemPath, obj, null);
    }

    @Override
    public void put(ItemPath itemPath, C2KLocalObject obj, Object locker) throws PersistencyException {
<<<<<<< HEAD
        if (!JooqHandler.ds.isAutoCommit() && locker == null) {
=======
        if (!JooqHandler.getDataSource().isAutoCommit() && locker == null) {
>>>>>>> 27c359f3
            throw new PersistencyException("locker cannot be null when autoCommit is false");
        }

        UUID uuid = itemPath.getUUID();
        ClusterType cluster = obj.getClusterType();

        JooqHandler handler = jooqHandlers.get(cluster);

        DSLContext context = retrieveContext(locker);
<<<<<<< HEAD

        JooqHandler.logConnectionCount("JooqClusterStorage.put(before)", context);

        if (handler != null) {
            log.debug("put() - uuid:"+uuid+" cluster:"+cluster+" path:"+obj.getClusterPath());
=======
        if (Logger.doLog(5)) JooqHandler.logConnectionCount("JooqClusterStorage.put(before)", context);

        if (handler != null) {
            Logger.msg(5, "JooqClusterStorage.put() - uuid:"+uuid+" cluster:"+cluster+" path:"+obj.getClusterPath());
>>>>>>> 27c359f3

            handler.put(context, uuid, obj);
        }
        else {
            throw new PersistencyException("Write is not supported for cluster:'"+cluster+"'");
        }
        // Trigger all registered handlers to update domain specific tables
        for (JooqDomainHandler domainHandler : domainHandlers) domainHandler.put(context, uuid, obj, locker);
        if (Logger.doLog(5)) JooqHandler.logConnectionCount("JooqClusterStorage.put(after) ", context);
    }

    @Override
    public void delete(ItemPath itemPath, String path) throws PersistencyException {
        delete(itemPath, path, null);
    }

    @Override
    public void delete(ItemPath itemPath, String path, Object locker) throws PersistencyException {
<<<<<<< HEAD
        if (!JooqHandler.ds.isAutoCommit() && locker == null) {
=======
        if (!JooqHandler.getDataSource().isAutoCommit() && locker == null) {
>>>>>>> 27c359f3
            throw new PersistencyException("locker cannot be null when autoCommit is false");
        }

        UUID uuid = itemPath.getUUID();

        String[]    pathArray   = path.split("/");
        String[]    primaryKeys = Arrays.copyOfRange(pathArray, 1, pathArray.length);
        ClusterType cluster     = ClusterType.getValue(pathArray[0]);

        JooqHandler handler = jooqHandlers.get(cluster);

        DSLContext context = retrieveContext(locker);

        if (handler != null) {
            log.debug("delete() - uuid:"+uuid+" cluster:"+cluster+" primaryKeys"+Arrays.toString(primaryKeys));
            handler.delete(context, uuid, primaryKeys);
        }
        else {
            throw new PersistencyException("No handler found for cluster:'"+cluster+"'");
        }

        // Trigger all registered handlers to update domain specific tables
        for (JooqDomainHandler domainHandler : domainHandlers) domainHandler.delete(context, uuid, locker, primaryKeys);
<<<<<<< HEAD
       
=======

>>>>>>> 27c359f3
    }
}<|MERGE_RESOLUTION|>--- conflicted
+++ resolved
@@ -23,12 +23,6 @@
 import static org.cristalise.storage.jooqdb.JooqHandler.JOOQ_DISABLE_DOMAIN_CREATE;
 import static org.cristalise.storage.jooqdb.JooqHandler.JOOQ_DOMAIN_HANDLERS;
 
-<<<<<<< HEAD
-=======
-import com.zaxxer.hikari.HikariConfig;
-import com.zaxxer.hikari.HikariDataSource;
-import com.zaxxer.hikari.HikariPoolMXBean;
->>>>>>> 27c359f3
 import java.sql.Connection;
 import java.util.ArrayList;
 import java.util.Arrays;
@@ -36,10 +30,6 @@
 import java.util.List;
 import java.util.UUID;
 import java.util.concurrent.ConcurrentHashMap;
-<<<<<<< HEAD
-
-=======
->>>>>>> 27c359f3
 import org.apache.commons.lang3.StringUtils;
 import org.cristalise.kernel.common.PersistencyException;
 import org.cristalise.kernel.entity.C2KLocalObject;
@@ -59,15 +49,8 @@
 import org.cristalise.storage.jooqdb.clusterStore.JooqViewpointHandler;
 import org.jooq.DSLContext;
 import org.jooq.impl.DSL;
-<<<<<<< HEAD
-
-import com.zaxxer.hikari.HikariConfig;
-import com.zaxxer.hikari.HikariDataSource;
-import com.zaxxer.hikari.HikariPoolMXBean;
 
 import lombok.extern.slf4j.Slf4j;
-=======
->>>>>>> 27c359f3
 
 /**
  * Implementation of the {@link TransactionalClusterStorage} based on <a>http://www.jooq.org/</a>}
@@ -102,13 +85,6 @@
         jooqHandlers.put(ClusterType.ATTACHMENT, new JooqOutcomeAttachmentHandler());
 
         DSLContext context = JooqHandler.connect();
-<<<<<<< HEAD
-
-        context.transaction(nested -> {
-            for (JooqHandler handler: jooqHandlers.values()) handler.createTables(DSL.using(nested));
-        });
-=======
->>>>>>> 27c359f3
 
         if (!JooqHandler.readOnlyDataSource) {
             context.transaction(nested -> {
@@ -131,12 +107,7 @@
             for(String handlerClass: StringUtils.split(handlers, ",")) {
                 if (!handlerClass.contains(".")) handlerClass = "org.cristalise.storage."+handlerClass;
 
-<<<<<<< HEAD
                 log.info("initialiseHandlers() - Instantiate domain handler:"+handlerClass);
-=======
-                Logger
-                    .msg(1, "JooqClusterStorage.initialiseHandlers() - Instantiate domain handler:"+handlerClass);
->>>>>>> 27c359f3
 
                 domainHandlers.add( (JooqDomainHandler) Class.forName(handlerClass).newInstance());
             }
@@ -158,41 +129,13 @@
         context.transaction(nested -> {
             for (JooqHandler handler: jooqHandlers.values()) handler.dropTables(DSL.using(nested));
         });
-<<<<<<< HEAD
-        
-    }
-    
-    private void recreateDS(boolean autoCommit) {
-        HikariConfig config = new HikariConfig();
-        JooqHandler.ds.copyStateTo(config);
-        config.setAutoCommit(autoCommit);
-        config.addDataSourceProperty("autoCommit", autoCommit);
-        HikariDataSource newDs = new HikariDataSource(config);
-        JooqHandler.ds = newDs;
-=======
-
->>>>>>> 27c359f3
+
     }
 
     @Override
     public void close() throws PersistencyException {
-<<<<<<< HEAD
         log.info("close()");
-        try {
-            HikariPoolMXBean poolBean = JooqHandler.ds.getHikariPoolMXBean();
-            while (poolBean.getActiveConnections() > 0) {
-              poolBean.softEvictConnections();
-            }
-            JooqHandler.ds.close();
-        }
-        catch (Exception e) {
-            log.error("", e);
-            throw new PersistencyException(e.getMessage());
-        }
-=======
-        Logger.msg(1, "JooqClusterStorage.close()");
         JooqHandler.closeDataSource();
->>>>>>> 27c359f3
     }
 
     @Override
@@ -201,18 +144,10 @@
             for (JooqDomainHandler domainHandler : domainHandlers) domainHandler.postBoostrap(DSL.using(nested));
         });
 
-<<<<<<< HEAD
-        // after the the bootstrap the DataSOurce needs to be reset to its original config
-        if (!JooqHandler.autoCommit) {
-            //Close current DS and create a new one
-            close();
-            recreateDS(JooqHandler.autoCommit);
-=======
         // after the the bootstrap the DataSource needs to be reset to its original config
         if (!JooqHandler.readOnlyDataSource && !JooqHandler.autoCommit) {
             //Restore data source with original auto-commit setting
             JooqHandler.recreateDataSource(JooqHandler.autoCommit);
->>>>>>> 27c359f3
         }
     }
 
@@ -226,65 +161,36 @@
     @Override
     public void postConnect() throws PersistencyException {
         // the DataSource need to be set to autocommit for the the bootstrap to work
-<<<<<<< HEAD
-        if (!JooqHandler.autoCommit) {
-            //Close current DS and create a new one
-            close();
-            recreateDS(true);
-=======
         if (!JooqHandler.readOnlyDataSource && !JooqHandler.autoCommit) {
             //recreate a new DS with auto-commit forced to true
             JooqHandler.recreateDataSource(true);
->>>>>>> 27c359f3
         }
 
         JooqHandler.connect().transaction(nested -> {
             for (JooqDomainHandler domainHandler : domainHandlers) domainHandler.postConnect(DSL.using(nested));
         });
-<<<<<<< HEAD
-        
-=======
-
->>>>>>> 27c359f3
+
     }
 
     @Override
     public void begin(Object locker)  throws PersistencyException {
-<<<<<<< HEAD
-        if (!JooqHandler.ds.isAutoCommit() && locker == null) {
-            throw new PersistencyException("locker cannot be null when autoCommit is false");
-        }
-
-        Connection conn = JooqHandler.connect().configuration().connectionProvider().acquire();
-
-        if (!JooqHandler.ds.isAutoCommit()) connectionMap.put(locker, conn);
-    }
-
-    private DSLContext retrieveContext(Object locker) throws PersistencyException {
-        if (JooqHandler.ds.isAutoCommit()) return JooqHandler.connect();
-        else                               return JooqHandler.connect(connectionMap.get(locker));
-=======
         if (!JooqHandler.getDataSource().isAutoCommit() && locker == null) {
             throw new PersistencyException("locker cannot be null when autoCommit is false");
         }
         Connection conn = JooqHandler.connect().configuration().connectionProvider().acquire();
+
         if (locker != null) connectionMap.put(locker, conn);
-        else Logger.warning("JooqClusterStorage.begin() called with a null locker");
+        else                log.warn("begin() called with a null locker");
     }
 
     private DSLContext retrieveContext(Object locker) throws PersistencyException {
         if (JooqHandler.getDataSource().isAutoCommit()) return JooqHandler.connect();
         else return JooqHandler.connect(connectionMap.get(locker));
->>>>>>> 27c359f3
     }
 
     @Override
     public void commit(Object locker) throws PersistencyException {
-<<<<<<< HEAD
-        if (!JooqHandler.ds.isAutoCommit() && locker == null) {
-=======
         if (!JooqHandler.getDataSource().isAutoCommit() && locker == null) {
->>>>>>> 27c359f3
             throw new PersistencyException("locker cannot be null when autoCommit is false");
         }
 
@@ -292,25 +198,12 @@
 
         for (JooqDomainHandler domainHandler : domainHandlers) domainHandler.commit(context, locker);
 
-<<<<<<< HEAD
-        if (JooqHandler.ds.isAutoCommit()) {
-            log.info("commit() - DISABLED autoCommit:"+JooqHandler.ds.isAutoCommit());
+        if (locker == null) {
+            log.warn("commit() Cannot retrieve connection because locker is null");
             return;
         }
 
-        log.info("commit() - autoCommit:"+JooqHandler.ds.isAutoCommit());
-
-        try {
-          Connection conn = connectionMap.remove(locker);
-          conn.commit();
-          conn.close();
-=======
-        if (locker == null) {
-            Logger.warning("JooqClusterStorage.commit() Cannot retrieve connection because locker is null");
-            return;
-        }
-
-        Logger.msg(1, "JooqClusterStorage.commit()");
+        log.info("commit()");
 
         try {
             Connection conn = connectionMap.remove(locker);
@@ -318,7 +211,6 @@
               conn.commit();
             }
             conn.close();
->>>>>>> 27c359f3
         }
         catch (Exception e) {
             log.error("", e);
@@ -328,11 +220,7 @@
 
     @Override
     public void abort(Object locker) throws PersistencyException {
-<<<<<<< HEAD
-        if (!JooqHandler.ds.isAutoCommit() && locker == null) {
-=======
         if (!JooqHandler.getDataSource().isAutoCommit() && locker == null) {
->>>>>>> 27c359f3
             throw new PersistencyException("locker cannot be null when autoCommit is false");
         }
 
@@ -340,35 +228,21 @@
 
         for (JooqDomainHandler domainHandler : domainHandlers) domainHandler.abort(context, locker);
 
-<<<<<<< HEAD
-        if (JooqHandler.ds.isAutoCommit()) {
-            log.info("abort() - DISABLED autoCommit:"+JooqHandler.ds.isAutoCommit());
-=======
         if (locker == null) {
-            Logger.warning("JooqClusterStorage.abort() Cannot retrieve connection because locker is null");
->>>>>>> 27c359f3
+            log.warn("abort() Cannot retrieve connection because locker is null");
             return;
         }
 
-        log.info("abort() - autoCommit:"+JooqHandler.ds.isAutoCommit());
-
+        log.info("abort()");
         try {
             Connection conn = connectionMap.remove(locker);
-<<<<<<< HEAD
-            conn.rollback();
-            conn.close();
-        }
-        catch (Exception e) {
-            log.error("", e);
-=======
             if (!JooqHandler.getDataSource().isAutoCommit()) {
                 conn.rollback();
             }
             conn.close();
         }
         catch (Exception e) {
-            Logger.error(e);
->>>>>>> 27c359f3
+            log.error("", e);
             throw new PersistencyException(e.getMessage());
         }
     }
@@ -411,7 +285,7 @@
     @Override
     public ClusterType[] getClusters(ItemPath itemPath) throws PersistencyException {
         ArrayList<ClusterType> result = new ArrayList<ClusterType>();
- 
+
         for (ClusterType type:jooqHandlers.keySet()) {
             if (jooqHandlers.get(type).exists(JooqHandler.connect(), itemPath.getUUID())) result.add(type);
         }
@@ -462,7 +336,7 @@
             C2KLocalObject obj = handler.fetch(JooqHandler.connect(), uuid, primaryKeys);
 
             if (obj == null) {
-                log.trace(("get() - Could NOT fetch '"+itemPath+"/"+path+"'"));
+                log.trace(("JooqClusterStorage.get() - Could NOT fetch '"+itemPath+"/"+path+"'"));
             }
             return obj;
         }
@@ -477,11 +351,7 @@
 
     @Override
     public void put(ItemPath itemPath, C2KLocalObject obj, Object locker) throws PersistencyException {
-<<<<<<< HEAD
-        if (!JooqHandler.ds.isAutoCommit() && locker == null) {
-=======
         if (!JooqHandler.getDataSource().isAutoCommit() && locker == null) {
->>>>>>> 27c359f3
             throw new PersistencyException("locker cannot be null when autoCommit is false");
         }
 
@@ -491,18 +361,10 @@
         JooqHandler handler = jooqHandlers.get(cluster);
 
         DSLContext context = retrieveContext(locker);
-<<<<<<< HEAD
-
         JooqHandler.logConnectionCount("JooqClusterStorage.put(before)", context);
 
         if (handler != null) {
             log.debug("put() - uuid:"+uuid+" cluster:"+cluster+" path:"+obj.getClusterPath());
-=======
-        if (Logger.doLog(5)) JooqHandler.logConnectionCount("JooqClusterStorage.put(before)", context);
-
-        if (handler != null) {
-            Logger.msg(5, "JooqClusterStorage.put() - uuid:"+uuid+" cluster:"+cluster+" path:"+obj.getClusterPath());
->>>>>>> 27c359f3
 
             handler.put(context, uuid, obj);
         }
@@ -511,7 +373,8 @@
         }
         // Trigger all registered handlers to update domain specific tables
         for (JooqDomainHandler domainHandler : domainHandlers) domainHandler.put(context, uuid, obj, locker);
-        if (Logger.doLog(5)) JooqHandler.logConnectionCount("JooqClusterStorage.put(after) ", context);
+
+        JooqHandler.logConnectionCount("JooqClusterStorage.put(after) ", context);
     }
 
     @Override
@@ -521,11 +384,7 @@
 
     @Override
     public void delete(ItemPath itemPath, String path, Object locker) throws PersistencyException {
-<<<<<<< HEAD
-        if (!JooqHandler.ds.isAutoCommit() && locker == null) {
-=======
         if (!JooqHandler.getDataSource().isAutoCommit() && locker == null) {
->>>>>>> 27c359f3
             throw new PersistencyException("locker cannot be null when autoCommit is false");
         }
 
@@ -549,10 +408,6 @@
 
         // Trigger all registered handlers to update domain specific tables
         for (JooqDomainHandler domainHandler : domainHandlers) domainHandler.delete(context, uuid, locker, primaryKeys);
-<<<<<<< HEAD
-       
-=======
-
->>>>>>> 27c359f3
+
     }
 }
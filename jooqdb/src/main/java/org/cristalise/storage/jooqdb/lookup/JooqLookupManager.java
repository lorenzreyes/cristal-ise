/**
 * This file is part of the CRISTAL-iSE jOOQ Cluster Storage Module.
 * Copyright (c) 2001-2017 The CRISTAL Consortium. All rights reserved.
 *
 * This library is free software; you can redistribute it and/or modify it
 * under the terms of the GNU Lesser General Public License as published
 * by the Free Software Foundation; either version 3 of the License, or (at
 * your option) any later version.
 *
 * This library is distributed in the hope that it will be useful, but WITHOUT
 * ANY WARRANTY; with out even the implied warranty of MERCHANTABILITY or
 * FITNESS FOR A PARTICULAR PURPOSE. See the GNU Lesser General Public
 * License for more details.
 *
 * You should have received a copy of the GNU Lesser General Public License
 * along with this library; if not, write to the Free Software Foundation,
 * Inc., 59 Temple Place, Suite 330, Boston, MA 02111-1307 USA.
 *
 * http://www.fsf.org/licensing/licenses/lgpl.html
 */
package org.cristalise.storage.jooqdb.lookup;

import static org.cristalise.storage.jooqdb.clusterStore.JooqItemPropertyHandler.ITEM_PROPERTY_TABLE;
import static org.cristalise.storage.jooqdb.lookup.JooqDomainPathHandler.DOMAIN_PATH_TABLE;
import static org.cristalise.storage.jooqdb.lookup.JooqDomainPathHandler.TARGET;
import static org.cristalise.storage.jooqdb.lookup.JooqItemHandler.ITEM_TABLE;
import static org.cristalise.storage.jooqdb.lookup.JooqRolePathHandler.AGENT;
import static org.cristalise.storage.jooqdb.lookup.JooqRolePathHandler.ROLE_PATH_TABLE;
import static org.jooq.impl.DSL.field;
import static org.jooq.impl.DSL.name;
import static org.jooq.impl.DSL.upper;

import java.security.NoSuchAlgorithmException;
import java.util.ArrayList;
import java.util.Arrays;
import java.util.Iterator;
import java.util.List;
import java.util.UUID;

import org.apache.commons.lang3.StringUtils;
import org.cristalise.kernel.common.ObjectAlreadyExistsException;
import org.cristalise.kernel.common.ObjectCannotBeUpdated;
import org.cristalise.kernel.common.ObjectNotFoundException;
import org.cristalise.kernel.common.PersistencyException;
import org.cristalise.kernel.lookup.AgentPath;
import org.cristalise.kernel.lookup.DomainPath;
import org.cristalise.kernel.lookup.InvalidItemPathException;
import org.cristalise.kernel.lookup.ItemPath;
import org.cristalise.kernel.lookup.LookupManager;
import org.cristalise.kernel.lookup.Path;
import org.cristalise.kernel.lookup.RolePath;
import org.cristalise.kernel.process.Gateway;
import org.cristalise.kernel.process.auth.Authenticator;
import org.cristalise.kernel.property.Property;
import org.cristalise.kernel.property.PropertyDescriptionList;
import org.cristalise.kernel.utils.Logger;
import org.cristalise.storage.jooqdb.JooqHandler;
import org.cristalise.storage.jooqdb.auth.Argon2Password;
import org.cristalise.storage.jooqdb.clusterStore.JooqItemPropertyHandler;
import org.jooq.DSLContext;
import org.jooq.Field;
import org.jooq.JoinType;
import org.jooq.Operator;
import org.jooq.Record;
import org.jooq.Result;
import org.jooq.SelectQuery;
import org.jooq.exception.DataAccessException;
import org.jooq.impl.DSL;

/**
 *
 */
public class JooqLookupManager implements LookupManager {

    private JooqItemHandler         items;
    private JooqDomainPathHandler   domains;
    private JooqRolePathHandler     roles;
    private JooqPermissionHandler   permissions;
    private JooqItemPropertyHandler properties;

    private Argon2Password passwordHasher;

    @Override
    public void open(Authenticator auth) {
        try {
            DSLContext context = JooqHandler.connect();

            initialiseHandlers();

            passwordHasher = new Argon2Password();
        }
        catch (PersistencyException ex) {
            Logger.error(ex);
            throw new IllegalArgumentException(ex.getMessage());
        }
    }

    public void initialiseHandlers() throws PersistencyException {
        items       = new JooqItemHandler();
        domains     = new JooqDomainPathHandler();
        roles       = new JooqRolePathHandler();
        permissions = new JooqPermissionHandler();
        properties  = new JooqItemPropertyHandler();

        items      .createTables(context);
        domains    .createTables(context);
        roles      .createTables(context);
        permissions.createTables(context);
        properties .createTables(context);
    }

    public void dropHandlers() throws PersistencyException {
        properties .dropTables(context);
        permissions.dropTables(context);
        roles      .dropTables(context);
        domains    .dropTables(context);
        items      .dropTables(context);
    }

    @Override
    public void initializeDirectory() throws ObjectNotFoundException {
        Logger.msg(6, "JOOQLookupManager.initializeDirectory() - NOTHING done.");
    }

    @Override
    public void close() {
        try {
            JooqHandler.connect().close();
        }
        catch (DataAccessException | PersistencyException e) {
            Logger.error(e);
        }
    }

    @Override
    public boolean exists(Path path) {
        if (path == null) return false;

        boolean exists = false;

        try {
<<<<<<< HEAD
            DSLContext context = JooqHandler.connect();

            if      (path instanceof ItemPath)   return items  .exists(context, path.getUUID());
            else if (path instanceof AgentPath)  return items  .exists(context, path.getUUID());
            else if (path instanceof DomainPath) return domains.exists(context, (DomainPath)path);
            else if (path instanceof RolePath)   return roles  .exists(context, (RolePath)path, null);
=======
            if      (path instanceof ItemPath)   exists = items  .exists(context, path.getUUID());
            else if (path instanceof AgentPath)  exists = items  .exists(context, path.getUUID());
            else if (path instanceof DomainPath) exists = domains.exists(context, (DomainPath)path);
            else if (path instanceof RolePath)   exists = roles  .exists(context, (RolePath)path, null);
>>>>>>> b8ec41a1
        }
        catch (PersistencyException e) {
            Logger.error(e);
        }

        if (Logger.doLog(5)) JooqHandler.logConnectionCount("JooqLookupManager.exists()", context);

        return exists;
    }

    @Override
    public void add(Path newPath) throws ObjectCannotBeUpdated, ObjectAlreadyExistsException {
        if (exists(newPath)) throw new ObjectAlreadyExistsException("Path exist:"+newPath);

        Logger.msg(8, "JooqLookupManager.add() - path:"+newPath);

        try {
            DSLContext context = JooqHandler.connect();

            int rows = 0;

            if      (newPath instanceof AgentPath)  rows = items  .insert(context, (AgentPath) newPath, properties);
            else if (newPath instanceof ItemPath)   rows = items  .insert(context, (ItemPath)  newPath);
            else if (newPath instanceof DomainPath) rows = domains.insert(context, (DomainPath)newPath);
            else if (newPath instanceof RolePath)   rows = (createRole((RolePath) newPath) != null) ? 1 : 0;

            if (rows == 0)
                throw new ObjectCannotBeUpdated("JOOQLookupManager must insert some records:"+rows);
            else
                Logger.msg(8, "JooqLookupManager.add() - path:"+newPath+" rows inserted:"+rows);

            if (Logger.doLog(5)) JooqHandler.logConnectionCount("JooqLookupManager.add()", context);
        }
        catch (PersistencyException e) {
            Logger.error(e);
            throw new ObjectCannotBeUpdated(e.getMessage());
        }
    }

    @Override
    public void delete(Path path) throws ObjectCannotBeUpdated {
        if (!exists(path)) throw new ObjectCannotBeUpdated("Path does not exist:"+path);

        Logger.msg(8, "JooqLookupManager.delete() - path:"+path);

        try {
            if (getChildren(path).hasNext()) throw new ObjectCannotBeUpdated("Path is not a leaf");

            DSLContext context = JooqHandler.connect();

            int rows = 0;
            if      (path instanceof ItemPath)   rows = items  .delete(context, path.getUUID());
            else if (path instanceof AgentPath)  rows = items  .delete(context, path.getUUID());
            else if (path instanceof DomainPath) rows = domains.delete(context, path.getStringPath());
            else if (path instanceof RolePath)   {
                permissions.delete(context, path.getStringPath());
                rows = roles.delete(context, (RolePath)path, null);
            }

            if (rows == 0)
                throw new ObjectCannotBeUpdated("JOOQLookupManager must delete some records:"+rows);
            else
                Logger.msg(8, "JooqLookupManager.delete() - path:"+path+" rows deleted:"+rows);
        }
        catch (PersistencyException e) {
            Logger.error(e);
            throw new ObjectCannotBeUpdated(e.getMessage());
        }

    }

    @Override
    public ItemPath getItemPath(String sysKey) throws InvalidItemPathException, ObjectNotFoundException {
        ItemPath ip = new ItemPath(sysKey);

        if (!exists(ip)) throw new ObjectNotFoundException("Path does not exist:"+sysKey);

        try {
            DSLContext context = JooqHandler.connect();
            return items.fetch(context, ip.getUUID(), properties);
        }
        catch (PersistencyException e) {
            Logger.error(e);
            throw new InvalidItemPathException(e.getMessage());
        }
    }

    @Override
    public String getIOR(Path path) throws ObjectNotFoundException {
        try {
            return getItemPath(path.getStringPath()).getIORString();
        }
        catch (InvalidItemPathException e) {
            throw new ObjectNotFoundException(e.getMessage());
        }
    }

    private List<Path> find(DSLContext context , Path start, String name, List<UUID> uuids) throws PersistencyException {
        Logger.msg(8, "JooqLookupManager.find() - start:"+start+" name:"+name);

        if      (start instanceof DomainPath) return domains.find(context, (DomainPath)start, name, uuids);
        else if (start instanceof RolePath)   return roles  .find(context, (RolePath)start,   name, uuids);

        return new ArrayList<Path>();
    }

    @Override
    public Iterator<Path> search(Path start, String name) {
        List<Path> result = null;
        try {
            DSLContext context = JooqHandler.connect();
            result = find(context, start, name, null);
        }
        catch (PersistencyException e) {
            Logger.error(e);
        }

        if (result == null) return new ArrayList<Path>().iterator(); //returns empty iterator
        else                return result.iterator();
    }

    @Override
    public AgentPath getAgentPath(String agentName) throws ObjectNotFoundException {
        try {
            DSLContext context = JooqHandler.connect();

            List<UUID> uuids = properties.findItemsByName(context, agentName);

            if (uuids.size() == 0) throw new ObjectNotFoundException("Could not find agent:"+agentName);

            return (AgentPath) items.fetch(context, uuids.get(0), properties);
        }
        catch (PersistencyException e) {
            throw new ObjectNotFoundException("Could not retrieve agentName:"+agentName + " error:"+e.getMessage());
        }
    }

    @Override
    public RolePath getRolePath(String roleName) throws ObjectNotFoundException {
        List<UUID> uuids = new ArrayList<>();
        uuids.add(JooqRolePathHandler.NO_AGENT);

        DSLContext context;
        try {
            context = JooqHandler.connect();
            List<Path> result = roles.find(context, "%/"+roleName, uuids);

            if      (result == null || result.size() == 0) throw new ObjectNotFoundException("Role '"+roleName+"' does not exist");
            else if (result.size() > 1)                    throw new ObjectNotFoundException("Unbiguos roleName:'"+roleName+"'");
            
            RolePath role = (RolePath)result.get(0);
            role.setPermissions(permissions.fetch(context, role.getStringPath()));

            return role;
        }
        catch (PersistencyException e) {
            throw new ObjectNotFoundException(e.getMessage());
        }
    }

    @Override
    public ItemPath resolvePath(DomainPath domainPath) throws InvalidItemPathException, ObjectNotFoundException {
        if (!exists(domainPath)) throw new ObjectNotFoundException("Path does not exist:"+domainPath);

        try {
            DSLContext context = JooqHandler.connect();
            DomainPath dp = domains.fetch(context, domainPath);

            if (dp.getTarget() == null) throw new InvalidItemPathException("DomainPath has no target:"+domainPath);

            //issue #165: using items.fetch() ensures that Path is either ItemPath or AgentPath
            return items.fetch(context, dp.getTarget().getUUID(), properties);
        }
        catch (PersistencyException e) {
            Logger.error(e);
            throw new ObjectNotFoundException(e.getMessage());
        }
    }

    @Override
    public String getAgentName(AgentPath agentPath) throws ObjectNotFoundException {
        if (!exists(agentPath)) throw new ObjectNotFoundException("Path does not exist:"+agentPath);

        try {
            DSLContext context = JooqHandler.connect();
            ItemPath ip = items.fetch(context, agentPath.getUUID(), properties);
            
            if (ip instanceof AgentPath) return ((AgentPath)ip).getAgentName();
            else                         throw new ObjectNotFoundException("Path is not an agent:"+agentPath);
        }
        catch (PersistencyException e) {
            Logger.error(e);
            throw new ObjectNotFoundException(e.getMessage());
        }
    }

    private String getChildrenPattern(Path path) {
        //after the path match everything except '/'
        return "^" + path.getStringPath() + "/[^/]*$";
    }

    @Override
    public Iterator<Path> getChildren(Path path) {
        String pattern = getChildrenPattern(path);

        Logger.msg(8, "JooqLookupManager.getChildren() - pattern:" + pattern);

<<<<<<< HEAD
        try {
            DSLContext context = JooqHandler.connect();

            if      (path instanceof ItemPath) return new ArrayList<Path>().iterator(); //empty iterator
            else if (path instanceof RolePath) return roles  .findByRegex(context, pattern ).iterator();
            else                               return domains.findByRegex(context, pattern ).iterator();
        }
        catch (Exception e) {
            Logger.error(e);
        }
        return new ArrayList<Path>().iterator();
=======
        Iterator<Path> iter = null;

        if      (path instanceof RolePath)   iter = roles  .findByRegex(context, pattern ).iterator();
        else if (path instanceof DomainPath) iter = domains.findByRegex(context, pattern ).iterator();

        if (Logger.doLog(5)) JooqHandler.logConnectionCount("JooqLookupManager.getChildren()", context);

        if (iter == null) return new ArrayList<Path>().iterator(); //empty iterator
        else              return iter;
>>>>>>> b8ec41a1
    }

    @Override
    public PagedResult getChildren(Path path, int offset, int limit) {
        String pattern = getChildrenPattern(path);

        Logger.msg(8, "JooqLookupManager.getChildren() - pattern:%s offset:%d limit:%d", pattern, offset, limit);

        if (path instanceof ItemPath) return new PagedResult();

        int maxRows = 0;

        DSLContext context;
        try {
            context = JooqHandler.connect();
        }
        catch (PersistencyException e) {
            Logger.error(e);
            return new PagedResult();
        }

        if      (path instanceof RolePath)   maxRows = roles  .countByRegex(context, pattern);
        else if (path instanceof DomainPath) maxRows = domains.countByRegex(context, pattern);

        if (maxRows == 0) return new PagedResult();

        List<Path> pathes = null;

        if      (path instanceof RolePath)   pathes = roles  .findByRegex(context, pattern, offset, limit);
        else if (path instanceof DomainPath) pathes = domains.findByRegex(context, pattern, offset, limit);

        if (Logger.doLog(5)) JooqHandler.logConnectionCount("JooqLookupManager.getChildren()", context);

        if (pathes == null) return new PagedResult(); 
        else                return new PagedResult(maxRows, pathes);
    }

    private SelectQuery<?> getSearchSelect(DSLContext context, Path start, List<Property> props) {
        SelectQuery<?> select = context.selectQuery();

        select.addFrom(DOMAIN_PATH_TABLE);

        for (Property p : props) {
            Field<UUID> joinField = field(name(p.getName(), "UUID"), UUID.class);

            select.addJoin(ITEM_PROPERTY_TABLE.as(p.getName()), JoinType.LEFT_OUTER_JOIN, TARGET.equal(joinField));

            select.addConditions(Operator.AND, field(name(p.getName(), "NAME"),  String.class).equal(p.getName()));
            select.addConditions(Operator.AND, upper(field(name(p.getName(), "VALUE"), String.class)).like(upper(p.getValue())));
        }

        select.addConditions(Operator.AND, JooqDomainPathHandler.PATH.like(domains.getFindPattern(start, "")));

        return select;
    }

    @Override
    public Iterator<Path> search(Path start, Property... props) {
        return search(start, Arrays.asList(props), 0, 0).rows.iterator();
    }

    @Override
    public PagedResult search(Path start, List<Property> props, int offset, int limit) {
        if (!exists(start)) return new PagedResult(0, new ArrayList<Path>());

        DSLContext context;
        try {
            context = JooqHandler.connect();
        }
        catch (PersistencyException e) {
            Logger.error(e);
            return new PagedResult();
        }

        int maxRows = -1;

        // without limit no need to count the number of rows
        if (limit > 0) {
            SelectQuery<?> selectCount = getSearchSelect(context, start, props);
            selectCount.addSelect(DSL.count());

            Logger.msg(8, "JooqLookupManager.search(props) - SQL(count):\n%s", selectCount);

            maxRows = selectCount.fetchOne(0, int.class);

            if(maxRows == 0) return new PagedResult(0, new ArrayList<Path>());
        }

        SelectQuery<?> select = getSearchSelect(context, start, props);

        select.addSelect(JooqDomainPathHandler.PATH, TARGET);
        select.addOrderBy(JooqDomainPathHandler.PATH);

        if (limit  > 0) select.addLimit(limit);
        if (offset > 0) select.addOffset(offset);

        Logger.msg(8, "JooqLookupManager.search(props) - SQL:\n%s", select);

        return new PagedResult(maxRows, domains.getListOfPath(select.fetch()));
    }

    @Override
    public Iterator<Path> search(Path start, PropertyDescriptionList props) {
        return search(start, props, 0, 0).rows.iterator();
    }

    @Override
    public PagedResult search(Path start, PropertyDescriptionList props, int offset, int limit) {
        //FIXME: UNIMPLEMENTED search(PropertyDescriptionList)
        throw new RuntimeException("InMemoryLookup.search(PropertyDescriptionList) - UNIMPLEMENTED start:"+start);
    }

    @Override
    public RolePath createRole(RolePath role) throws ObjectAlreadyExistsException, ObjectCannotBeUpdated {
        Logger.msg(5, "JooqLookupManager.createRole() - role:"+role);

        if(exists(role)) throw new ObjectAlreadyExistsException("Role:"+role);

        try {
            DSLContext context = JooqHandler.connect();

            role.getParent();
            roles.insert(context, role, null);
            permissions.insert(context, role.getStringPath(), role.getPermissionsList());
            return role;
        }
        catch (Exception e) {
            Logger.error(e);
            throw new ObjectCannotBeUpdated("Parent role for '"+role+"' does not exists");
        }
    }

    @Override
    public void addRole(AgentPath agent, RolePath role) throws ObjectCannotBeUpdated, ObjectNotFoundException {
        if (!exists(role))  throw new ObjectNotFoundException("Role:"+role);
        if (!exists(agent)) throw new ObjectNotFoundException("Agent:"+agent);

        try {
            DSLContext context = JooqHandler.connect();

            int rows = roles.insert(context, role, agent);
            if (rows != 1) throw new ObjectCannotBeUpdated("Updated rows must be 1 but it was '"+rows+"'");
        }
        catch (Exception e) {
            Logger.error(e);
            throw new ObjectCannotBeUpdated(e.getMessage());
        }
    }

    private SelectQuery<?> getGetAgentsSelect(DSLContext context, RolePath role) {
        SelectQuery<?> select = context.selectQuery();

        select.addFrom(ROLE_PATH_TABLE.as("role"));

        select.addJoin(ITEM_TABLE.as("item"),          JoinType.JOIN, AGENT.equal(field(name("item", "UUID"), UUID.class)));
        select.addJoin(ITEM_PROPERTY_TABLE.as("prop"), JoinType.JOIN, AGENT.equal(field(name("prop", "UUID"), UUID.class)));

        select.addConditions(Operator.AND, JooqRolePathHandler.PATH.equal(role.getStringPath()));
        select.addConditions(Operator.AND, JooqItemPropertyHandler.NAME.equal("Name"));

        return select;
    }

    @Override
    public AgentPath[] getAgents(RolePath role) throws ObjectNotFoundException {
        return getAgents(role, -1, -1).rows.toArray(new AgentPath[0]);
    }

    @Override
    public PagedResult getAgents(RolePath role, int offset, int limit) throws ObjectNotFoundException {
        int maxRows = -1;

        DSLContext context;
        try {
            context = JooqHandler.connect();
        }
        catch (PersistencyException e) {
            Logger.error(e);
            return new PagedResult();
        }

        if (limit > 0) {
            SelectQuery<?> selectCount = getGetAgentsSelect(context, role);
            selectCount.addSelect(DSL.count());

            Logger.msg(8, "JooqLookupManager.getAgents(props) - role:%s  SQL(count):\n%s", role, selectCount);

            maxRows = selectCount.fetchOne(0, int.class);
        }

        SelectQuery<?> select = getGetAgentsSelect(context, role);

        select.addSelect(
                field(name("item", "UUID"), UUID.class),
                JooqItemHandler.IOR,
                JooqItemHandler.IS_AGENT,
                JooqItemPropertyHandler.VALUE.as("Name"));

        if (Gateway.getProperties().getBoolean("JOOQ.TemporaryPwdFieldImplemented", true)) 
            select.addSelect(JooqItemHandler.IS_PASSWORD_TEMPORARY);

        select.addOrderBy(field(name("Name")));

        if (limit  > 0) select.addLimit(limit);
        if (offset > 0) select.addOffset(offset);

        Logger.msg(8, "JooqLookupManager.getAgents() - role:%s  SQL:\n%s", role, select);

        Result<?> result = select.fetch();

        PagedResult pResult = new PagedResult();

        if(result != null) {
            pResult.maxRows = maxRows;

            for (Record record: result) {
                try {
                    pResult.rows.add(JooqItemHandler.getItemPath(context, null, record));
                }
                catch (PersistencyException e) {
                    // This shall never happen
                    Logger.error(e);
                    throw new ObjectNotFoundException(e.getMessage());
                }
            }
        }

        return pResult;
    }

    @Override
    public RolePath[] getRoles(AgentPath agent) {
        try {
            DSLContext context = JooqHandler.connect();
            return roles.findRolesOfAgent(context, agent, permissions).toArray(new RolePath[0]);
        }
        catch (PersistencyException e) {
            Logger.error(e);
        }
        return new RolePath[0];
    }

    @Override
    public PagedResult getRoles(AgentPath agent, int offset, int limit) {
        try {
            DSLContext context = JooqHandler.connect();
            return new PagedResult(
                    roles.countRolesOfAgent(context, agent),
                    roles.findRolesOfAgent(context, agent, offset, limit, permissions));
        }
        catch (PersistencyException e) {
            Logger.error(e);
        }
        return new PagedResult();
    }

    @Override
    public boolean hasRole(AgentPath agent, RolePath role) {
        try {
            DSLContext context = JooqHandler.connect();
            return roles.exists(context, role, agent);
        }
        catch (PersistencyException e) {
            Logger.error(e);
        }
        return false;
    }

    @Override
    public void removeRole(AgentPath agent, RolePath role) throws ObjectCannotBeUpdated, ObjectNotFoundException {
        if (!exists(role))  throw new ObjectNotFoundException("Role:"+role);
        if (!exists(agent)) throw new ObjectNotFoundException("Agent:"+agent);

        try {
            DSLContext context = JooqHandler.connect();
            int rows = roles.delete(context, role, agent);

            if (rows == 0)
                throw new ObjectCannotBeUpdated("Role:"+role+" Agent:"+agent + " are not related.");
        }
        catch (Exception e) {
            throw new ObjectCannotBeUpdated("Role:"+role+" Agent:"+agent + " error:" + e.getMessage());
        }
    }

    @Override
    public void setAgentPassword(AgentPath agent, String newPassword) throws ObjectNotFoundException, ObjectCannotBeUpdated, NoSuchAlgorithmException {
        setAgentPassword(agent, newPassword, false);
    }

    @Override
    public void setAgentPassword(AgentPath agent, String newPassword, boolean temporary) throws ObjectNotFoundException, ObjectCannotBeUpdated, NoSuchAlgorithmException {
        if (!exists(agent)) throw new ObjectNotFoundException("Agent:"+agent);

        try {
            DSLContext context = JooqHandler.connect();

            int rows = items.updatePassword(context, agent, passwordHasher.hashPassword(newPassword.toCharArray()), temporary);
            if (rows != 1) throw new ObjectCannotBeUpdated("Agent:"+agent);
        }
        catch (Exception e) {
            Logger.error(e);
            throw new ObjectCannotBeUpdated("Agent:"+agent + " error:" + e.getMessage());
        }
    }

    @Override
    public void setHasJobList(RolePath role, boolean hasJobList) throws ObjectNotFoundException, ObjectCannotBeUpdated {
        if (!exists(role)) throw new ObjectNotFoundException("Role:"+role);

        role.setHasJobList(hasJobList);

        try {
            DSLContext context = JooqHandler.connect();
            roles.update(context, role);
        }
        catch (Exception e) {
            Logger.error(e);
            throw new ObjectCannotBeUpdated("Role:"+role + " error:" + e.getMessage());
        }
    }

    @Override
    public Iterator<Path> searchAliases(ItemPath itemPath) {
        try {
            DSLContext context = JooqHandler.connect();
            return domains.find(context, itemPath).iterator();
        }
        catch (PersistencyException e) {
            Logger.error(e);
        }
        return new ArrayList<Path>().iterator();
    }

    @Override
    public PagedResult searchAliases(ItemPath itemPath, int offset, int limit) {
        try {
            DSLContext context = JooqHandler.connect();
            return new PagedResult(
                    domains.countFind(context, itemPath),
                    domains.find(context, itemPath, offset, limit) );
        }
        catch (PersistencyException e) {
            Logger.error(e);
        }
        return new PagedResult();
    }

    @Override
    public void setIOR(ItemPath item, String ior) throws ObjectNotFoundException, ObjectCannotBeUpdated {
        if (!exists(item)) throw new ObjectNotFoundException("Item:"+item);

        item.setIORString(ior);

        try {
            DSLContext context = JooqHandler.connect();
            items.updateIOR(context, item, ior);
        }
        catch (Exception e) {
            Logger.error(e);
            throw new ObjectCannotBeUpdated("Item:" + item + " error:" + e.getMessage());
        }
    }

    @Override
    public void setPermission(RolePath role, String permission) throws ObjectNotFoundException, ObjectCannotBeUpdated {
        ArrayList<String> permissions = new ArrayList<>();

        if (StringUtils.isNotBlank(permission)) permissions.add(permission);

        //empty permission list shall clear the permissions of Role
        setPermissions(role, permissions);
    }

    @Override
    public void setPermissions(RolePath role, List<String> permissions) throws ObjectNotFoundException, ObjectCannotBeUpdated {
        if (!exists(role)) throw new ObjectNotFoundException("Role:"+role);

        role.setPermissions(permissions);

        try {
            DSLContext context = JooqHandler.connect();

            //empty permission list shall clear the permissions of Role
            if (this.permissions.exists(context, role.getStringPath())) this.permissions.delete(context, role.getStringPath());

            this.permissions.insert(context, role.getStringPath(), role.getPermissionsList());
        }
        catch (Exception e) {
            Logger.error(e);
            throw new ObjectCannotBeUpdated("Role:"+role + " error:" + e.getMessage());
        }
    }

    @Override
    public void postStartServer() {
    }

    @Override
    public void postBoostrap() {
    }
}<|MERGE_RESOLUTION|>--- conflicted
+++ resolved
@@ -85,7 +85,17 @@
         try {
             DSLContext context = JooqHandler.connect();
 
-            initialiseHandlers();
+            items       = new JooqItemHandler();
+            domains     = new JooqDomainPathHandler();
+            roles       = new JooqRolePathHandler();
+            permissions = new JooqPermissionHandler();
+            properties  = new JooqItemPropertyHandler();
+
+            items      .createTables(context);
+            domains    .createTables(context);
+            roles      .createTables(context);
+            permissions.createTables(context);
+            properties .createTables(context);
 
             passwordHasher = new Argon2Password();
         }
@@ -95,7 +105,7 @@
         }
     }
 
-    public void initialiseHandlers() throws PersistencyException {
+   /* public void initialiseHandlers() throws PersistencyException {
         items       = new JooqItemHandler();
         domains     = new JooqDomainPathHandler();
         roles       = new JooqRolePathHandler();
@@ -108,8 +118,10 @@
         permissions.createTables(context);
         properties .createTables(context);
     }
-
+  */
     public void dropHandlers() throws PersistencyException {
+        
+        DSLContext context = JooqHandler.connect();
         properties .dropTables(context);
         permissions.dropTables(context);
         roles      .dropTables(context);
@@ -137,21 +149,18 @@
         if (path == null) return false;
 
         boolean exists = false;
-
-        try {
-<<<<<<< HEAD
-            DSLContext context = JooqHandler.connect();
+        
+        DSLContext context = null;
+
+        try {
+
+            context = JooqHandler.connect();
 
             if      (path instanceof ItemPath)   return items  .exists(context, path.getUUID());
             else if (path instanceof AgentPath)  return items  .exists(context, path.getUUID());
             else if (path instanceof DomainPath) return domains.exists(context, (DomainPath)path);
             else if (path instanceof RolePath)   return roles  .exists(context, (RolePath)path, null);
-=======
-            if      (path instanceof ItemPath)   exists = items  .exists(context, path.getUUID());
-            else if (path instanceof AgentPath)  exists = items  .exists(context, path.getUUID());
-            else if (path instanceof DomainPath) exists = domains.exists(context, (DomainPath)path);
-            else if (path instanceof RolePath)   exists = roles  .exists(context, (RolePath)path, null);
->>>>>>> b8ec41a1
+
         }
         catch (PersistencyException e) {
             Logger.error(e);
@@ -358,8 +367,6 @@
         String pattern = getChildrenPattern(path);
 
         Logger.msg(8, "JooqLookupManager.getChildren() - pattern:" + pattern);
-
-<<<<<<< HEAD
         try {
             DSLContext context = JooqHandler.connect();
 
@@ -371,17 +378,6 @@
             Logger.error(e);
         }
         return new ArrayList<Path>().iterator();
-=======
-        Iterator<Path> iter = null;
-
-        if      (path instanceof RolePath)   iter = roles  .findByRegex(context, pattern ).iterator();
-        else if (path instanceof DomainPath) iter = domains.findByRegex(context, pattern ).iterator();
-
-        if (Logger.doLog(5)) JooqHandler.logConnectionCount("JooqLookupManager.getChildren()", context);
-
-        if (iter == null) return new ArrayList<Path>().iterator(); //empty iterator
-        else              return iter;
->>>>>>> b8ec41a1
     }
 
     @Override
@@ -430,7 +426,7 @@
             select.addJoin(ITEM_PROPERTY_TABLE.as(p.getName()), JoinType.LEFT_OUTER_JOIN, TARGET.equal(joinField));
 
             select.addConditions(Operator.AND, field(name(p.getName(), "NAME"),  String.class).equal(p.getName()));
-            select.addConditions(Operator.AND, upper(field(name(p.getName(), "VALUE"), String.class)).like(upper(p.getValue())));
+            select.addConditions(Operator.AND, upper(field(name(p.getName(), "VALUE"), String.class)).like(upper(p.getName())));
         }
 
         select.addConditions(Operator.AND, JooqDomainPathHandler.PATH.like(domains.getFindPattern(start, "")));

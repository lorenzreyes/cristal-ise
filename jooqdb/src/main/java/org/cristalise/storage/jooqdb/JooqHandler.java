--- conflicted
+++ resolved
@@ -78,13 +78,6 @@
      * {@link JooqDomainHandler#createTables(DSLContext)}. Default is 'false'
      */
     public static final String JOOQ_DISABLE_DOMAIN_CREATE = "JOOQ.disableDomainCreateTables";
-<<<<<<< HEAD
-
-    public static final DataType<UUID>           UUID_TYPE       = SQLDataType.UUID;
-    public static final DataType<String>         NAME_TYPE       = SQLDataType.VARCHAR.length(64);
-    public static final DataType<Integer>        VERSION_TYPE    = SQLDataType.INTEGER;
-    public static final DataType<String>         STRING_TYPE     = SQLDataType.VARCHAR.length(800);
-=======
     /**
      * Defines the key (value:{@value}) to retrieve the integer value for VARCHAR size of NAME_TYPE type declaration
      * {@link JooqDomainHandler#createTables(DSLContext)}. Default is '64'
@@ -148,13 +141,13 @@
     public static final String JOOQ_TEXT_TYPE_LENGHT = "JOOQ.TextType.length";
 
     public static final DataType<UUID>           UUID_TYPE       = SQLDataType.UUID;
+
     public static final DataType<String>         NAME_TYPE       = SQLDataType.VARCHAR.length(Gateway.getProperties().getInt(JOOQ_NAME_TYPE_LENGHT, 64));
     public static final DataType<Integer>        VERSION_TYPE    = SQLDataType.INTEGER;
     public static final DataType<String>         PASSWORD_TYPE   = SQLDataType.VARCHAR.length(Gateway.getProperties().getInt(JOOQ_PASSWORD_TYPE_LENGHT, 800));
     public static final DataType<String>         STRING_TYPE     = SQLDataType.VARCHAR.length(Gateway.getProperties().getInt(JOOQ_STRING_TYPE_LENGHT, 800));
     public static final DataType<String>         TEXT_TYPE       = SQLDataType.VARCHAR.length(Gateway.getProperties().getInt(JOOQ_TEXT_TYPE_LENGHT, 800));
     public static final DataType<String>         IOR_TYPE        = SQLDataType.VARCHAR.length(800);
->>>>>>> 9b612442
     public static final DataType<Integer>        ID_TYPE         = SQLDataType.INTEGER;
     public static final DataType<Timestamp>      TIMESTAMP_TYPE  = SQLDataType.TIMESTAMP;
 //  public static final DataType<OffsetDateTime> TIMESTAMP_TYPE  = SQLDataType.TIMESTAMPWITHTIMEZONE;

/**
 * This file is part of the CRISTAL-iSE jOOQ Cluster Storage Module.
 * Copyright (c) 2001-2017 The CRISTAL Consortium. All rights reserved.
 *
 * This library is free software; you can redistribute it and/or modify it
 * under the terms of the GNU Lesser General Public License as published
 * by the Free Software Foundation; either version 3 of the License, or (at
 * your option) any later version.
 *
 * This library is distributed in the hope that it will be useful, but WITHOUT
 * ANY WARRANTY; with out even the implied warranty of MERCHANTABILITY or
 * FITNESS FOR A PARTICULAR PURPOSE. See the GNU Lesser General Public
 * License for more details.
 *
 * You should have received a copy of the GNU Lesser General Public License
 * along with this library; if not, write to the Free Software Foundation,
 * Inc., 59 Temple Place, Suite 330, Boston, MA 02111-1307 USA.
 *
 * http://www.fsf.org/licensing/licenses/lgpl.html
 */
package org.cristalise.storage.jooqdb;

import static org.jooq.impl.DSL.select;
import static org.jooq.impl.DSL.using;

import java.sql.Timestamp;
import java.util.Arrays;
import java.util.List;
import java.util.UUID;

import org.apache.commons.lang3.StringUtils;
import org.cristalise.kernel.common.PersistencyException;
import org.cristalise.kernel.entity.C2KLocalObject;
import org.cristalise.kernel.process.Gateway;
import org.cristalise.kernel.utils.Logger;
import org.jooq.Condition;
import org.jooq.DSLContext;
import org.jooq.DataType;
import org.jooq.Field;
import org.jooq.Record;
import org.jooq.Result;
import org.jooq.SQLDialect;
import org.jooq.Table;
import org.jooq.impl.DefaultDataType;
import org.jooq.impl.SQLDataType;

import com.zaxxer.hikari.HikariConfig;
import com.zaxxer.hikari.HikariDataSource;

public abstract class JooqHandler {
    /**
     * Defines the key (value:{@value}) to retrieve a string value to set JDBC URI
     */
    public static final String JOOQ_URI = "JOOQ.URI";
    /**
     * Defines the key (value:{@value}) to retrieve a string value to set the user
     */
    public static final String JOOQ_USER = "JOOQ.user";
    /**
     * Defines the key (value:{@value}) to retrieve a string value to set the password
     */
    public static final String JOOQ_PASSWORD = "JOOQ.password";
    /**
     * Defines the key (value:{@value}) to retrieve the database dialect. Default is 'POSTGRES'
     */
    public static final String JOOQ_DIALECT = "JOOQ.dialect";
    /**
     * Defines the key (value:{@value}) to retrieve a boolean value to set the JDBC connection 
     * with autocommit or not. Default is 'false'
     */
    public static final String JOOQ_AUTOCOMMIT = "JOOQ.autoCommit";
    /**
     * Defines the key (value:{@value}) to retrieve the string value of the comma separated list of 
     * fully qualified class names implementing the {@link JooqDomainHandler} interface.
     */
    public static final String JOOQ_DOMAIN_HANDLERS = "JOOQ.domainHandlers";
    /**
     * Defines the key (value:{@value}) to retrieve the boolean value to disable the invocation of
     * {@link JooqDomainHandler#createTables(DSLContext)}. Default is 'false'
     */
    public static final String JOOQ_DISABLE_DOMAIN_CREATE = "JOOQ.disableDomainCreateTables";
    /**
     * Defines the key (value:{@value}) to retrieve the integer value for VARCHAR size of NAME_TYPE type declaration
     * {@link JooqDomainHandler#createTables(DSLContext)}. Default is '64'
     * 
     * <p>It is used for these columns:
     * <pre>
     *   - COLLECTION.NAME
     *   - EVENT.AGENT_ROLE
     *   - EVENT.SCHEMA_NAME
     *   - EVENT.STATEMACHINE_NAME
     *   - EVENT.STEP_NAME
     *   - EVENT.STEP_TYPE
     *   - EVENT.VIEW_NAME
     *   - ITEM_PROPERTY.NAME
     *   - JOB.STEP_NAME
     *   - JOB.STEP_TYPE
     *   - JOB.ORIGIN_STATE_NAME
     *   - JOB.TARGET_STATE_NAME
     *   - JOB.AGENT_ROLE
     *   - LIFECYCLE.NAME
     *   - OUTCOME.SCHEMA_NAME
     *   - OUTCOME_ATTACHMENT.SCHEMA_NAME
     *   - VIEWPOINT.SCHEMA_NAME
     * </pre>
     */
    public static final String JOOQ_NAME_TYPE_LENGHT = "JOOQ.NameType.length";
    /**
     * Defines the key (value:{@value}) to retrieve the integer value for VARCHAR size of PASSWORD_TYPE type declaration
     * {@link JooqDomainHandler#createTables(DSLContext)}. Default is '800'
     * 
     * <p>It is used for these columns:
     * <pre>
     *   - ITEM.PASSWORD
     * </pre>
     */
    public static final String JOOQ_PASSWORD_TYPE_LENGHT = "JOOQ.PasswordType.length";
    /**
     * Defines the key (value:{@value}) to retrieve the integer value for VARCHAR size of STRING_TYPE type declaration
     * {@link JooqDomainHandler#createTables(DSLContext)}. Default is '800'
     * 
     * <p>It is used for these columns:
     * <pre>
     *   - EVENT.STEP_PATH
     *   - JOB.STEP_PATH
     *   - DOMAIN_PATH.PATH
     *   - ROLE_PATH.PATH
     *   - ROLE_PERMISSION.ROLE_PATH
     * </pre>
     */
    public static final String JOOQ_STRING_TYPE_LENGHT = "JOOQ.StringType.length";
    /**
     * Defines the key (value:{@value}) to retrieve the integer value for VARCHAR size of TEXT_TYPE type declaration
     * {@link JooqDomainHandler#createTables(DSLContext)}. Default is '800'
     * 
     * <p>It is used for these columns: 
     * <pre>
     *   - ITEM_PROPERTY.VALUE
     *   - ROLE_PERMISSION.PERMISSION
     * </pre>
     */
    public static final String JOOQ_TEXT_TYPE_LENGHT = "JOOQ.TextType.length";

    public static final DataType<UUID>           UUID_TYPE       = SQLDataType.UUID;

    public static final DataType<String>         NAME_TYPE       = SQLDataType.VARCHAR.length(Gateway.getProperties().getInt(JOOQ_NAME_TYPE_LENGHT, 64));
    public static final DataType<Integer>        VERSION_TYPE    = SQLDataType.INTEGER;
    public static final DataType<String>         PASSWORD_TYPE   = SQLDataType.VARCHAR.length(Gateway.getProperties().getInt(JOOQ_PASSWORD_TYPE_LENGHT, 800));
    public static final DataType<String>         STRING_TYPE     = SQLDataType.VARCHAR.length(Gateway.getProperties().getInt(JOOQ_STRING_TYPE_LENGHT, 800));
    public static final DataType<String>         TEXT_TYPE       = SQLDataType.VARCHAR.length(Gateway.getProperties().getInt(JOOQ_TEXT_TYPE_LENGHT, 800));
    public static final DataType<String>         IOR_TYPE        = SQLDataType.VARCHAR.length(800);
    public static final DataType<Integer>        ID_TYPE         = SQLDataType.INTEGER;
    public static final DataType<Timestamp>      TIMESTAMP_TYPE  = SQLDataType.TIMESTAMP;
//  public static final DataType<OffsetDateTime> TIMESTAMP_TYPE  = SQLDataType.TIMESTAMPWITHTIMEZONE;
    public static final DataType<String>         XML_TYPE        = SQLDataType.CLOB;
    // Use this declaration when generating MySQL tables: see issue #23
    public static final DataType<String>         XML_TYPE_MYSQL  = new DefaultDataType<String>(SQLDialect.MYSQL, SQLDataType.CLOB, "mediumtext", "char");
    public static final DataType<byte[]>         ATTACHMENT_TYPE = SQLDataType.BLOB;


    public static final String     uri        = Gateway.getProperties().getString(JooqHandler.JOOQ_URI);
    public static final String     user       = Gateway.getProperties().getString(JooqHandler.JOOQ_USER); 
    public static final String     pwd        = Gateway.getProperties().getString(JooqHandler.JOOQ_PASSWORD);
    public static final Boolean    autoCommit = Gateway.getProperties().getBoolean(JooqHandler.JOOQ_AUTOCOMMIT, false);
    public static final SQLDialect dialect    = SQLDialect.valueOf(Gateway.getProperties().getString(JooqHandler.JOOQ_DIALECT, "POSTGRES"));

    private static HikariDataSource ds;
 
    static {
        if (StringUtils.isAnyBlank(uri, user, pwd)) {
            throw new IllegalArgumentException("JOOQ (uri, user, password) config values must not be blank");
        }

        HikariConfig config = new HikariConfig();

        config.setJdbcUrl(uri);
        config.setUsername(user);
        config.setPassword(pwd);

<<<<<<< HEAD
        config.addDataSourceProperty( "cachePrepStmts",        true);
        config.addDataSourceProperty( "prepStmtCacheSize",     "250");
        config.addDataSourceProperty( "prepStmtCacheSqlLimit", "2048");
        config.addDataSourceProperty( "autoCommit",             autoCommit);

        ds = new HikariDataSource(config);
    }

    public static DSLContext connect() throws PersistencyException {
        Logger.msg(1, "JooqHandler.open() - uri:'"+uri+"' user:'"+user+"' dialect:'"+dialect+"'");
=======
        try {
            DSLContext context = using(uri, user, pwd);

            context.configuration().set(dialect);

            boolean autoCommit = Gateway.getProperties().getBoolean(JooqHandler.JOOQ_AUTOCOMMIT, false);
            ((DefaultConnectionProvider)context.configuration().connectionProvider()).setAutoCommit(autoCommit);
>>>>>>> b8ec41a1

        try {
            return using(ds, dialect);
        }
        catch (Exception ex) {
            Logger.error("JooqHandler could not connect to URI '"+uri+"' with user '"+user+"'");
            Logger.error(ex);
            throw new PersistencyException(ex.getMessage());
        }
    }

    abstract protected Table<?> getTable();

    abstract protected Field<?> getNextPKField(String... primaryKeys) throws PersistencyException;

    abstract protected List<Condition> getPKConditions(UUID uuid, String... primaryKeys) throws PersistencyException;

    protected Record fetchRecord(DSLContext context, UUID uuid, String...primaryKeys) throws PersistencyException {
        return context.select().from(getTable()).where(getPKConditions(uuid, primaryKeys)).fetchOne();
    }

    protected Result<?> fetchDistinctResult(DSLContext context, Field<?> field, UUID uuid, String...primaryKeys) throws PersistencyException {
        return context.selectDistinct(field).from(getTable()).where(getPKConditions(uuid, primaryKeys)).fetch();
    }

    protected List<Condition> getPKConditions(UUID uuid, C2KLocalObject obj) throws PersistencyException {
        String[] pathArray   = obj.getClusterPath().split("/");
        String[] primaryKeys = Arrays.copyOfRange(pathArray, 1, pathArray.length);
        return getPKConditions(uuid, primaryKeys);
    }

    public int put(DSLContext context, UUID uuid, C2KLocalObject obj) throws PersistencyException {
        if (exists(context, uuid, obj)) return update(context, uuid, obj);
        else                            return insert(context, uuid, obj);
    }

    public int delete(DSLContext context, UUID uuid, String...primaryKeys) throws PersistencyException {
        return context.delete(getTable()).where(getPKConditions(uuid, primaryKeys)).execute();
    }

    public String[] getNextPrimaryKeys(DSLContext context, UUID uuid, String... primaryKeys) throws PersistencyException {
        Field<?> field = getNextPKField(primaryKeys);
        
        if (field == null) return new String[0];

        Result<?> result = fetchDistinctResult(context, field, uuid, primaryKeys);

        String[] returnValue = new String[result.size()];

        int i = 0;
        for (Record rec : result) returnValue[i++] = rec.get(0).toString();

        return returnValue;
    }

    public boolean exists(DSLContext context, UUID uuid) throws PersistencyException {
        return context.fetchExists( select().from(getTable()).where(getPKConditions(uuid)) );
    }

    public boolean exists(DSLContext context, UUID uuid, C2KLocalObject obj) throws PersistencyException {
        return context.fetchExists( select().from(getTable()).where(getPKConditions(uuid, obj)) );
    }

    /**
     * Reads the record from the given field as UUID. 
     * 
     * @param record the record to read
     * @param field the field to be read
     * @return the UUID
     */
    protected UUID getUUID(Record record, Field<UUID> field) {
        //There a bug in jooq supporting UUID with MySQL: check issue #23
        if (record.get(field.getName()) instanceof String) return java.util.UUID.fromString(record.get(field.getName(), String.class));
        else                                               return record.get(field);
    }

    /**
     * Return the good XML type for the given dialect
     * 
     * @param context the context
     * @return XML type 
     */
    protected DataType<String> getXMLType(DSLContext context) {
        //There a bug in jooq supporting CLOB with MySQL: check issue #23
        if (context.dialect().equals(SQLDialect.MYSQL)) return XML_TYPE_MYSQL;
        else                                            return XML_TYPE;
    }

    abstract public void createTables(DSLContext context) throws PersistencyException;

    abstract public void dropTables(DSLContext context) throws PersistencyException;

    abstract public int update(DSLContext context, UUID uuid, C2KLocalObject obj) throws PersistencyException;

    abstract public int insert(DSLContext context, UUID uuid, C2KLocalObject obj) throws PersistencyException;

    abstract public C2KLocalObject fetch(DSLContext context, UUID uuid, String...primaryKeys) throws PersistencyException;

    public static void logConnectionCount(String text, DSLContext context) {
        if (context.dialect().equals(SQLDialect.POSTGRES)) {
            Record rec = context.fetchOne("SELECT sum(numbackends) FROM pg_stat_database;");
            Logger.msg("%s ------- Number of POSTGRES connections:%d", text, rec.get(0, Integer.class));
        }
        else {
            Logger.warning("%s ------- Printing number of connections not supported for dialect:%s", text, context.dialect());
        }
    }
}<|MERGE_RESOLUTION|>--- conflicted
+++ resolved
@@ -176,8 +176,6 @@
         config.setJdbcUrl(uri);
         config.setUsername(user);
         config.setPassword(pwd);
-
-<<<<<<< HEAD
         config.addDataSourceProperty( "cachePrepStmts",        true);
         config.addDataSourceProperty( "prepStmtCacheSize",     "250");
         config.addDataSourceProperty( "prepStmtCacheSqlLimit", "2048");
@@ -188,16 +186,6 @@
 
     public static DSLContext connect() throws PersistencyException {
         Logger.msg(1, "JooqHandler.open() - uri:'"+uri+"' user:'"+user+"' dialect:'"+dialect+"'");
-=======
-        try {
-            DSLContext context = using(uri, user, pwd);
-
-            context.configuration().set(dialect);
-
-            boolean autoCommit = Gateway.getProperties().getBoolean(JooqHandler.JOOQ_AUTOCOMMIT, false);
-            ((DefaultConnectionProvider)context.configuration().connectionProvider()).setAutoCommit(autoCommit);
->>>>>>> b8ec41a1
-
         try {
             return using(ds, dialect);
         }

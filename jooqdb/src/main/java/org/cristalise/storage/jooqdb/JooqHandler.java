/**
 * This file is part of the CRISTAL-iSE jOOQ Cluster Storage Module.
 * Copyright (c) 2001-2017 The CRISTAL Consortium. All rights reserved.
 *
 * This library is free software; you can redistribute it and/or modify it
 * under the terms of the GNU Lesser General Public License as published
 * by the Free Software Foundation; either version 3 of the License, or (at
 * your option) any later version.
 *
 * This library is distributed in the hope that it will be useful, but WITHOUT
 * ANY WARRANTY; with out even the implied warranty of MERCHANTABILITY or
 * FITNESS FOR A PARTICULAR PURPOSE. See the GNU Lesser General Public
 * License for more details.
 *
 * You should have received a copy of the GNU Lesser General Public License
 * along with this library; if not, write to the Free Software Foundation,
 * Inc., 59 Temple Place, Suite 330, Boston, MA 02111-1307 USA.
 *
 * http://www.fsf.org/licensing/licenses/lgpl.html
 */
package org.cristalise.storage.jooqdb;

import static org.jooq.impl.DSL.select;
import static org.jooq.impl.DSL.using;

import java.sql.DriverManager;
import java.sql.Timestamp;
import java.util.Arrays;
import java.util.List;
import java.util.UUID;

import org.apache.commons.lang3.StringUtils;
import org.cristalise.kernel.common.PersistencyException;
import org.cristalise.kernel.entity.C2KLocalObject;
import org.cristalise.kernel.process.Gateway;
import org.cristalise.kernel.utils.Logger;
import org.jooq.Condition;
import org.jooq.DSLContext;
import org.jooq.DataType;
import org.jooq.Field;
import org.jooq.Record;
import org.jooq.Result;
import org.jooq.SQLDialect;
import org.jooq.Table;
import org.jooq.impl.DefaultConnectionProvider;
import org.jooq.impl.DefaultDataType;
import org.jooq.impl.SQLDataType;

public abstract class JooqHandler {
    /**
     * Defines the key (value:{@value}) to retrieve a string value to set JDBC URI
     */
    public static final String JOOQ_URI = "JOOQ.URI";
    /**
     * Defines the key (value:{@value}) to retrieve a string value to set the user
     */
    public static final String JOOQ_USER = "JOOQ.user";
    /**
     * Defines the key (value:{@value}) to retrieve a string value to set the password
     */
    public static final String JOOQ_PASSWORD = "JOOQ.password";
    /**
     * Defines the key (value:{@value}) to retrieve the database dialect. Default is 'POSTGRES'
     */
    public static final String JOOQ_DIALECT = "JOOQ.dialect";
    /**
     * Defines the key (value:{@value}) to retrieve a boolean value to set the JDBC connection 
     * with autocommit or not. Default is 'false'
     */
    public static final String JOOQ_AUTOCOMMIT = "JOOQ.autoCommit";
    /**
     * Defines the key (value:{@value}) to retrieve the string value of the comma separated list of 
     * fully qualified class names implementing the {@link JooqDomainHandler} interface.
     */
    public static final String JOOQ_DOMAIN_HANDLERS = "JOOQ.domainHandlers";
    /**
     * Defines the key (value:{@value}) to retrieve the boolean value to disable the invocation of
     * {@link JooqDomainHandler#createTables(DSLContext)}. Default is 'false'
     */
    public static final String JOOQ_DISABLE_DOMAIN_CREATE = "JOOQ.disableDomainCreateTables";
    /**
     * Defines the key (value:{@value}) to retrieve the integer value for VARCHAR size of NAME_TYPE type declaration
     * {@link JooqDomainHandler#createTables(DSLContext)}. Default is '64'
     * 
     * <p>It is used for these columns:
     * <pre>
     *   - COLLECTION.NAME
     *   - EVENT.AGENT_ROLE
     *   - EVENT.SCHEMA_NAME
     *   - EVENT.STATEMACHINE_NAME
     *   - EVENT.STEP_NAME
     *   - EVENT.STEP_TYPE
     *   - EVENT.VIEW_NAME
     *   - ITEM_PROPERTY.NAME
     *   - JOB.STEP_NAME
     *   - JOB.STEP_TYPE
     *   - JOB.ORIGIN_STATE_NAME
     *   - JOB.TARGET_STATE_NAME
     *   - JOB.AGENT_ROLE
     *   - LIFECYCLE.NAME
     *   - OUTCOME.SCHEMA_NAME
     *   - OUTCOME_ATTACHMENT.SCHEMA_NAME
     *   - VIEWPOINT.SCHEMA_NAME
     * </pre>
     */
    public static final String JOOQ_NAME_TYPE_LENGHT = "JOOQ.NameType.length";
    /**
     * Defines the key (value:{@value}) to retrieve the integer value for VARCHAR size of PASSWORD_TYPE type declaration
     * {@link JooqDomainHandler#createTables(DSLContext)}. Default is '800'
     * 
     * <p>It is used for these columns:
     * <pre>
     *   - ITEM.PASSWORD
     * </pre>
     */
    public static final String JOOQ_PASSWORD_TYPE_LENGHT = "JOOQ.PasswordType.length";
    /**
     * Defines the key (value:{@value}) to retrieve the integer value for VARCHAR size of STRING_TYPE type declaration
     * {@link JooqDomainHandler#createTables(DSLContext)}. Default is '800'
     * 
     * <p>It is used for these columns:
     * <pre>
     *   - EVENT.STEP_PATH
     *   - JOB.STEP_PATH
     *   - DOMAIN_PATH.PATH
     *   - ROLE_PATH.PATH
     *   - ROLE_PERMISSION.ROLE_PATH
     * </pre>
     */
    public static final String JOOQ_STRING_TYPE_LENGHT = "JOOQ.StringType.length";
    /**
     * Defines the key (value:{@value}) to retrieve the integer value for VARCHAR size of TEXT_TYPE type declaration
     * {@link JooqDomainHandler#createTables(DSLContext)}. Default is '800'
     * 
     * <p>It is used for these columns: 
     * <pre>
     *   - ITEM_PROPERTY.VALUE
     *   - ROLE_PERMISSION.PERMISSION
     * </pre>
     */
    public static final String JOOQ_TEXT_TYPE_LENGHT = "JOOQ.TextType.length";

    public static final DataType<UUID>           UUID_TYPE       = SQLDataType.UUID;
    public static final DataType<String>         NAME_TYPE       = SQLDataType.VARCHAR.length(Gateway.getProperties().getInt(JOOQ_NAME_TYPE_LENGHT, 64));
    public static final DataType<Integer>        VERSION_TYPE    = SQLDataType.INTEGER;
    public static final DataType<String>         PASSWORD_TYPE   = SQLDataType.VARCHAR.length(Gateway.getProperties().getInt(JOOQ_PASSWORD_TYPE_LENGHT, 800));
    public static final DataType<String>         STRING_TYPE     = SQLDataType.VARCHAR.length(Gateway.getProperties().getInt(JOOQ_STRING_TYPE_LENGHT, 800));
    public static final DataType<String>         TEXT_TYPE       = SQLDataType.VARCHAR.length(Gateway.getProperties().getInt(JOOQ_TEXT_TYPE_LENGHT, 800));
    public static final DataType<String>         IOR_TYPE        = SQLDataType.VARCHAR.length(800);
    public static final DataType<Integer>        ID_TYPE         = SQLDataType.INTEGER;
    public static final DataType<Timestamp>      TIMESTAMP_TYPE  = SQLDataType.TIMESTAMP;
//  public static final DataType<OffsetDateTime> TIMESTAMP_TYPE  = SQLDataType.TIMESTAMPWITHTIMEZONE;
    public static final DataType<String>         XML_TYPE        = SQLDataType.CLOB;
    // Use this declaration when generating MySQL tables: see issue #23
    public static final DataType<String>         XML_TYPE_MYSQL  = new DefaultDataType<String>(SQLDialect.MYSQL, SQLDataType.CLOB, "mediumtext", "char");
    public static final DataType<byte[]>         ATTACHMENT_TYPE = SQLDataType.BLOB;
<<<<<<< HEAD
    
=======

>>>>>>> aed27aee
    public static DSLContext connect() throws PersistencyException {
        String uri  = Gateway.getProperties().getString(JooqHandler.JOOQ_URI);
        String user = Gateway.getProperties().getString(JooqHandler.JOOQ_USER); 
        String pwd  = Gateway.getProperties().getString(JooqHandler.JOOQ_PASSWORD);

        if (StringUtils.isAnyBlank(uri, user, pwd)) {
            throw new IllegalArgumentException("JOOQ (uri, user, password) config values must not be blank");
        }

        SQLDialect dialect = SQLDialect.valueOf(Gateway.getProperties().getString(JooqHandler.JOOQ_DIALECT, "POSTGRES"));

        Logger.msg(1, "JooqHandler.open() - uri:'"+uri+"' user:'"+user+"' dialect:'"+dialect+"'");

        try {
            DSLContext context = using(DriverManager.getConnection(uri, user, pwd), dialect);

            boolean autoCommit = Gateway.getProperties().getBoolean(JooqHandler.JOOQ_AUTOCOMMIT, false);

            ((DefaultConnectionProvider)context.configuration().connectionProvider()).setAutoCommit(autoCommit);

            return context;
        }
        catch (Exception ex) {
            Logger.error("JooqHandler could not connect to URI '"+uri+"' with user '"+user+"'");
            Logger.error(ex);
            throw new PersistencyException(ex.getMessage());
        }
    }

    abstract protected Table<?> getTable();

    abstract protected Field<?> getNextPKField(String... primaryKeys) throws PersistencyException;

    abstract protected List<Condition> getPKConditions(UUID uuid, String... primaryKeys) throws PersistencyException;

    protected Record fetchRecord(DSLContext context, UUID uuid, String...primaryKeys) throws PersistencyException {
        return context.select().from(getTable()).where(getPKConditions(uuid, primaryKeys)).fetchOne();
    }

    protected Result<?> fetchDistinctResult(DSLContext context, Field<?> field, UUID uuid, String...primaryKeys) throws PersistencyException {
        return context.selectDistinct(field).from(getTable()).where(getPKConditions(uuid, primaryKeys)).fetch();
    }

    protected List<Condition> getPKConditions(UUID uuid, C2KLocalObject obj) throws PersistencyException {
        String[] pathArray   = obj.getClusterPath().split("/");
        String[] primaryKeys = Arrays.copyOfRange(pathArray, 1, pathArray.length);
        return getPKConditions(uuid, primaryKeys);
    }

    public int put(DSLContext context, UUID uuid, C2KLocalObject obj) throws PersistencyException {
        if (exists(context, uuid, obj)) return update(context, uuid, obj);
        else                            return insert(context, uuid, obj);
    }

    public int delete(DSLContext context, UUID uuid, String...primaryKeys) throws PersistencyException {
        return context.delete(getTable()).where(getPKConditions(uuid, primaryKeys)).execute();
    }

    public String[] getNextPrimaryKeys(DSLContext context, UUID uuid, String... primaryKeys) throws PersistencyException {
        Field<?> field = getNextPKField(primaryKeys);
        
        if (field == null) return new String[0];

        Result<?> result = fetchDistinctResult(context, field, uuid, primaryKeys);

        String[] returnValue = new String[result.size()];

        int i = 0;
        for (Record rec : result) returnValue[i++] = rec.get(0).toString();

        return returnValue;
    }

    public boolean exists(DSLContext context, UUID uuid) throws PersistencyException {
        return context.fetchExists( select().from(getTable()).where(getPKConditions(uuid)) );
    }

    public boolean exists(DSLContext context, UUID uuid, C2KLocalObject obj) throws PersistencyException {
        return context.fetchExists( select().from(getTable()).where(getPKConditions(uuid, obj)) );
    }

    /**
     * Reads the record from the given field as UUID. 
     * 
     * @param record the record to read
     * @param field the field to be read
     * @return the UUID
     */
    protected UUID getUUID(Record record, Field<UUID> field) {
        //There a bug in jooq supporting UUID with MySQL: check issue #23
        if (record.get(field.getName()) instanceof String) return java.util.UUID.fromString(record.get(field.getName(), String.class));
        else                                               return record.get(field);
    }

    /**
     * Return the good XML type for the given dialect
     * 
     * @param context the context
     * @return XML type 
     */
    protected DataType<String> getXMLType(DSLContext context) {
        //There a bug in jooq supporting CLOB with MySQL: check issue #23
        if (context.dialect().equals(SQLDialect.MYSQL)) return XML_TYPE_MYSQL;
        else                                            return XML_TYPE;
    }

    abstract public void createTables(DSLContext context) throws PersistencyException;

    abstract public void dropTables(DSLContext context) throws PersistencyException;

    abstract public int update(DSLContext context, UUID uuid, C2KLocalObject obj) throws PersistencyException;

    abstract public int insert(DSLContext context, UUID uuid, C2KLocalObject obj) throws PersistencyException;

    abstract public C2KLocalObject fetch(DSLContext context, UUID uuid, String...primaryKeys) throws PersistencyException;
}<|MERGE_RESOLUTION|>--- conflicted
+++ resolved
@@ -154,11 +154,7 @@
     // Use this declaration when generating MySQL tables: see issue #23
     public static final DataType<String>         XML_TYPE_MYSQL  = new DefaultDataType<String>(SQLDialect.MYSQL, SQLDataType.CLOB, "mediumtext", "char");
     public static final DataType<byte[]>         ATTACHMENT_TYPE = SQLDataType.BLOB;
-<<<<<<< HEAD
-    
-=======
-
->>>>>>> aed27aee
+
     public static DSLContext connect() throws PersistencyException {
         String uri  = Gateway.getProperties().getString(JooqHandler.JOOQ_URI);
         String user = Gateway.getProperties().getString(JooqHandler.JOOQ_USER); 

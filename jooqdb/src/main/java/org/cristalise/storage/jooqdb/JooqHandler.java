--- conflicted
+++ resolved
@@ -25,10 +25,10 @@
 import static org.jooq.impl.DSL.select;
 import static org.jooq.impl.DSL.using;
 
-<<<<<<< HEAD
-=======
 import com.zaxxer.hikari.HikariPoolMXBean;
->>>>>>> 27c359f3
+
+import lombok.extern.slf4j.Slf4j;
+
 import java.sql.Connection;
 import java.sql.Timestamp;
 import java.util.Arrays;
@@ -50,11 +50,6 @@
 import org.jooq.impl.SQLDataType;
 import com.zaxxer.hikari.HikariConfig;
 import com.zaxxer.hikari.HikariDataSource;
-<<<<<<< HEAD
-
-import lombok.extern.slf4j.Slf4j;
-=======
->>>>>>> 27c359f3
 
 @Slf4j
 public abstract class JooqHandler {
@@ -173,19 +168,6 @@
     public static final DataType<byte[]>         ATTACHMENT_TYPE = SQLDataType.BLOB;
 
 
-<<<<<<< HEAD
-    public static final String     uri        = Gateway.getProperties().getString(JooqHandler.JOOQ_URI);
-    public static final String     user       = Gateway.getProperties().getString(JooqHandler.JOOQ_USER); 
-    public static final String     pwd        = Gateway.getProperties().getString(JooqHandler.JOOQ_PASSWORD);
-    public static final Boolean    autoCommit = Gateway.getProperties().getBoolean(JooqHandler.JOOQ_AUTOCOMMIT, false);
-    public static final SQLDialect dialect    = SQLDialect.valueOf(Gateway.getProperties().getString(JooqHandler.JOOQ_DIALECT, "POSTGRES"));
-
-    public static HikariDataSource ds;
- 
-    static {
-        if (StringUtils.isAnyBlank(uri, user, pwd)) {
-            throw new IllegalArgumentException("JOOQ (uri, user, password) config values must not be blank");
-=======
     public static final String     uri                = Gateway.getProperties().getString(JooqHandler.JOOQ_URI);
     public static final String     user               = Gateway.getProperties().getString(JooqHandler.JOOQ_USER);
     public static final String     pwd                = Gateway.getProperties().getString(JooqHandler.JOOQ_PASSWORD);
@@ -197,10 +179,11 @@
     private static HikariDataSource ds = null;
     private static HikariConfig config;
 
-    public static synchronized HikariDataSource getDataSource(){
-        if (ds == null){
+    public static synchronized HikariDataSource getDataSource() {
+        if (ds == null) {
             if (StringUtils.isAnyBlank(uri, user, pwd))
                 throw new IllegalArgumentException("JOOQ (uri, user, password) config values must not be blank");
+
             config = new HikariConfig();
             config.setPoolName("CRISTAL-iSE-HikariCP");
             config.setRegisterMbeans(true);
@@ -219,56 +202,22 @@
             config.addDataSourceProperty( "prepStmtCacheSqlLimit", "2048");
             config.addDataSourceProperty( "autoCommit",             autoCommit);
 
-            Logger.msg(8, "JooqHandler.static() - uri:'"+uri+"' user:'"+user+"' dialect:'"+dialect+"'");
+            log.info("getDataSource() - uri:'{}' user:'{}' dialect:'{}'", uri, user, dialect);
 
             config.setAutoCommit(autoCommit);
             ds = new HikariDataSource(config);
-            Logger.msg(3, "JooqHandler.getDataSource() create datasource %s", ds);
->>>>>>> 27c359f3
+
+            log.info("getDataSource() create datasource {}", ds);
         }
         return ds;
     }
 
-<<<<<<< HEAD
-        HikariConfig config = new HikariConfig();
-
-        config.setPoolName("CRISTAL-iSE-HikariCP");
-        config.setRegisterMbeans(true);
-
-        config.setJdbcUrl(uri);
-        config.setUsername(user);
-        config.setPassword(pwd);
-        config.setAutoCommit(autoCommit);
-        config.setMaximumPoolSize(50);
-        config.setMaxLifetime(60000);
-        config.setMinimumIdle(10);
-        config.setIdleTimeout(30000);
-        //config.setLeakDetectionThreshold(30000); // enable to see connection leak warning
-        config.addDataSourceProperty( "cachePrepStmts",        true);
-        config.addDataSourceProperty( "prepStmtCacheSize",     "250");
-        config.addDataSourceProperty( "prepStmtCacheSqlLimit", "2048");
-        config.addDataSourceProperty( "autoCommit",             autoCommit);
-
-        ds = new HikariDataSource(config);
-
-        log.info("static() - uri:'"+uri+"' user:'"+user+"' dialect:'"+dialect+"'");
-    }
-
-    public static DSLContext connect() throws PersistencyException {
-      try {
-          return using(ds, dialect);
-      }
-      catch (Exception ex) {
-          log.error("JooqHandler could not connect to URI '"+uri+"' with user '"+user+"'", ex);
-          throw new PersistencyException(ex.getMessage());
-      }
-  }
-
-=======
     public static synchronized void recreateDataSource(boolean forcedAutoCommit) throws PersistencyException {
         if (ds == null)
             throw new PersistencyException("Cannot recreate a null data source");
-        Logger.msg(3, "JooqHandler.recreateDataSource() autocommit=%b", forcedAutoCommit);
+
+        log.info("recreateDataSource() autocommit={}", forcedAutoCommit);
+
         HikariConfig config = new HikariConfig();
         ds.copyStateTo(config);
         config.setAutoCommit(forcedAutoCommit);
@@ -282,7 +231,8 @@
         try {
             if (ds != null){
                 HikariPoolMXBean poolBean = ds.getHikariPoolMXBean();
-                Logger.msg(3, "JooqHandler.closeDataSource() active connections=%d", poolBean.getActiveConnections());
+                log.debug("closeDataSource() active connections={}", poolBean.getActiveConnections());
+
                 while (poolBean.getActiveConnections() > 0) {
                     poolBean.softEvictConnections();
                 }
@@ -291,7 +241,7 @@
             }
         }
         catch (Exception e) {
-            Logger.error(e);
+            log.error("", e);
             throw new PersistencyException(e.getMessage());
         }
     }
@@ -301,13 +251,11 @@
             return using(getDataSource(), dialect);
         }
         catch (Exception ex) {
-            Logger.error("JooqHandler could not connect to URI '"+uri+"' with user '"+user+"'");
-            Logger.error(ex);
+            log.error("JooqHandler could not connect to URI '"+uri+"' with user '"+user+"'", ex);
             throw new PersistencyException(ex.getMessage());
         }
     }
 
->>>>>>> 27c359f3
     public static DSLContext connect(Connection conn) throws PersistencyException {
         try {
             return using(conn);
@@ -406,25 +354,16 @@
     abstract public C2KLocalObject fetch(DSLContext context, UUID uuid, String...primaryKeys) throws PersistencyException;
 
     public static void logConnectionCount(String text, DSLContext context) {
-<<<<<<< HEAD
-        if (!log.isTraceEnabled()) return;
-
-=======
->>>>>>> 27c359f3
         if (context.dialect().equals(POSTGRES)) {
             Record rec = context.fetchOne("SELECT sum(numbackends) FROM pg_stat_database;");
-            log.trace("{} Number of POSTGRES connections:{}", text, rec.get(0, Integer.class));
+            log.trace("{} ------- Number of POSTGRES connections:{}", text, rec.get(0, Integer.class));
         }
         else if (context.dialect().equals(MYSQL)) {
             Record rec = context.fetchOne("SHOW STATUS WHERE `variable_name` = 'Threads_connected';");
-            log.trace("{} Number of MYSQL connections:{}", text, rec.get(1, Integer.class));
-        }
-        else if (context.dialect().equals(MYSQL)) {
-            Record rec = context.fetchOne("SHOW STATUS WHERE `variable_name` = 'Threads_connected';");
-            Logger.msg("%s ------- Number of MSQL connections:%s", text, rec.get(1, String.class));
+            log.trace("{} ------- Number of MSQL connections:{}", text, rec.get(1, String.class));
         }
         else {
-            log.trace("{} Printing number of connections not supported for dialect:{}", text, context.dialect());
+            log.trace("{} ------- Printing number of connections not supported for dialect:{}", text, context.dialect());
         }
     }
 }
--- conflicted
+++ resolved
@@ -176,12 +176,8 @@
 
         HikariConfig config = new HikariConfig();
 
-<<<<<<< HEAD
-        log.info("JooqHandler.open() - uri:'"+uri+"' user:'"+user+"' dialect:'"+dialect+"'");
-=======
         config.setPoolName("CRISTAL-iSE-HikariCP");
         config.setRegisterMbeans(true);
->>>>>>> b4780f51
 
         config.setJdbcUrl(uri);
         config.setUsername(user);
@@ -199,19 +195,18 @@
 
         ds = new HikariDataSource(config);
 
-        Logger.msg(8, "JooqHandler.static() - uri:'"+uri+"' user:'"+user+"' dialect:'"+dialect+"'");
+        log.info("static() - uri:'"+uri+"' user:'"+user+"' dialect:'"+dialect+"'");
     }
 
     public static DSLContext connect() throws PersistencyException {
-        try {
-            return using(ds, dialect);
-        }
-        catch (Exception ex) {
-            Logger.error("JooqHandler could not connect to URI '"+uri+"' with user '"+user+"'");
-            Logger.error(ex);
-            throw new PersistencyException(ex.getMessage());
-        }
-    }
+      try {
+          return using(ds, dialect);
+      }
+      catch (Exception ex) {
+          log.error("JooqHandler could not connect to URI '"+uri+"' with user '"+user+"'", ex);
+          throw new PersistencyException(ex.getMessage());
+      }
+  }
 
     public static DSLContext connect(Connection conn) throws PersistencyException {
         try {
@@ -311,23 +306,15 @@
     abstract public C2KLocalObject fetch(DSLContext context, UUID uuid, String...primaryKeys) throws PersistencyException;
 
     public static void logConnectionCount(String text, DSLContext context) {
-<<<<<<< HEAD
         if (!log.isTraceEnabled()) return;
 
-        if (context.dialect().equals(SQLDialect.POSTGRES)) {
-=======
         if (context.dialect().equals(POSTGRES)) {
->>>>>>> b4780f51
             Record rec = context.fetchOne("SELECT sum(numbackends) FROM pg_stat_database;");
             log.trace("{} Number of POSTGRES connections:{}", text, rec.get(0, Integer.class));
         }
-        else if (context.dialect().equals(SQLDialect.MYSQL)) {
-            Record rec = context.fetchOne("show status where `variable_name` = 'Threads_connected';");
-            log.trace("{} Number of MYSQL connections:{}", text, rec.get(1, Integer.class));
-        }
         else if (context.dialect().equals(MYSQL)) {
             Record rec = context.fetchOne("SHOW STATUS WHERE `variable_name` = 'Threads_connected';");
-            Logger.msg("%s ------- Number of MSQL connections:%s", text, rec.get(1, String.class));
+            log.trace("{} Number of MYSQL connections:{}", text, rec.get(1, Integer.class));
         }
         else {
             log.trace("{} Printing number of connections not supported for dialect:{}", text, context.dialect());

/**
 * This file is part of the CRISTAL-iSE jOOQ Cluster Storage Module.
 * Copyright (c) 2001-2017 The CRISTAL Consortium. All rights reserved.
 *
 * This library is free software; you can redistribute it and/or modify it
 * under the terms of the GNU Lesser General Public License as published
 * by the Free Software Foundation; either version 3 of the License, or (at
 * your option) any later version.
 *
 * This library is distributed in the hope that it will be useful, but WITHOUT
 * ANY WARRANTY; with out even the implied warranty of MERCHANTABILITY or
 * FITNESS FOR A PARTICULAR PURPOSE. See the GNU Lesser General Public
 * License for more details.
 *
 * You should have received a copy of the GNU Lesser General Public License
 * along with this library; if not, write to the Free Software Foundation,
 * Inc., 59 Temple Place, Suite 330, Boston, MA 02111-1307 USA.
 *
 * http://www.fsf.org/licensing/licenses/lgpl.html
 */
package org.cristalise.storage.jooqdb.lookup;

import static org.jooq.impl.DSL.field;
import static org.jooq.impl.DSL.name;
import static org.jooq.impl.DSL.select;
import static org.jooq.impl.DSL.table;

import java.util.ArrayList;
import java.util.List;

import org.cristalise.kernel.common.PersistencyException;
import org.cristalise.storage.jooqdb.JooqHandler;
import org.jooq.DSLContext;
import org.jooq.Field;
import org.jooq.InsertQuery;
import org.jooq.Record;
import org.jooq.Result;
import org.jooq.Table;

public class JooqPermissionHandler {
    static public final Table<?> ROLE_PERMISSION_TABLE = table(name("ROLE_PERMISSION"));

    static public final Field<String>  ROLE_PATH  = field(name("ROLE_PATH"),  String.class);
    static public final Field<String>  PERMISSION = field(name("PERMISSION"), String.class);

    public void createTables(DSLContext context) throws PersistencyException {
        context.createTableIfNotExists(ROLE_PERMISSION_TABLE)
<<<<<<< HEAD
        .column(ROLE_PATH,  JooqHandler.NAME_TYPE   .nullable(false))
        .column(PERMISSION, JooqHandler.STRING_TYPE .nullable(false))
        .constraints(constraint("PK_"+ROLE_PERMISSION_TABLE).primaryKey(ROLE_PATH, PERMISSION))
=======
        .column(ROLE_PATH,  JooqHandler.STRING_TYPE.nullable(false))
        .column(PERMISSION, JooqHandler.TEXT_TYPE  .nullable(true))
>>>>>>> aed27aee
        .execute();
    }

    public void dropTables(DSLContext context) throws PersistencyException {
        context.dropTableIfExists(ROLE_PERMISSION_TABLE).execute();
    }

    public boolean exists(DSLContext context, String role) {
        return context.fetchExists( select().from(ROLE_PERMISSION_TABLE).where(ROLE_PATH.equal(role)) );
    }

    public int delete(DSLContext context, String role) throws PersistencyException {
        return context.delete(ROLE_PERMISSION_TABLE).where(ROLE_PATH.equal(role)).execute();
    }

    public int insert(DSLContext context, String role, List<String> permissions) {
        InsertQuery<?> insertInto = context.insertQuery(ROLE_PERMISSION_TABLE);

        if (permissions.size() > 0) {
            for (String permission: permissions) {
                insertInto.addValue(ROLE_PATH, role);
                insertInto.addValue(PERMISSION, permission);
                insertInto.newRecord();
            }

            return insertInto.execute();
        }
        else 
            return 0;
    }

    public List<String> fetch(DSLContext context, String role) {
        Result<Record> result = context
                .select().from(ROLE_PERMISSION_TABLE)
                .where(ROLE_PATH.equal(role))
                .fetch();

        List<String> permissions = new ArrayList<>();

        if (result != null) {
            for (Record record : result) permissions.add(record.get(PERMISSION));
        }

        return permissions;
    }
}<|MERGE_RESOLUTION|>--- conflicted
+++ resolved
@@ -45,14 +45,8 @@
 
     public void createTables(DSLContext context) throws PersistencyException {
         context.createTableIfNotExists(ROLE_PERMISSION_TABLE)
-<<<<<<< HEAD
-        .column(ROLE_PATH,  JooqHandler.NAME_TYPE   .nullable(false))
-        .column(PERMISSION, JooqHandler.STRING_TYPE .nullable(false))
-        .constraints(constraint("PK_"+ROLE_PERMISSION_TABLE).primaryKey(ROLE_PATH, PERMISSION))
-=======
         .column(ROLE_PATH,  JooqHandler.STRING_TYPE.nullable(false))
         .column(PERMISSION, JooqHandler.TEXT_TYPE  .nullable(true))
->>>>>>> aed27aee
         .execute();
     }
 

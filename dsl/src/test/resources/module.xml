<?xml version="1.0" encoding="UTF-8"?><CristalModule ns="testns" name="DSL Test">
  <Info>
    <Description>DSL Test CRISTAL-iSE module</Description>
    <Version>0</Version>
  </Info>
  <ResourceURL>org.cristalise.test/resources/</ResourceURL>
  <Config name="Module.debug">true</Config>
  <Imports>
<<<<<<< HEAD
    <SchemaResource name="Factory_NewInstanceDetails" version="0"/>
    <ScriptResource name="Factory_InstantiateItem" version="0"/>
    <ScriptResource name="Entity_ChangeName" version="0"/>
    <Activity name="Factory_CreateItem" version="0">
      <Schema name="Factory_NewInstanceDetails" version="0"/>
      <Script name="Factory_InstantiateItem" version="0"/>
    </Activity>
    <Workflow name="Factory_Workflow" version="0">
      <Activity name="Factory_CreateItem" version="0"/>
    </Workflow>
=======
    <Role name="Admin" jobList="false">
      <Permission>*</Permission>
    </Role>
    <Agent name="TestAdmin" password="test" initialPath="/testns/Agents">
      <Role name="Admin"/>
      <Property name="Name" mutable="true">TestAdmin</Property>
      <Property name="Type" mutable="true">Agent</Property>
    </Agent>
>>>>>>> bf162140
    <Activity name="State_Activate" version="0"/>
    <Activity name="State_Deactivate" version="0"/>
    <Workflow name="State_Manage" version="0">
      <Activity name="State_Activate" version="0"/>
      <Activity name="State_Deactivate" version="0"/>
    </Workflow>
    <SchemaResource name="TestAgent" version="0"/>
    <SchemaResource name="TestAgent_Details" version="0"/>
    <Activity name="TestAgent_Update" version="0">
      <Schema name="TestAgent_Details" version="0"/>
    </Activity>
    <ScriptResource name="TestAgent_Aggregate" version="0"/>
    <ScriptResource name="TestAgent_QueryList" version="0"/>
    <Activity name="TestAgent_Aggregate" version="0">
      <Schema name="TestAgent" version="0"/>
      <Script name="TestAgent_Aggregate" version="0"/>
    </Activity>
    <Workflow name="TestAgent_Workflow" version="0">
      <Activity name="TestAgent_Update" version="0"/>
      <Activity name="State_Manage" version="0"/>
    </Workflow>
    <PropertyDescriptionResource name="TestAgent" version="0"/>
    <Item name="TestAgentFactory" initialPath="/" workflow="Factory_Workflow" workflowVer="0">
      <Property name="Type" mutable="false">Factory</Property>
      <Property name="Root" mutable="false">testns/TestAgents</Property>
      <Property name="IDPrefix" mutable="false">ID</Property>
      <Property name="GeneratedName" mutable="false">false</Property>
      <Property name="LeftPadSize" mutable="true">6</Property>
      <Property name="CreateAgent" mutable="false">true</Property>
      <Property name="DefaultRoles" mutable="true">Admin</Property>
      <Outcome viewname="last" schema="PropertyDescription" version="0">boot/property/TestAgent.xml</Outcome>
      <Dependency name="workflow" isDescription="false">
        <DependencyMember itemPath="/desc/ActivityDesc/testns/TestAgent_Workflow">
          <MemberProperties>
            <KeyValuePair Key="Version" isAbstract="false" Integer="0"/>
          </MemberProperties>
        </DependencyMember>
        <CollectionProperties/>
      </Dependency>
      <Dependency name="SchemaInitialise" isDescription="false">
        <DependencyMember itemPath="/desc/Schema/testns/TestAgent_Details">
          <MemberProperties>
            <KeyValuePair Key="Version" isAbstract="false" Integer="0"/>
          </MemberProperties>
        </DependencyMember>
        <CollectionProperties/>
      </Dependency>
      <Dependency name="MasterSchema" isDescription="false">
        <DependencyMember itemPath="/desc/Schema/testns/TestAgent">
          <MemberProperties>
            <KeyValuePair Key="Version" isAbstract="false" Integer="0"/>
          </MemberProperties>
        </DependencyMember>
        <CollectionProperties/>
      </Dependency>
      <Dependency name="AggregateScript" isDescription="false">
        <DependencyMember itemPath="/desc/Script/testns/TestAgent_Aggregate">
          <MemberProperties>
            <KeyValuePair Key="Version" isAbstract="false" Integer="0"/>
          </MemberProperties>
        </DependencyMember>
        <CollectionProperties/>
      </Dependency>
    </Item>
    <SchemaResource name="TestItem" version="0"/>
    <SchemaResource name="TestItem_Details" version="0"/>
    <Activity name="TestItem_Update" version="0">
      <Schema name="TestItem_Details" version="0"/>
    </Activity>
    <ScriptResource name="TestItem_Aggregate" version="0"/>
    <ScriptResource name="TestItem_QueryList" version="0"/>
    <Activity name="TestItem_Aggregate" version="0">
      <Schema name="TestItem" version="0"/>
      <Script name="TestItem_Aggregate" version="0"/>
    </Activity>
    <Workflow name="TestItem_Workflow" version="0">
      <Activity name="TestItem_Update" version="0"/>
      <Activity name="State_Manage" version="0"/>
    </Workflow>
    <PropertyDescriptionResource name="TestItem" version="0"/>
<<<<<<< HEAD
    <Item name="TestItemFactory" initialPath="/" workflow="Factory_Workflow" workflowVer="0">
      <Property name="Type" mutable="false">Factory</Property>
      <Property name="Root" mutable="false">testns/TestItems</Property>
      <Property name="IDPrefix" mutable="false">ID</Property>
      <Property name="GeneratedName" mutable="false">false</Property>
      <Property name="LeftPadSize" mutable="true">6</Property>
      <Property name="UpdateSchema" mutable="false">TestItem_Details:0</Property>
=======
    <Item name="TestItemFactory" initialPath="/testns" workflow="TestItemFactory_Workflow">
      <Property name="Type" mutable="true">Factory</Property>
>>>>>>> bf162140
      <Outcome viewname="last" schema="PropertyDescription" version="0">boot/property/TestItem.xml</Outcome>
      <Dependency name="workflow" isDescription="false">
        <DependencyMember itemPath="/desc/ActivityDesc/testns/TestItem_Workflow">
          <MemberProperties>
            <KeyValuePair Key="Version" isAbstract="false" Integer="0"/>
          </MemberProperties>
        </DependencyMember>
        <CollectionProperties/>
      </Dependency>
      <Dependency name="MasterSchema" isDescription="false">
        <DependencyMember itemPath="/desc/Schema/testns/TestItem">
          <MemberProperties>
            <KeyValuePair Key="Version" isAbstract="false" Integer="0"/>
          </MemberProperties>
        </DependencyMember>
        <CollectionProperties/>
      </Dependency>
      <Dependency name="AggregateScript" isDescription="false">
        <DependencyMember itemPath="/desc/Script/testns/TestItem_Aggregate">
          <MemberProperties>
            <KeyValuePair Key="Version" isAbstract="false" Integer="0"/>
          </MemberProperties>
        </DependencyMember>
        <CollectionProperties/>
      </Dependency>
    </Item>
  </Imports>
</CristalModule>
<|MERGE_RESOLUTION|>--- conflicted
+++ resolved
@@ -1,149 +1,141 @@
-<?xml version="1.0" encoding="UTF-8"?><CristalModule ns="testns" name="DSL Test">
-  <Info>
-    <Description>DSL Test CRISTAL-iSE module</Description>
-    <Version>0</Version>
-  </Info>
-  <ResourceURL>org.cristalise.test/resources/</ResourceURL>
-  <Config name="Module.debug">true</Config>
-  <Imports>
-<<<<<<< HEAD
-    <SchemaResource name="Factory_NewInstanceDetails" version="0"/>
-    <ScriptResource name="Factory_InstantiateItem" version="0"/>
-    <ScriptResource name="Entity_ChangeName" version="0"/>
-    <Activity name="Factory_CreateItem" version="0">
-      <Schema name="Factory_NewInstanceDetails" version="0"/>
-      <Script name="Factory_InstantiateItem" version="0"/>
-    </Activity>
-    <Workflow name="Factory_Workflow" version="0">
-      <Activity name="Factory_CreateItem" version="0"/>
-    </Workflow>
-=======
-    <Role name="Admin" jobList="false">
-      <Permission>*</Permission>
-    </Role>
-    <Agent name="TestAdmin" password="test" initialPath="/testns/Agents">
-      <Role name="Admin"/>
-      <Property name="Name" mutable="true">TestAdmin</Property>
-      <Property name="Type" mutable="true">Agent</Property>
-    </Agent>
->>>>>>> bf162140
-    <Activity name="State_Activate" version="0"/>
-    <Activity name="State_Deactivate" version="0"/>
-    <Workflow name="State_Manage" version="0">
-      <Activity name="State_Activate" version="0"/>
-      <Activity name="State_Deactivate" version="0"/>
-    </Workflow>
-    <SchemaResource name="TestAgent" version="0"/>
-    <SchemaResource name="TestAgent_Details" version="0"/>
-    <Activity name="TestAgent_Update" version="0">
-      <Schema name="TestAgent_Details" version="0"/>
-    </Activity>
-    <ScriptResource name="TestAgent_Aggregate" version="0"/>
-    <ScriptResource name="TestAgent_QueryList" version="0"/>
-    <Activity name="TestAgent_Aggregate" version="0">
-      <Schema name="TestAgent" version="0"/>
-      <Script name="TestAgent_Aggregate" version="0"/>
-    </Activity>
-    <Workflow name="TestAgent_Workflow" version="0">
-      <Activity name="TestAgent_Update" version="0"/>
-      <Activity name="State_Manage" version="0"/>
-    </Workflow>
-    <PropertyDescriptionResource name="TestAgent" version="0"/>
-    <Item name="TestAgentFactory" initialPath="/" workflow="Factory_Workflow" workflowVer="0">
-      <Property name="Type" mutable="false">Factory</Property>
-      <Property name="Root" mutable="false">testns/TestAgents</Property>
-      <Property name="IDPrefix" mutable="false">ID</Property>
-      <Property name="GeneratedName" mutable="false">false</Property>
-      <Property name="LeftPadSize" mutable="true">6</Property>
-      <Property name="CreateAgent" mutable="false">true</Property>
-      <Property name="DefaultRoles" mutable="true">Admin</Property>
-      <Outcome viewname="last" schema="PropertyDescription" version="0">boot/property/TestAgent.xml</Outcome>
-      <Dependency name="workflow" isDescription="false">
-        <DependencyMember itemPath="/desc/ActivityDesc/testns/TestAgent_Workflow">
-          <MemberProperties>
-            <KeyValuePair Key="Version" isAbstract="false" Integer="0"/>
-          </MemberProperties>
-        </DependencyMember>
-        <CollectionProperties/>
-      </Dependency>
-      <Dependency name="SchemaInitialise" isDescription="false">
-        <DependencyMember itemPath="/desc/Schema/testns/TestAgent_Details">
-          <MemberProperties>
-            <KeyValuePair Key="Version" isAbstract="false" Integer="0"/>
-          </MemberProperties>
-        </DependencyMember>
-        <CollectionProperties/>
-      </Dependency>
-      <Dependency name="MasterSchema" isDescription="false">
-        <DependencyMember itemPath="/desc/Schema/testns/TestAgent">
-          <MemberProperties>
-            <KeyValuePair Key="Version" isAbstract="false" Integer="0"/>
-          </MemberProperties>
-        </DependencyMember>
-        <CollectionProperties/>
-      </Dependency>
-      <Dependency name="AggregateScript" isDescription="false">
-        <DependencyMember itemPath="/desc/Script/testns/TestAgent_Aggregate">
-          <MemberProperties>
-            <KeyValuePair Key="Version" isAbstract="false" Integer="0"/>
-          </MemberProperties>
-        </DependencyMember>
-        <CollectionProperties/>
-      </Dependency>
-    </Item>
-    <SchemaResource name="TestItem" version="0"/>
-    <SchemaResource name="TestItem_Details" version="0"/>
-    <Activity name="TestItem_Update" version="0">
-      <Schema name="TestItem_Details" version="0"/>
-    </Activity>
-    <ScriptResource name="TestItem_Aggregate" version="0"/>
-    <ScriptResource name="TestItem_QueryList" version="0"/>
-    <Activity name="TestItem_Aggregate" version="0">
-      <Schema name="TestItem" version="0"/>
-      <Script name="TestItem_Aggregate" version="0"/>
-    </Activity>
-    <Workflow name="TestItem_Workflow" version="0">
-      <Activity name="TestItem_Update" version="0"/>
-      <Activity name="State_Manage" version="0"/>
-    </Workflow>
-    <PropertyDescriptionResource name="TestItem" version="0"/>
-<<<<<<< HEAD
-    <Item name="TestItemFactory" initialPath="/" workflow="Factory_Workflow" workflowVer="0">
-      <Property name="Type" mutable="false">Factory</Property>
-      <Property name="Root" mutable="false">testns/TestItems</Property>
-      <Property name="IDPrefix" mutable="false">ID</Property>
-      <Property name="GeneratedName" mutable="false">false</Property>
-      <Property name="LeftPadSize" mutable="true">6</Property>
-      <Property name="UpdateSchema" mutable="false">TestItem_Details:0</Property>
-=======
-    <Item name="TestItemFactory" initialPath="/testns" workflow="TestItemFactory_Workflow">
-      <Property name="Type" mutable="true">Factory</Property>
->>>>>>> bf162140
-      <Outcome viewname="last" schema="PropertyDescription" version="0">boot/property/TestItem.xml</Outcome>
-      <Dependency name="workflow" isDescription="false">
-        <DependencyMember itemPath="/desc/ActivityDesc/testns/TestItem_Workflow">
-          <MemberProperties>
-            <KeyValuePair Key="Version" isAbstract="false" Integer="0"/>
-          </MemberProperties>
-        </DependencyMember>
-        <CollectionProperties/>
-      </Dependency>
-      <Dependency name="MasterSchema" isDescription="false">
-        <DependencyMember itemPath="/desc/Schema/testns/TestItem">
-          <MemberProperties>
-            <KeyValuePair Key="Version" isAbstract="false" Integer="0"/>
-          </MemberProperties>
-        </DependencyMember>
-        <CollectionProperties/>
-      </Dependency>
-      <Dependency name="AggregateScript" isDescription="false">
-        <DependencyMember itemPath="/desc/Script/testns/TestItem_Aggregate">
-          <MemberProperties>
-            <KeyValuePair Key="Version" isAbstract="false" Integer="0"/>
-          </MemberProperties>
-        </DependencyMember>
-        <CollectionProperties/>
-      </Dependency>
-    </Item>
-  </Imports>
-</CristalModule>
+<?xml version="1.0" encoding="UTF-8"?><CristalModule ns="testns" name="DSL Test">
+  <Info>
+    <Description>DSL Test CRISTAL-iSE module</Description>
+    <Version>0</Version>
+  </Info>
+  <ResourceURL>org.cristalise.test/resources/</ResourceURL>
+  <Config name="Module.debug">true</Config>
+  <Imports>
+    <Role name="Admin" jobList="false">
+      <Permission>*</Permission>
+    </Role>
+    <Agent name="TestAdmin" password="test" initialPath="/testns/Agents">
+      <Role name="Admin"/>
+      <Property name="Name" mutable="true">TestAdmin</Property>
+      <Property name="Type" mutable="true">Agent</Property>
+    </Agent>
+    <SchemaResource name="Factory_NewInstanceDetails" version="0"/>
+    <ScriptResource name="Factory_InstantiateItem" version="0"/>
+    <ScriptResource name="Entity_ChangeName" version="0"/>
+    <Activity name="Factory_CreateItem" version="0">
+      <Schema name="Factory_NewInstanceDetails" version="0"/>
+      <Script name="Factory_InstantiateItem" version="0"/>
+    </Activity>
+    <Workflow name="Factory_Workflow" version="0">
+      <Activity name="Factory_CreateItem" version="0"/>
+    </Workflow>
+    <Activity name="State_Activate" version="0"/>
+    <Activity name="State_Deactivate" version="0"/>
+    <Workflow name="State_Manage" version="0">
+      <Activity name="State_Activate" version="0"/>
+      <Activity name="State_Deactivate" version="0"/>
+    </Workflow>
+    <SchemaResource name="TestAgent" version="0"/>
+    <SchemaResource name="TestAgent_Details" version="0"/>
+    <Activity name="TestAgent_Update" version="0">
+      <Schema name="TestAgent_Details" version="0"/>
+    </Activity>
+    <ScriptResource name="TestAgent_Aggregate" version="0"/>
+    <ScriptResource name="TestAgent_QueryList" version="0"/>
+    <Activity name="TestAgent_Aggregate" version="0">
+      <Schema name="TestAgent" version="0"/>
+      <Script name="TestAgent_Aggregate" version="0"/>
+    </Activity>
+    <Workflow name="TestAgent_Workflow" version="0">
+      <Activity name="TestAgent_Update" version="0"/>
+      <Activity name="State_Manage" version="0"/>
+    </Workflow>
+    <PropertyDescriptionResource name="TestAgent" version="0"/>
+    <Item name="TestAgentFactory" initialPath="/testns" workflow="Factory_Workflow" workflowVer="0">
+      <Property name="Type" mutable="false">Factory</Property>
+      <Property name="Root" mutable="false">testns/TestAgents</Property>
+      <Property name="IDPrefix" mutable="false">ID</Property>
+      <Property name="GeneratedName" mutable="false">false</Property>
+      <Property name="LeftPadSize" mutable="true">6</Property>
+      <Property name="CreateAgent" mutable="false">true</Property>
+      <Property name="DefaultRoles" mutable="true">Admin</Property>
+      <Outcome viewname="last" schema="PropertyDescription" version="0">boot/property/TestAgent.xml</Outcome>
+      <Dependency name="workflow" isDescription="false">
+        <DependencyMember itemPath="/desc/ActivityDesc/testns/TestAgent_Workflow">
+          <MemberProperties>
+            <KeyValuePair Key="Version" isAbstract="false" Integer="0"/>
+          </MemberProperties>
+        </DependencyMember>
+        <CollectionProperties/>
+      </Dependency>
+      <Dependency name="SchemaInitialise" isDescription="false">
+        <DependencyMember itemPath="/desc/Schema/testns/TestAgent_Details">
+          <MemberProperties>
+            <KeyValuePair Key="Version" isAbstract="false" Integer="0"/>
+          </MemberProperties>
+        </DependencyMember>
+        <CollectionProperties/>
+      </Dependency>
+      <Dependency name="MasterSchema" isDescription="false">
+        <DependencyMember itemPath="/desc/Schema/testns/TestAgent">
+          <MemberProperties>
+            <KeyValuePair Key="Version" isAbstract="false" Integer="0"/>
+          </MemberProperties>
+        </DependencyMember>
+        <CollectionProperties/>
+      </Dependency>
+      <Dependency name="AggregateScript" isDescription="false">
+        <DependencyMember itemPath="/desc/Script/testns/TestAgent_Aggregate">
+          <MemberProperties>
+            <KeyValuePair Key="Version" isAbstract="false" Integer="0"/>
+          </MemberProperties>
+        </DependencyMember>
+        <CollectionProperties/>
+      </Dependency>
+    </Item>
+    <SchemaResource name="TestItem" version="0"/>
+    <SchemaResource name="TestItem_Details" version="0"/>
+    <Activity name="TestItem_Update" version="0">
+      <Schema name="TestItem_Details" version="0"/>
+    </Activity>
+    <ScriptResource name="TestItem_Aggregate" version="0"/>
+    <ScriptResource name="TestItem_QueryList" version="0"/>
+    <Activity name="TestItem_Aggregate" version="0">
+      <Schema name="TestItem" version="0"/>
+      <Script name="TestItem_Aggregate" version="0"/>
+    </Activity>
+    <Workflow name="TestItem_Workflow" version="0">
+      <Activity name="TestItem_Update" version="0"/>
+      <Activity name="State_Manage" version="0"/>
+    </Workflow>
+    <PropertyDescriptionResource name="TestItem" version="0"/>
+    <Item name="TestItemFactory" initialPath="/testns" workflow="Factory_Workflow" workflowVer="0">
+      <Property name="Type" mutable="false">Factory</Property>
+      <Property name="Root" mutable="false">testns/TestItems</Property>
+      <Property name="IDPrefix" mutable="false">ID</Property>
+      <Property name="GeneratedName" mutable="false">false</Property>
+      <Property name="LeftPadSize" mutable="true">6</Property>
+      <Property name="UpdateSchema" mutable="false">TestItem_Details:0</Property>
+      <Outcome viewname="last" schema="PropertyDescription" version="0">boot/property/TestItem.xml</Outcome>
+      <Dependency name="workflow" isDescription="false">
+        <DependencyMember itemPath="/desc/ActivityDesc/testns/TestItem_Workflow">
+          <MemberProperties>
+            <KeyValuePair Key="Version" isAbstract="false" Integer="0"/>
+          </MemberProperties>
+        </DependencyMember>
+        <CollectionProperties/>
+      </Dependency>
+      <Dependency name="MasterSchema" isDescription="false">
+        <DependencyMember itemPath="/desc/Schema/testns/TestItem">
+          <MemberProperties>
+            <KeyValuePair Key="Version" isAbstract="false" Integer="0"/>
+          </MemberProperties>
+        </DependencyMember>
+        <CollectionProperties/>
+      </Dependency>
+      <Dependency name="AggregateScript" isDescription="false">
+        <DependencyMember itemPath="/desc/Script/testns/TestItem_Aggregate">
+          <MemberProperties>
+            <KeyValuePair Key="Version" isAbstract="false" Integer="0"/>
+          </MemberProperties>
+        </DependencyMember>
+        <CollectionProperties/>
+      </Dependency>
+    </Item>
+  </Imports>
+</CristalModule>
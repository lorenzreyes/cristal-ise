--- conflicted
+++ resolved
@@ -59,8 +59,7 @@
     PropertyDesc(name: 'State', isMutable: true,  isClassIdentifier: true, defaultValue: 'ACTIVE')
 }
 
-<<<<<<< HEAD
-Item(name: '@{item}Factory', folder: '/', workflow: 'Factory_Workflow', workflowVer: 0) {
+Item(name: '@{item}Factory', folder: '/@{moduleNs}', workflow: 'Factory_Workflow', workflowVer: 0) {
     InmutableProperty('Type': 'Factory')
     InmutableProperty('Root': '@{moduleNs}/@{item}s')
     InmutableProperty('IDPrefix': 'ID')
@@ -76,10 +75,6 @@
     InmutableProperty('UpdateSchema': '@{item}_Details:0')
 @end{}
 
-=======
-Item(name: '@{item}Factory', folder: '/@{moduleNs}', workflow: '@{item}Factory_Workflow') {
-    Property('Type': 'Factory')
->>>>>>> bf162140
     Outcome(schema: 'PropertyDescription', version: '0', viewname: 'last', path: 'boot/property/@{item}.xml')
 
     Dependency('workflow') {

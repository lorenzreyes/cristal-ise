@BaseScript(org.cristalise.dsl.module.ModuleScriptBase)
import groovy.transform.BaseScript
import groovy.transform.SourceURI

@SourceURI
URI scriptUri

setModuletDir scriptUri

setConfig  '@{rootDir}/conf/client.conf'
setConnect '@{rootDir}/conf/server.clc'

setResourceRoot '@{rootDir}/resources'

Module(ns: '@{moduleNs}', name: '@{moduleName}', version: @{moduleVersion}) {

    Info(description: '@{moduleName} CRISTAL-iSE module', version: '@{moduleVersion}'){
        // provide dependencies here. e.g. dependencies: ['dependency1', 'dependency1' ... ]
    }

    Url('@{resourcePackage}/resources/')

    Config(name: 'Module.debug', value: true)

<<<<<<< HEAD
@foreach{file : moduleFiles} 
    include(moduleDir+'/@{file}')
@end{}
}

=======
    Roles {
        Role(name: 'Admin', jobList: false) {
            Permission('*')
        }
    }

    Agent(name: 'TestAdmin', password: 'test', folder:'/@{moduleNs}/Agents') {
        Roles {
            Role(name: 'Admin')
        }
    }

    include(moduleDir+'/State.groovy')
    include(moduleDir+'/@{item}.groovy')
}
>>>>>>> bf162140
<|MERGE_RESOLUTION|>--- conflicted
+++ resolved
@@ -1,47 +1,40 @@
-@BaseScript(org.cristalise.dsl.module.ModuleScriptBase)
-import groovy.transform.BaseScript
-import groovy.transform.SourceURI
-
-@SourceURI
-URI scriptUri
-
-setModuletDir scriptUri
-
-setConfig  '@{rootDir}/conf/client.conf'
-setConnect '@{rootDir}/conf/server.clc'
-
-setResourceRoot '@{rootDir}/resources'
-
-Module(ns: '@{moduleNs}', name: '@{moduleName}', version: @{moduleVersion}) {
-
-    Info(description: '@{moduleName} CRISTAL-iSE module', version: '@{moduleVersion}'){
-        // provide dependencies here. e.g. dependencies: ['dependency1', 'dependency1' ... ]
-    }
-
-    Url('@{resourcePackage}/resources/')
-
-    Config(name: 'Module.debug', value: true)
-
-<<<<<<< HEAD
-@foreach{file : moduleFiles} 
-    include(moduleDir+'/@{file}')
-@end{}
-}
-
-=======
-    Roles {
-        Role(name: 'Admin', jobList: false) {
-            Permission('*')
-        }
-    }
-
-    Agent(name: 'TestAdmin', password: 'test', folder:'/@{moduleNs}/Agents') {
-        Roles {
-            Role(name: 'Admin')
-        }
-    }
-
-    include(moduleDir+'/State.groovy')
-    include(moduleDir+'/@{item}.groovy')
-}
->>>>>>> bf162140
+@BaseScript(org.cristalise.dsl.module.ModuleScriptBase)
+import groovy.transform.BaseScript
+import groovy.transform.SourceURI
+
+@SourceURI
+URI scriptUri
+
+setModuletDir scriptUri
+
+setConfig  '@{rootDir}/conf/client.conf'
+setConnect '@{rootDir}/conf/server.clc'
+
+setResourceRoot '@{rootDir}/resources'
+
+Module(ns: '@{moduleNs}', name: '@{moduleName}', version: @{moduleVersion}) {
+
+    Info(description: '@{moduleName} CRISTAL-iSE module', version: '@{moduleVersion}'){
+        // provide dependencies here. e.g. dependencies: ['dependency1', 'dependency1' ... ]
+    }
+
+    Url('@{resourcePackage}/resources/')
+
+    Config(name: 'Module.debug', value: true)
+
+    Roles {
+        Role(name: 'Admin', jobList: false) {
+            Permission('*')
+        }
+    }
+
+    Agent(name: 'TestAdmin', password: 'test', folder:'/@{moduleNs}/Agents') {
+        Roles {
+            Role(name: 'Admin')
+        }
+    }
+
+@foreach{file : moduleFiles} 
+    include(moduleDir+'/@{file}')
+@end{}
+}
/**
 * This file is part of the CRISTAL-iSE kernel.
 * Copyright (c) 2001-2015 The CRISTAL Consortium. All rights reserved.
 *
 * This library is free software you can redistribute it and/or modify it
 * under the terms of the GNU Lesser General Public License as published
 * by the Free Software Foundation either version 3 of the License, or (at
 * your option) any later version.
 *
 * This library is distributed in the hope that it will be useful, but WITHOUT
 * ANY WARRANTY with out even the implied warranty of MERCHANTABILITY or
 * FITNESS FOR A PARTICULAR PURPOSE. See the GNU Lesser General Public
 * License for more details.
 *
 * You should have received a copy of the GNU Lesser General Public License
 * along with this library if not, write to the Free Software Foundation,
 * Inc., 59 Temple Place, Suite 330, Boston, MA 02111-1307 USA.
 *
 * http://www.fsf.org/licensing/licenses/lgpl.html
 */
package org.cristalise.dsl.module

import static org.cristalise.kernel.process.resource.BuiltInResources.PROPERTY_DESC_RESOURCE

import org.codehaus.groovy.control.CompilerConfiguration
import org.cristalise.dsl.entity.AgentBuilder
import org.cristalise.dsl.entity.ItemBuilder
import org.cristalise.dsl.entity.RoleBuilder
import org.cristalise.dsl.lifecycle.definition.CompActDefBuilder
import org.cristalise.dsl.lifecycle.definition.ElemActDefBuilder
import org.cristalise.dsl.lifecycle.stateMachine.StateMachineBuilder
import org.cristalise.dsl.persistency.outcome.SchemaBuilder
import org.cristalise.dsl.property.PropertyDescriptionBuilder
import org.cristalise.dsl.querying.QueryBuilder
import org.cristalise.dsl.scripting.ScriptBuilder
import org.cristalise.kernel.common.InvalidDataException
import org.cristalise.kernel.entity.imports.ImportItem
import org.cristalise.kernel.lifecycle.ActivityDef
import org.cristalise.kernel.lifecycle.CompositeActivityDef
import org.cristalise.kernel.lifecycle.instance.stateMachine.StateMachine
import org.cristalise.kernel.persistency.outcome.Schema
import org.cristalise.kernel.process.Gateway
import org.cristalise.kernel.process.module.*
import org.cristalise.kernel.process.resource.BuiltInResources
import org.cristalise.kernel.querying.Query
import org.cristalise.kernel.scripting.Script
import org.cristalise.kernel.test.utils.KernelXMLUtility
import org.cristalise.kernel.utils.FileStringUtility
import org.cristalise.kernel.utils.LocalObjectLoader
import org.cristalise.kernel.utils.Logger

import groovy.transform.CompileStatic
import groovy.xml.XmlUtil

/**
 *
 */
@CompileStatic
class ModuleDelegate {

    Module module = null
    Module newModule = null

    Writer imports

    Binding bindings

<<<<<<< HEAD
    String resourceRoot = 'src/main/resources'
    String exportRoot   = 'src/main/script/'
    String moduleDir    = 'src/main/script/'

    private String resourceBoot = null
    private File moduleXMLFile = null

    public ModuleDelegate(String ns, String n, int v, String resRoot, String expRoot, String modDir, Binding b = null) {
        this(ns, n, v, b)
=======
    static final String MODULE_RESOURCE_ROOT = "src/main/resources"
    static final String MODULE_EXPORT_ROOT   = "$MODULE_RESOURCE_ROOT/boot"
    static final String PROPERTY_ROOT        = "${MODULE_EXPORT_ROOT}/property"
>>>>>>> 5ffc4c75

        if (resRoot) resourceRoot = resRoot
        if (expRoot) exportRoot   = expRoot
        if (modDir)  moduleDir    = modDir

        resourceBoot = "$resourceRoot/boot"
        moduleXMLFile = new File("$resourceRoot/module.xml")
   }

    public ModuleDelegate(String ns, String n, int v, Binding b = null) {
        if (b) bindings = b
        else   bindings = new Binding()

        newModule = new Module()
        newModule.info = new ModuleInfo()
        newModule.ns = ns
        newModule.name = n
        newModule.info.version = Integer.toString(v)

        resourceBoot = "$resourceRoot/boot"
        moduleXMLFile = new File("$resourceRoot/module.xml")

        if (moduleXMLFile.exists()) {
            module = (Module) Gateway.getMarshaller().unmarshall(moduleXMLFile.text)
            assert module.ns == ns
            assert module.name == n
        }

        imports = new PrintWriter(System.out)
    }

    public include(String scriptFile) {
        CompilerConfiguration cc = new CompilerConfiguration()
        cc.setScriptBaseClass(DelegatingScript.class.getName())

        GroovyShell shell = new GroovyShell(this.class.classLoader, bindings, cc)
        DelegatingScript script = (DelegatingScript) shell.parse(new File(scriptFile))

        script.setDelegate(this)
        script.run()
    }

    public Schema Schema(String name, Integer version) {
        def schema = LocalObjectLoader.getSchema(name, version)
        addSchema(schema)
        return schema
    }

    public Schema Schema(String name, Integer version, Closure cl) {
        def schema = SchemaBuilder.build(name, version, cl)
        schema.export(imports, new File(resourceBoot), true)
        addSchema(schema)
        return schema
    }

<<<<<<< HEAD
    public Database Database(String name, Integer version, Closure cl) {
        def database = DatabaseBuilder.build(name, version, cl)
        database.export(new File(exportRoot))
        return database
    }

=======
>>>>>>> 5ffc4c75
    public Query Query(String name, Integer version) {
        def query = LocalObjectLoader.getQuery(name, version)
        addQuery(query)
        return query
    }

    public Query Query(String name, Integer version, Closure cl) {
        def query = QueryBuilder.build(newModule.name, name, version, cl)
        query.export(imports, new File(resourceBoot), true)
        addQuery(query)
        return query
    }

    public Script Script(String name, Integer version) {
        def script = LocalObjectLoader.getScript(name, version)
        addScript(script)
        return script
    }

    public Script Script(String name, Integer version, Closure cl) {
        def script = ScriptBuilder.build(name, version, cl)
        script.export(imports, new File(resourceBoot), true)
        addScript(script)
        return script
    }

    public StateMachine StateMachine(String name, Integer version) {
        def sm = LocalObjectLoader.getStateMachine(name, version)
        addStateMachine(sm)
        return sm
    }

    public StateMachine StateMachine(String name, Integer version, Closure cl) {
        def sm = StateMachineBuilder.build("", name, version, cl).sm
        sm.export(imports, new File(resourceBoot), true)
        addStateMachine(sm)
        return sm
    }

    public ActivityDef Activity(String name, Integer version) {
        def eaDef = LocalObjectLoader.getActDef(name, version)
        addActivityDef(eaDef)
        return eaDef
    }

    public ActivityDef Activity(String name, Integer version, Closure cl) {
        def eaDef = ElemActDefBuilder.build(name, version, cl)
        eaDef.export(imports, new File(resourceBoot), true)
        addActivityDef(eaDef)
        return eaDef
    }

    public CompositeActivityDef Workflow(String name, Integer version) {
        def caDef = LocalObjectLoader.getCompActDef(name, version)
        addCompositeActivityDef(caDef)
        return caDef
    }

    /**
     * Enable export if workflow needs to be generated.
     * e.g. caDef.export(imports, new File(exportRoot), true)
     * @param name
     * @param version
     * @param cl
     * @return
     */
    public CompositeActivityDef Workflow(String name, Integer version, Closure cl) {
        def caDef = CompActDefBuilder.build(name, version, cl)
        addCompositeActivityDef(caDef)
        return caDef
    }

    /**
     * Generates xml files for the define property description values.
     * @param cl
     */
    public void PropertyDescriptionList(Closure cl) {
        def propDescList = PropertyDescriptionBuilder.build(cl)
        def type = propDescList.list.find { it.isClassIdentifier && it.name == 'Type' }

        FileStringUtility.string2File(
            new File(new File(resourceBoot+"/"+PROPERTY_DESC_RESOURCE.typeCode), "${type.defaultValue}.xml"), 
            XmlUtil.serialize(Gateway.getMarshaller().marshall(propDescList))
        )
    }

    /**
     * Collects agent and add to module.xml, or update the definition it is already existing.
     * @param name
     * @param password
     * @param cl
     */
    public void Agent(Map args, Closure cl) {
        def agent = AgentBuilder.build((String) args.name, (String) args.password, cl)
        agent.roles.each { it.jobList = null }

        updateImports(agent)
    }

    /**
     * Collects items define in the groovy scripts and add to module.xml
     * or update the definition it is already existing.
     * @param args
     * @param cl
     */
    public ImportItem Item(Map args, Closure cl) {
        def item = ItemBuilder.build((String) args.name, (String) args.folder, args.workflow, cl)

        item.properties.removeAll { it.value == args.name }

        updateImports(item)

        return item
    }

    /**
     * Collects define roles and add/update on module.xml.
     * @param cl
     */
    public void Roles(Closure cl) {
        def importRoles = RoleBuilder.build(cl)
        importRoles.each {         updateImports(it) }
    }

    /**
     * Collects define config and add/update on module.xml.
     * @param attr
     */
    public void Config(Map attr) {
        def config = new ModuleConfig((String) attr.name, (String) attr.value, (String) attr.target ? (String) attr.target : null)
        newModule.config.add(config)
    }

    /**
     * Collects define info and add/update on module.xml.
     * @param attr
     */
    public void Info(Map attr, Closure<String[]> cl) {
        assert attr

        if (!newModule.info) newModule.info = new ModuleInfo()

        if (attr.description) newModule.info.desc          = (String) attr.description
        if (attr.version)     newModule.info.version       = (String) attr.version
        if (attr.kernel)      newModule.info.kernelVersion = (String) attr.kernel

        if (cl) {
            def dependencies = cl()

            if (dependencies) newModule.info.dependency.addAll(dependencies)
        }
    }

    /**
     * Sets the module's resourceUrl value.
     * @param url
     * @return
     */
    public Url(String url){
        assert url
        newModule.resURL = url
    }

    public void processClosure(Closure cl) {
        assert cl
        assert newModule.name

        cl.delegate = this
        cl.resolveStrategy = Closure.DELEGATE_FIRST
        cl()

        if (module && Gateway.properties.getBoolean('DSL.GenerateModuleXml', true)) {
            def oldModuleXML = XmlUtil.serialize(Gateway.getMarshaller().marshall(module))
            def newModuleXML = XmlUtil.serialize(Gateway.getMarshaller().marshall(newModule))

            KernelXMLUtility.compareXML(oldModuleXML, newModuleXML)

            FileStringUtility.string2File(moduleXMLFile, newModuleXML)
        }

        imports.close()
    }

    /**
     * Validate if the StateMachine is existing or not.  If not it will be added to the module's resources.
     * 
     * @param sm 
     */
    private void addStateMachine(StateMachine sm) {
        ModuleStateMachine moduleSm = new ModuleStateMachine()

        moduleSm.setVersion(sm.version)
        moduleSm.setName(sm.name)

        updateImports(moduleSm)
    }

    /**
     * Validate if the Query is existing or not.  If not it will be added to the module's resources.
     * 
     * @param obj
     */
    private void addQuery(Query query) {
        ModuleQuery moduleQuery = new ModuleQuery()

        moduleQuery.setVersion(query.version)
        moduleQuery.setName(query.name)

        updateImports(moduleQuery)
    }

    /**
     * Validate if the Schema is existing or not.  If not it will be added to the module's resources.
     * 
     * @param obj
     */
    private void addSchema(Schema schema) {
        ModuleSchema moduleSchema = new ModuleSchema()

        moduleSchema.setVersion(schema.version)
        moduleSchema.setName(schema.name)

        updateImports(moduleSchema)
    }

    /**
     * Validate if the Script is existing or not.  If not it will be added to the module's resources.
     * 
     * @param obj
     */
    private void addScript(Script script) {
        ModuleScript moduleScript = new ModuleScript()

        moduleScript.setVersion(script.version)
        moduleScript.setName(script.name)

        updateImports(moduleScript)
    }

    /**
     * Validate if the activity is existing and has been updated.  If not existing it will be added, if updated it will update the details.
     * 
     * @param obj
     */
    private void addActivityDef(ActivityDef actDef) {
        ModuleActivity moduleAct = new ModuleActivity()

        moduleAct.setVersion(actDef.version)
        moduleAct.setName(actDef.name)

        if (actDef.script)       moduleAct.setScript(       new ModuleDescRef(actDef.script.name,       null, actDef.script.version))
        if (actDef.schema)       moduleAct.setSchema(       new ModuleDescRef(actDef.schema.name,       null, actDef.schema.version))
        if (actDef.query)        moduleAct.setQuery(        new ModuleDescRef(actDef.query.name,        null, actDef.query.version))

        //Do not add 'Default' StateMachine
        if (actDef.stateMachine && actDef.stateMachine.name != 'Default') {
            moduleAct.setStateMachine( new ModuleDescRef(actDef.stateMachine.name, null, actDef.stateMachine.version))
        }

        updateImports(moduleAct)
    }

    /**
     * 
     * @param caDef
     */
    private void addCompositeActivityDef(CompositeActivityDef caDef) {
        ModuleWorkflow moduleWf = new ModuleWorkflow()
        moduleWf.setVersion(caDef.version)
        moduleWf.setName(caDef.name)

        if (caDef.refChildActDef) {
            caDef.refChildActDef.each {
                ActivityDef act = ActivityDef.cast(it)
                moduleWf.activities.add(new ModuleDescRef(act.name, act.itemID, act.version))
            }
        }

        //Do not add 'CompositeActivity' StateMachine
        if (caDef.stateMachine && caDef.stateMachine.name != 'CompositeActivity') {
            moduleWf.setStateMachine( new ModuleDescRef(caDef.stateMachine.name, null, caDef.stateMachine.version))
        }

        updateImports(moduleWf)
    }
    
    private void updateImports(ModuleImport mImport) {
        int index = newModule.imports.list.findIndexOf { 
            ModuleImport mi -> (mi.name == mImport.name) && (mi.getClass() == mImport.getClass())
        }

        if (index > -1 && Gateway.properties.getBoolean('DSL.GenerateModuleXml', true)) {
            def msg = "Cannot update existing import:$mImport.name, class:${mImport.getClass().getSimpleName()}"

            if (Gateway.properties.getBoolean('DSL.ModuleImport.strictUpdate', true)) throw new InvalidDataException(msg)
            else                                                                      Logger.warning(msg)
        }

        if (index > -1) newModule.imports.list.set(index, mImport)
        else            newModule.imports.list.add(mImport)
    }
}<|MERGE_RESOLUTION|>--- conflicted
+++ resolved
@@ -65,7 +65,7 @@
 
     Binding bindings
 
-<<<<<<< HEAD
+
     String resourceRoot = 'src/main/resources'
     String exportRoot   = 'src/main/script/'
     String moduleDir    = 'src/main/script/'
@@ -75,11 +75,6 @@
 
     public ModuleDelegate(String ns, String n, int v, String resRoot, String expRoot, String modDir, Binding b = null) {
         this(ns, n, v, b)
-=======
-    static final String MODULE_RESOURCE_ROOT = "src/main/resources"
-    static final String MODULE_EXPORT_ROOT   = "$MODULE_RESOURCE_ROOT/boot"
-    static final String PROPERTY_ROOT        = "${MODULE_EXPORT_ROOT}/property"
->>>>>>> 5ffc4c75
 
         if (resRoot) resourceRoot = resRoot
         if (expRoot) exportRoot   = expRoot
@@ -135,15 +130,6 @@
         return schema
     }
 
-<<<<<<< HEAD
-    public Database Database(String name, Integer version, Closure cl) {
-        def database = DatabaseBuilder.build(name, version, cl)
-        database.export(new File(exportRoot))
-        return database
-    }
-
-=======
->>>>>>> 5ffc4c75
     public Query Query(String name, Integer version) {
         def query = LocalObjectLoader.getQuery(name, version)
         addQuery(query)

--- conflicted
+++ resolved
@@ -42,17 +42,13 @@
     Boolean showSeconds = null
     String type = null
     String value = null
-<<<<<<< HEAD
+    OutOfSpecs outOfSpecs = null
 
     /**
      * Sets the width of the form (DynamicForms)
      */
     String width = null
 
-=======
-    OutOfSpecs outOfSpecs = null
-    
->>>>>>> 95f529ec
     /**
      * Defines the Script name and version (e.g. GetShiftNames:0) which is executed when
      * the from generated from the XML Schema has to be updated

--- conflicted
+++ resolved
@@ -172,11 +172,6 @@
             if (f.dynamicForms.pattern != null)     pattern(     f.dynamicForms.pattern)
             if (f.dynamicForms.errmsg != null)      errmsg(      f.dynamicForms.errmsg)
             if (f.dynamicForms.showSeconds != null) showSeconds( f.dynamicForms.showSeconds)
-<<<<<<< HEAD
-
-            if (f.dynamicForms.updateScriptRef != null) additional{ updateScriptRef(f.dynamicForms.updateScriptRef) }
-            if (f.dynamicForms.updateQuerytRef != null) additional{ updateQuerytRef(f.dynamicForms.updateQuerytRef) }
-=======
             if ((f.dynamicForms.updateScriptRef != null) || (f.dynamicForms.updateQuerytRef != null) || (f.dynamicForms.outOfSpecs != null)) {
                 additional {
                     if (f.dynamicForms.updateScriptRef != null) updateScriptRef(f.dynamicForms.updateScriptRef)
@@ -189,7 +184,6 @@
                     }
                 }
             }
->>>>>>> 95f529ec
         }
     }
 

--- conflicted
+++ resolved
@@ -164,26 +164,6 @@
 
     private void setAppinfoDynamicForms(xsd, Field f) {
         xsd.dynamicForms {
-<<<<<<< HEAD
-            if (f.dynamicForms.hidden   != null)    hidden(      f.dynamicForms.hidden)
-            if (f.dynamicForms.required != null)    required(    f.dynamicForms.required)
-            if (f.dynamicForms.disabled != null)    disabled(    f.dynamicForms.disabled)
-            if (f.dynamicForms.multiple != null)    multiple(    f.dynamicForms.multiple)
-            if (f.dynamicForms.label)               label(       f.dynamicForms.label)
-            if (f.dynamicForms.placeholder)         placeholder( f.dynamicForms.placeholder)
-            if (f.dynamicForms.type)                type(        f.dynamicForms.type)
-            if (f.dynamicForms.inputType)           inputType(   f.dynamicForms.inputType)
-            if (f.dynamicForms.min != null)         min(         f.dynamicForms.min)
-            if (f.dynamicForms.max != null)         max(         f.dynamicForms.max)
-            if (f.dynamicForms.value != null)       value(       f.dynamicForms.value)
-            if (f.dynamicForms.mask != null)        mask(        f.dynamicForms.mask)
-            if (f.dynamicForms.pattern != null)     pattern(     f.dynamicForms.pattern)
-            if (f.dynamicForms.errmsg != null)      errmsg(      f.dynamicForms.errmsg)
-            if (f.dynamicForms.showSeconds != null) showSeconds( f.dynamicForms.showSeconds)
-            if (f.dynamicForms.precision)           precision(   f.dynamicForms.precision)
-            if (f.dynamicForms.scale)               scale(       f.dynamicForms.scale)
-            if (f.hasAdditional()) {
-=======
             if (f.dynamicForms.hidden   != null)             hidden(      f.dynamicForms.hidden)
             if (f.dynamicForms.required != null)             required(    f.dynamicForms.required)
             if (f.dynamicForms.disabled != null)             disabled(    f.dynamicForms.disabled)
@@ -203,9 +183,10 @@
             if (f.dynamicForms.control != null)              control(     f.dynamicForms.control)
             if (f.dynamicForms.labelGrid != null)            labelGrid(   f.dynamicForms.labelGrid)
             if (f.dynamicForms.hideOnDateTimeSelect != null) hideOnDateTimeSelect( f.dynamicForms.hideOnDateTimeSelect)
-            
-            if ((f.dynamicForms.updateScriptRef != null) || (f.dynamicForms.updateQuerytRef != null) || (f.dynamicForms.warning != null)) {
->>>>>>> 86f71427
+            if (f.dynamicForms.precision)                    precision(   f.dynamicForms.precision)
+            if (f.dynamicForms.scale)                        scale(       f.dynamicForms.scale)
+
+            if (f.hasAdditional()) {
                 additional {
                     if (f.dynamicForms.updateScriptRef != null) updateScriptRef(f.dynamicForms.updateScriptRef)
                     if (f.dynamicForms.updateQuerytRef != null) updateQuerytRef(f.dynamicForms.updateQuerytRef)

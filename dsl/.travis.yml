--- conflicted
+++ resolved
@@ -1,20 +1,15 @@
 language: java
 jdk: oraclejdk8
 before_install:
-  - echo $GPG_SECRET_KEYS | base64 --decode | $GPG_EXECUTABLE --import
-  - echo $GPG_OWNERTRUST | base64 --decode | $GPG_EXECUTABLE --import-ownertrust
-  - echo $TRAVIS_BRANCH
+- echo $GPG_SECRET_KEYS | base64 --decode | $GPG_EXECUTABLE --import
+- echo $GPG_OWNERTRUST | base64 --decode | $GPG_EXECUTABLE --import-ownertrust
 install:
   mvn --settings .maven.xml install -DskipTests=true -Dgpg.skip -Dmaven.javadoc.skip=true -B -V
 script:
-<<<<<<< HEAD
-  - if [ "$TRAVIS_PULL_REQUEST" == "false" ] && [ [ "$TRAVIS_BRANCH" == "develop" || "$TRAVIS_BRANCH" == "master" ] ]; then mvn clean deploy --settings .maven.xml -DskipTests=true -B -U -Prelease; fi
-=======
   mvn clean deploy --settings .maven.xml -DskipTests=true -B -U -Prelease
->>>>>>> 15e3d47b
 before_deploy:
-  - mvn help:evaluate -N -Dexpression=project.version|grep -v '\['
-  - export project_version=$(mvn help:evaluate -N -Dexpression=project.version|grep -v '\[')
+- mvn help:evaluate -N -Dexpression=project.version|grep -v '\['
+- export project_version=$(mvn help:evaluate -N -Dexpression=project.version|grep -v '\[')
 deploy:
   provider: releases
   api_key:

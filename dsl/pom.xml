<!--

    This file is part of the CRISTAL-iSE eXist-DB storage plugin.
    Copyright (c) 2001-2016 The CRISTAL Consortium. All rights reserved.

    This library is free software; you can redistribute it and/or modify it
    under the terms of the GNU Lesser General Public License as published
    by the Free Software Foundation; either version 3 of the License, or (at
    your option) any later version.

    This library is distributed in the hope that it will be useful, but WITHOUT
    ANY WARRANTY; with out even the implied warranty of MERCHANTABILITY or
    FITNESS FOR A PARTICULAR PURPOSE. See the GNU Lesser General Public
    License for more details.

    You should have received a copy of the GNU Lesser General Public License
    along with this library; if not, write to the Free Software Foundation,
    Inc., 59 Temple Place, Suite 330, Boston, MA 02111-1307 USA.

    http://www.fsf.org/licensing/licenses/lgpl.html

-->
<project xmlns="http://maven.apache.org/POM/4.0.0"
    xmlns:xsi="http://www.w3.org/2001/XMLSchema-instance"
    xsi:schemaLocation="http://maven.apache.org/POM/4.0.0 http://maven.apache.org/xsd/maven-4.0.0.xsd">
    <modelVersion>4.0.0</modelVersion>

    <parent>
        <groupId>org.cristalise</groupId>
        <artifactId>cristalise</artifactId>
        <version>${revision}</version>
    </parent>

    <artifactId>cristalise-dsl</artifactId>
    <name>CRISTAL-iSE Domain Specific Language</name>
    <description>CRISTAL-iSE Domain Specific Language module for bootstrapping and funtional testing</description>
    <url>https://github.com/cristal-ise/dsl</url>
    <licenses>
        <license>
            <name>GNU Library or Lesser General Public License v3 (LGPL3)</name>
            <url>http://www.gnu.org/licenses/lgpl.html</url>
        </license>
    </licenses>
    <developers>
        <developer>
            <name>Zsolt Kovács</name>
            <email>zs.myth@gmail.com</email>
            <organization>cristal-ise on github</organization>
            <organizationUrl>https://github.com/cristal-ise</organizationUrl>
            <roles>
                <role>Pinky/Brain/CTO</role>
            </roles>
        </developer>
    </developers>
    <issueManagement>
        <url>https://github.com/cristal-ise/dsl/issues</url>
        <system>GitHub</system>
    </issueManagement>
    <organization>
        <name>CRISTAL-iSE</name>
        <url>http://cristal-ise.github.io/</url>
    </organization>
    <ciManagement>
        <system>Jenkins</system>
        <url>https://travis-ci.org/cristal-ise/dsl</url>
    </ciManagement>
    <scm>
        <developerConnection>scm:https://github.com/cristal-ise/dsl.git</developerConnection>
        <url>https://github.com/cristal-ise/dsl</url>
        <tag>master</tag>
    </scm>
    <mailingLists>
        <mailingList>
            <name>User List</name>
            <post>cristal-users@cern.ch</post>
            <subscribe>cristal-users-subscribe@cern.ch</subscribe>
            <unsubscribe>cristal-users-unsubscribe@cern.ch</unsubscribe>
            <archive>https://groups.cern.ch/group/cristal-users/default.aspx</archive>
        </mailingList>
    </mailingLists>

    <properties>
        <project.build.sourceEncoding>UTF-8</project.build.sourceEncoding>
        <project.reporting.outputEncoding>UTF-8</project.reporting.outputEncoding>
        <additionalparam>-Xdoclint:none</additionalparam>
        <maven-compiler-plugin.version>3.7.0</maven-compiler-plugin.version>
        <build-helper-maven-plugin.version>1.12</build-helper-maven-plugin.version>
        <groovy-eclipse-compiler.version>2.9.2-01</groovy-eclipse-compiler.version>
        <groovy-eclipse-batch.version>2.4.3-01</groovy-eclipse-batch.version>
        <source.version>1.8</source.version>
        <target.version>1.8</target.version>
        <additionalparam>-Xdoclint:none</additionalparam>
        <commons-lang.version>2.6</commons-lang.version>
        <junit.version>4.11</junit.version>
        <xmlunit-core.version>2.3.0</xmlunit-core.version>
        <awaitility-groovy.version>2.0.0</awaitility-groovy.version>
        <commons-csv.version>1.5</commons-csv.version>
        <spock.version>1.2-groovy-2.4</spock.version>
        <unitils-core.version>3.4.6</unitils-core.version>
<<<<<<< HEAD
        <mvel2.version>2.4.4.Final</mvel2.version>
=======
>>>>>>> 34223963
        <spock-reports.version>1.6.1</spock-reports.version>
        <slf4j-simple.version>1.7.13</slf4j-simple.version>
        <maven.deploy.skip>false</maven.deploy.skip>
    </properties>

    <build>
        <plugins>
            <plugin>
                <groupId>org.codehaus.mojo</groupId>
                <artifactId>build-helper-maven-plugin</artifactId>
                <version>${build-helper-maven-plugin.version}</version>
                <executions>
                    <execution>
                        <id>add-source</id>
                        <phase>generate-sources</phase>
                        <goals>
                            <goal>add-source</goal>
                        </goals>
                        <configuration>
                            <sources>
                                <source>src/main/groovy</source>
                            </sources>
                        </configuration>
                    </execution>
                    <execution>
                        <id>add-test-source</id>
                        <phase>generate-test-sources</phase>
                        <goals>
                            <goal>add-test-source</goal>
                        </goals>
                        <configuration>
                            <sources>
                                <source>src/test/groovy</source>
                            </sources>
                        </configuration>
                    </execution>
                </executions>
            </plugin>

            <plugin>
                <groupId>org.apache.maven.plugins</groupId>
                <artifactId>maven-compiler-plugin</artifactId>
                <version>${maven-compiler-plugin.version}</version>
                <configuration>
                    <source>${source.version}</source>
                    <target>${target.version}</target>
                    <compilerId>groovy-eclipse-compiler</compilerId>
                </configuration>
                <dependencies>
                    <dependency>
                        <groupId>org.codehaus.groovy</groupId>
                        <artifactId>groovy-eclipse-compiler</artifactId>
                        <version>${groovy-eclipse-compiler.version}</version>
                    </dependency>
                    <dependency>
                        <groupId>org.codehaus.groovy</groupId>
                        <artifactId>groovy-eclipse-batch</artifactId>
                        <version>${groovy-eclipse-batch.version}</version>
                    </dependency>
                </dependencies>
            </plugin>
            <plugin>
                <groupId>com.bluetrainsoftware.maven</groupId>
                <artifactId>groovydoc-maven-plugin</artifactId>
                <version>2.1</version>
                <executions>
                    <execution>
                        <id>attach-docs</id>
                        <phase>package</phase>
                        <goals>
                            <goal>attach-docs</goal>
                        </goals>
                    </execution>
                </executions>
            </plugin>
        </plugins>
    </build>

    <dependencies>
        <dependency>
            <groupId>org.cristalise</groupId>
            <artifactId>cristalise-dev</artifactId>
            <version>${revision}</version>
            <scope>compile</scope>
        </dependency>
        <dependency>
            <groupId>org.codehaus.groovy</groupId>
            <artifactId>groovy-all</artifactId>
            <scope>compile</scope>
        </dependency>
        <dependency>
            <groupId>commons-lang</groupId>
            <artifactId>commons-lang</artifactId>
            <version>${commons-lang.version}</version>
            <scope>compile</scope>
        </dependency>
        <dependency>
            <groupId>org.xmlunit</groupId>
            <artifactId>xmlunit-core</artifactId>
            <version>${xmlunit-core.version}</version>
            <scope>compile</scope>
        </dependency>
        <dependency>
            <groupId>org.apache.commons</groupId>
            <artifactId>commons-csv</artifactId>
            <version>${commons-csv.version}</version>
            <scope>compile</scope>
        </dependency>
        <dependency>
            <groupId>org.mvel</groupId>
            <artifactId>mvel2</artifactId>
        </dependency>

        <dependency>
            <groupId>junit</groupId>
            <artifactId>junit</artifactId>
            <version>${junit.version}</version>
            <scope>test</scope>
        </dependency>
        <dependency>
            <groupId>org.awaitility</groupId>
            <artifactId>awaitility-groovy</artifactId>
            <version>${awaitility-groovy.version}</version>
            <scope>test</scope>
            <exclusions>
                <exclusion>
                    <artifactId>org.codehaus.groovy</artifactId>
                    <groupId>groovy-all</groupId>
                </exclusion>
            </exclusions>
        </dependency>
        <dependency>
            <groupId>org.spockframework</groupId>
            <artifactId>spock-core</artifactId>
            <version>${spock.version}</version>
            <scope>test</scope>
            <exclusions>
                <exclusion>
                    <artifactId>org.codehaus.groovy</artifactId>
                    <groupId>groovy-all</groupId>
                </exclusion>
            </exclusions>
        </dependency>
        <dependency>
            <groupId>org.spockframework</groupId>
            <artifactId>spock-unitils</artifactId>
            <version>${spock.version}</version>
            <scope>test</scope>
        </dependency>
        <dependency>
            <groupId>org.unitils</groupId>
            <artifactId>unitils-core</artifactId>
            <version>${unitils-core.version}</version>
            <scope>test</scope>
        </dependency>
        <dependency>
            <groupId>org.cristalise</groupId>
            <artifactId>cristalise-inmemory-lookup</artifactId>
            <version>${revision}</version>
            <scope>test</scope>
        </dependency>
        <dependency>
            <groupId>com.athaydes</groupId>
            <artifactId>spock-reports</artifactId>
            <version>${spock-reports.version}</version>
            <scope>test</scope>
            <exclusions>
                <exclusion>
                    <groupId>*</groupId>
                    <artifactId>*</artifactId>
                </exclusion>
            </exclusions>
        </dependency>
        <dependency>
            <groupId>org.slf4j</groupId>
            <artifactId>slf4j-simple</artifactId>
            <scope>test</scope>
        </dependency>
    </dependencies>
</project><|MERGE_RESOLUTION|>--- conflicted
+++ resolved
@@ -97,10 +97,6 @@
         <commons-csv.version>1.5</commons-csv.version>
         <spock.version>1.2-groovy-2.4</spock.version>
         <unitils-core.version>3.4.6</unitils-core.version>
-<<<<<<< HEAD
-        <mvel2.version>2.4.4.Final</mvel2.version>
-=======
->>>>>>> 34223963
         <spock-reports.version>1.6.1</spock-reports.version>
         <slf4j-simple.version>1.7.13</slf4j-simple.version>
         <maven.deploy.skip>false</maven.deploy.skip>

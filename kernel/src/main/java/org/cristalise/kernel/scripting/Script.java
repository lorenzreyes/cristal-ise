/**
 * This file is part of the CRISTAL-iSE kernel.
 * Copyright (c) 2001-2015 The CRISTAL Consortium. All rights reserved.
 *
 * This library is free software; you can redistribute it and/or modify it
 * under the terms of the GNU Lesser General Public License as published
 * by the Free Software Foundation; either version 3 of the License, or (at
 * your option) any later version.
 *
 * This library is distributed in the hope that it will be useful, but WITHOUT
 * ANY WARRANTY; with out even the implied warranty of MERCHANTABILITY or
 * FITNESS FOR A PARTICULAR PURPOSE. See the GNU Lesser General Public
 * License for more details.
 *
 * You should have received a copy of the GNU Lesser General Public License
 * along with this library; if not, write to the Free Software Foundation,
 * Inc., 59 Temple Place, Suite 330, Boston, MA 02111-1307 USA.
 *
 * http://www.fsf.org/licensing/licenses/lgpl.html
 */
package org.cristalise.kernel.scripting;

import static org.cristalise.kernel.collection.BuiltInCollections.INCLUDE;
import static org.cristalise.kernel.process.resource.BuiltInResources.SCRIPT_RESOURCE;

import java.io.File;
import java.io.IOException;
import java.io.PrintStream;
import java.io.PrintWriter;
import java.io.StringReader;
import java.io.Writer;
import java.util.ArrayList;
import java.util.HashMap;
import java.util.Map;

import javax.script.Bindings;
import javax.script.Compilable;
import javax.script.CompiledScript;
import javax.script.ScriptContext;
import javax.script.ScriptEngine;
import javax.script.ScriptEngineFactory;
import javax.script.ScriptEngineManager;
import javax.script.ScriptException;
import javax.script.SimpleScriptContext;
import javax.xml.parsers.DocumentBuilder;
import javax.xml.parsers.DocumentBuilderFactory;

import org.apache.commons.lang3.StringUtils;
import org.cristalise.kernel.collection.CollectionArrayList;
import org.cristalise.kernel.collection.Dependency;
import org.cristalise.kernel.common.InvalidCollectionModification;
import org.cristalise.kernel.common.InvalidDataException;
import org.cristalise.kernel.common.ObjectAlreadyExistsException;
import org.cristalise.kernel.common.ObjectNotFoundException;
import org.cristalise.kernel.entity.agent.Job;
import org.cristalise.kernel.entity.proxy.AgentProxy;
import org.cristalise.kernel.entity.proxy.ItemProxy;
import org.cristalise.kernel.graph.model.BuiltInVertexProperties;
import org.cristalise.kernel.lookup.ItemPath;
import org.cristalise.kernel.process.Gateway;
import org.cristalise.kernel.utils.CastorHashMap;
import org.cristalise.kernel.utils.DescriptionObject;
import org.cristalise.kernel.utils.FileStringUtility;
import org.cristalise.kernel.utils.LocalObjectLoader;
import org.cristalise.kernel.utils.Logger;
import org.w3c.dom.Document;
import org.w3c.dom.Element;
import org.w3c.dom.NodeList;
import org.w3c.dom.Text;
import org.xml.sax.InputSource;

import lombok.AccessLevel;
import lombok.Getter;
import lombok.Setter;
import lombok.experimental.Accessors;

/**
 * 
 */
@Accessors(prefix = "m") @Getter @Setter
public class Script implements DescriptionObject {

    String         mScript     = "";
    CompiledScript mCompScript = null;
    String         mScriptXML  = "";

    String         mName;
    Integer        mVersion;
    ItemPath       mItemPath;
    String         mLanguage;
    HashMap<String, Parameter> mInputParams    = new HashMap<String, Parameter>();
    HashMap<String, Parameter> mOutputParams   = new HashMap<String, Parameter>();

    /**
     * All declared parameters, including those of imported scripts
     */
    HashMap<String, Parameter> mAllInputParams = new HashMap<String, Parameter>();

    ArrayList<Script> mIncludes = new ArrayList<Script>();

    @Setter(AccessLevel.NONE) @Getter(AccessLevel.NONE)
    ScriptEngine  engine;

    @Setter(AccessLevel.NONE) @Getter(AccessLevel.NONE)
    ScriptContext context;

    @Setter(AccessLevel.NONE) @Getter(AccessLevel.NONE)
    boolean isActExecEnvironment = false;

    /**
     * Constructor for castor unmarshall
     */
    public Script() {}

    /**
     * For testing. Parses a given script xml, instead of loading it from Items.
     */
    public Script(String name, Integer version, ItemPath path, String xml) throws ScriptParsingException, ParameterException {
        mName = name; mVersion = version; mItemPath = path;
        mScriptXML = xml;
        parseScriptXML(xml);
    }

    /**
     * Creates a script executor for the supplied expression, bypassing the xml parsing bit
     * 
     * @param lang - script language
     * @param expr - the script to run
     * @param returnType Class of the return of the Script
     * @throws ScriptingEngineException
     */
    public Script(String lang, String expr, Class<?> returnType) throws ScriptingEngineException {
        mName = "<expr>";
        setScriptEngine(lang);
        mVersion = null;
        addOutput(null, returnType);
        setScriptData(expr);
    }

    /**
     * Creates a script executor requiring an agent to be set. Used by module event scripts.
     * 
     * @param lang - script language
     * @param name - script name for debugging
     * @param expr - the script to run
     * @param agent - the agentproxy to pass into the script as 'agent'
     */
    public Script(String lang, String name, String expr, AgentProxy agent) throws ScriptingEngineException {
        this(lang, expr, Object.class);
        mName = name;
        addInputParam("agent", AgentProxy.class);
        setInputParamValue("agent", agent);
    }

    /**
     * Creates a script executor for the supplied expression, bypassing the xml parsing bit
     * Output class is forced to an object.
     * 
     * @param lang - script language
     * @param expr - the script to run
     * @throws ScriptingEngineException
     */
    public Script(String lang, String expr) throws ScriptingEngineException {
        this(lang, expr, Object.class);
    }

    /**
     * For consoles
     * 
     * @param lang - script language
     * @param agent - Proxy of the console Agent(user)
     * @param out - the output PrintStream for reporting results that don't go to the log
     */
    public Script(String lang, AgentProxy agent, PrintStream out) throws Exception {
        setScriptEngine(lang);
        Bindings beans = context.getBindings(ScriptContext.ENGINE_SCOPE);
        beans.put("storage", Gateway.getStorage());
        beans.put("db", Gateway.getStorage().getDb());
        beans.put("proxy", Gateway.getProxyManager());
        beans.put("lookup", Gateway.getLookup());
        beans.put("orb", Gateway.getORB());
        beans.put("agent", agent);
        beans.put("output", out);
        PrintWriter output = new PrintWriter(out);
        context.setWriter(output);
        context.setErrorWriter(output);

        String scriptText = Gateway.getResource().getTextResource(null, "textFiles/consoleScript."+lang+".txt");

        try {
            Logger.msg(8, "Script() - Loaded consoleScript");
            Logger.msg(8, scriptText);
            engine.put(ScriptEngine.FILENAME, "consoleScript init script");
            engine.eval(scriptText);
        }
        catch (ScriptException ex) {
            //out.println("Exception parsing console script for " + (ns == null ? "kernel" : ns + " module"));
            ex.printStackTrace(out);
        }

        addOutput(null, Object.class);
    }

    /**
     * Adds ItemProxy (object), AgentProxy (subject) and Job to the script input parameters and errors to the output parameters
     * even if these are not defined in the Script XML
     * 
     * @param object ItemProxy representing the Item for the Job
     * @param subject AgentProxy representing executing Agent
     * @param job Job to be executed
     */
    public void setActExecEnvironment(ItemProxy object, AgentProxy subject, Job job) 
            throws ScriptingEngineException, InvalidDataException
    {
        isActExecEnvironment = true;

        // set environment - this needs to be well documented for script developers
        if (!mInputParams.containsKey("item")) {
            Logger.warning("Item param not declared in Script "+getName()+" v"+getVersion());
            addInputParam("item", ItemProxy.class);
        }
        setInputParamValue("item", object);

        if (!mInputParams.containsKey("agent")) {
            Logger.warning("Agent param not declared in Script "+getName()+" v"+getVersion());
            addInputParam("agent", AgentProxy.class);
        }
        setInputParamValue("agent", subject);

        if (!mInputParams.containsKey("job")) {
            Logger.warning("Job param not declared in Script "+getName()+" v"+getVersion());
            addInputParam("job", Job.class);
        }
        setInputParamValue("job", job);

        if (!mOutputParams.containsKey("errors")) {
            Logger.warning("Errors output not declared in Script "+getName()+" v"+getVersion());
            addOutput("errors", ErrorInfo.class);
        }
    }

    /**
     * Sets the language
     * 
     * @param requestedLang the language
     */
    public void setScriptEngine(String requestedLang) throws ScriptingEngineException {
        String lang = Gateway.getProperties().getString("OverrideScriptLang."+requestedLang, requestedLang);

        ScriptEngineManager sem = (ScriptEngineManager)Gateway.getProperties().getObject("Script.EngineManager");

        if (sem == null) sem = new ScriptEngineManager(getClass().getClassLoader());
        engine = sem.getEngineByName(lang);

        if (engine == null) throw new ScriptingEngineException("No script engine for '"+lang+"' found.");

        mLanguage = requestedLang;

        context = new SimpleScriptContext();
        context.setBindings(engine.createBindings(), ScriptContext.ENGINE_SCOPE);
        engine.setContext(context);
    }

    /**
     * 
     * @param context  {@link ScriptContext}
     */
    public void setContext(ScriptContext context) {
        this.context = context;
        if (engine != null) engine.setContext(context);
    }

    /**
     * 
     * @return {@link ScriptContext}
     */
    public ScriptContext getContext() {
        return context;
    }

    /**
     * Extracts script data from script xml.
     * 
     * TODO: implement XML marshall/unmarshall with CASTOR 
     *
     * @param scriptXML
     * @throws ScriptParsingException - when script is invalid
     */
    private void parseScriptXML(String scriptXML) throws ScriptParsingException, ParameterException {
        if (StringUtils.isBlank(scriptXML)) {
            Logger.warning("Script.parseScriptXML - scriptXML was NULL!" );
            return;
        }
        
        Document scriptDoc = null;

        // get the DOM document from the XML
        DocumentBuilderFactory factory = DocumentBuilderFactory.newInstance();
        try {
            DocumentBuilder domBuilder = factory.newDocumentBuilder();
            scriptDoc = domBuilder.parse(new InputSource(new StringReader(scriptXML)));
        }
        catch (Exception ex) {
            throw new ScriptParsingException("Error parsing Script XML", ex);
        }

        parseScriptTag (scriptDoc.getElementsByTagName("script"));
        parseIncludeTag(scriptDoc.getElementsByTagName("include"));
        parseParamTag  (scriptDoc.getElementsByTagName("param"));
        parseOutputTag (scriptDoc.getElementsByTagName("output"));
    }

    private void parseOutputTag(NodeList outputList) throws ScriptParsingException, ParameterException {
        for (int i=0; i<outputList.getLength(); i++) {
            Element output = (Element)outputList.item(i);

            if (!output.hasAttribute("type")) {
                throw new ScriptParsingException("Script Output declaration incomplete, must have type");
            }

            addOutput(output.getAttribute("name"), output.getAttribute("type"));
        }
    }

    private void parseParamTag(NodeList paramList) throws ScriptParsingException, ParameterException {
        for (int i=0; i<paramList.getLength(); i++) {
            Element param = (Element)paramList.item(i);

            if (!(param.hasAttribute("name") && param.hasAttribute("type"))) {
                throw new ScriptParsingException("Script Input Param incomplete, must have name and type");
            }

            addInputParam(param.getAttribute("name"), param.getAttribute("type"));
        }
    }

    private void parseIncludeTag(NodeList includeList) throws ScriptParsingException {
        for (int i=0; i<includeList.getLength(); i++) {
            Element include = (Element)includeList.item(i);

            if (!(include.hasAttribute("name") && include.hasAttribute("version")))
                throw new ScriptParsingException("Script include declaration incomplete, must have name and version");

            String includeName = include.getAttribute("name");
            String includeVersion =  include.getAttribute("version");

            try {
                Script includedScript = LocalObjectLoader.getScript(includeName, Integer.parseInt(includeVersion));
                includedScript.setContext(context);
                mIncludes.add(includedScript);

                for (Parameter includeParam : includedScript.getInputParams().values()) {
                    addIncludedInputParam(includeParam.getName(), includeParam.getType());
                }
            }
            catch (NumberFormatException | ScriptingEngineException | ObjectNotFoundException | InvalidDataException e) {
                Logger.error(e);
                throw new ScriptParsingException("Included script '"+includeName+" v"+includeVersion+"' parse error", e);
            }
        }
    }

    private void parseScriptTag(NodeList scriptList) throws ScriptParsingException {
        Element scriptElem = (Element)scriptList.item(0);

        if (!scriptElem.hasAttribute("language")) throw new ScriptParsingException("Script data incomplete, must specify scripting language");

        Logger.msg(6, "Script.parseScriptTag() - Script Language: " + scriptElem.getAttribute("language"));

        try {
            setScriptEngine(scriptElem.getAttribute("language"));
        }
        catch (ScriptingEngineException ex) {
            throw new ScriptParsingException(ex.getMessage(), ex);
        }

        // get script source from CDATA
        NodeList scriptChildNodes = scriptElem.getChildNodes();

        if (scriptChildNodes.getLength() != 1)
            throw new ScriptParsingException("More than one child element found under script tag. Script characters may need escaping - suggest convert to CDATA section");
        
        if (scriptChildNodes.item(0) instanceof Text)
            setScriptData(((Text) scriptChildNodes.item(0)).getData());
        else
            throw new ScriptParsingException("Child element of script tag was not text");

        Logger.msg(6, "Script.parseScriptTag() - script:" + mScript);
    }

    /**
     * 
     * @param name
     * @param type
     * @throws ParameterException
     */
    protected void addInputParam(String name, String type) throws ParameterException {
        try {
            addInputParam(name, Gateway.getResource().getClassForName(type));
        }
        catch (ClassNotFoundException ex) {
            throw new ParameterException("Input parameter " + name + " specifies class " + type + " which was not found.", ex);
        }
    }

    protected void addInputParam(String name, Class<?> type) throws ParameterException {
        Parameter inputParam = new Parameter(name, type);

        Logger.msg(6, "ScriptExecutor.addInputParam() - declared parameter " + name + " (" + type + ")");
        //add parameter to hashtable
        mInputParams.put(inputParam.getName(), inputParam);
        mAllInputParams.put(inputParam.getName(), inputParam);

    }

    /**
     * 
     * @param name
     * @param type
     * @throws ParameterException
     */
    protected void addIncludedInputParam(String name, Class<?> type) throws ParameterException {
        // check if we already have it
        if (mAllInputParams.containsKey(name)) {
            Parameter existingParam = mAllInputParams.get(name);
            // check the types match
            if (existingParam.getType() == type)
                return; // matches
            else // error
                throw new ParameterException("Parameter conflict. Parameter'"+name+"' is declared as  "
                        +existingParam.getType().getName()+" is declared in another script as "+type.getName());
        }

        Parameter inputParam = new Parameter(name);
        inputParam.setType(type);

        //add parameter to hashtable
        mAllInputParams.put(inputParam.getName(), inputParam);
    }

    /**
     * 
     * @param name
     * @param type
     * @throws ParameterException
     */
    protected void addOutput(String name, String type) throws ParameterException {
        try {
            addOutput(name, Gateway.getResource().getClassForName(type));
        }
        catch (ClassNotFoundException ex) {
            throw new ParameterException("Output parameter " + name + " specifies class " + type + " which was not found.", ex);
        }
    }

    /**
     * 
     * @param name
     * @param type
     * @throws ParameterException
     */
    protected void addOutput(String name, Class<?> type) throws ParameterException {
        if (mOutputParams.containsKey(name)) {
            throw new ParameterException("Output parameter '"+name+"' declared more than once.");
        }

        mOutputParams.put(name, new Parameter(name, type));
    }

    /**
     * Submits an input parameter to the script. Must be declared by name and type in the script XML.
     *
     * @param name - input parameter name from the script xml
     * @param value - object to use for this parameter
     * @return if the input parameter was used or not
     * @throws ParameterException - name not found or wrong type
     */
    public boolean setInputParamValue(String name, Object value) throws ParameterException {
        Parameter param = mInputParams.get(name);
        boolean wasUsed = false;
        
        if (!mAllInputParams.containsKey(name)) return false;

        if (param != null) { // param is in this script
            if (value != null && !param.getType().isInstance(value)) {
                throw new ParameterException( "Parameter "+name+" in script "+mName+" v"+mVersion+" is wrong type \n"+
                        "Required: "+param.getType().toString()+"\n"+"Supplied: "+value.getClass().toString());
            }
            context.getBindings(ScriptContext.ENGINE_SCOPE).put(name, value);
            Logger.msg(7, "Script.setInputParamValue() - " + name + ": " + value);
            param.setInitialised(true);
            wasUsed = true;
        }

        // pass param down to child scripts
        for (Script importScript : mIncludes) wasUsed |= importScript.setInputParamValue(name, value);

        return wasUsed;
    }

    /**
     * Reads and evaluates input properties, set input parameters from those properties and executes the Script
     * 
     * @param itemPath the Item context
     * @param inputProps imput properties
     * @param actContext activity path
     * @param locker transaction locker
     * @return the values returned by the Script
     */
    public Object evaluate(ItemPath itemPath, CastorHashMap inputProps, String actContext, Object locker) throws ScriptingEngineException {
        try {
            for (String inputParamName: getAllInputParams().keySet()) {
                if (inputProps.containsKey(inputParamName)) {
                    setInputParamValue(inputParamName, inputProps.evaluateProperty(itemPath, inputParamName, actContext, locker));
                }
            }

<<<<<<< HEAD
            if (getAllInputParams().containsKey("item") && getAllInputParams().get("item") != null)
                setInputParamValue("item", Gateway.getProxyManager().getProxy(itemPath));

            if (getAllInputParams().containsKey("agent") && getAllInputParams().get("agent") != null)
=======
            if (getAllInputParams().containsKey("item") && getAllInputParams().get("item") != null) {
                ItemProxy item = Gateway.getProxyManager().getProxy(itemPath);
                item.setTransactionKey(locker);
                setInputParamValue("item", item);
            }

            if (getAllInputParams().containsKey("agent") && getAllInputParams().get("agent") != null) {
>>>>>>> 79f38ebd
                setInputParamValue("agent", Gateway.getProxyManager().getProxy(Gateway.getLookup().getAgentPath("system")));
            }

            if (getAllInputParams().containsKey("locker") && getAllInputParams().get("locker") != null) {
                setInputParamValue("locker", locker);
            }

            if (getAllInputParams().containsKey("locker") && getAllInputParams().get("locker") != null)
                setInputParamValue("locker", locker);

            Object retVal = execute();

            if (retVal == null) retVal = "";

            return retVal;
        }
        catch (Exception e) {
            Logger.error("Script.evaluate() - Script:" + getName());
            Logger.error(e);
            throw new ScriptingEngineException(e);
        }
    }


   /**
     * Executes the script with the submitted parameters. All declared input parametes should have been set first.
     *
     * @return The return value depends on the way the output type was declared in the script xml.
     * <ul><li>If there was no output class declared then null is returned
     * <li>If a class was declared, but not named, then the object returned by the script is checked
     * to be of that type, then returned.
     * <li>If the output value was named and typed, then an object of that class is created and
     * passed to the script as an input parameter. The script should set this before it returns.
     * </ul>
     * @throws ScriptingEngineException - input parameters weren't set, there was an error executing the script, or the output was invalid
     */
    public Object execute() throws ScriptingEngineException {
        //TODO: Split Script.execute() to several logically independent methods to make it easier to maintain
        executeIncludedScripts();

        StringBuffer missingParams = new StringBuffer();

        //check input params
        for (Parameter thisParam : mInputParams.values()) {
            if (!thisParam.getInitialised()) missingParams.append(thisParam.getName()).append("\n");
        }

        // croak if any missing
        if (missingParams.length() > 0) {
            throw new ScriptingEngineException("Parameters were not set: \n" + missingParams.toString());
        }

        initOutputParams();

        // run the script
        Object returnValue = null;
        try {
            Logger.msg(7, "Script.execute() - Executing script:"+getName());
            if (Logger.doLog(8)) Logger.msg("Script:\n"+mScript);

            if (engine == null) {
                throw new ScriptingEngineException("Script engine not set. Cannot execute scripts.");
            }

            engine.put(ScriptEngine.FILENAME, mName);

            if (mCompScript != null) returnValue = mCompScript.eval(context);
            else                     returnValue = engine.eval(mScript);

            //Logger.msg(7, "Script.execute("+getName()+") - script returned '" + returnValue + "'");
        }
        catch (ScriptException ex) {
            Logger.error(ex.getCause());
            throw new ScriptingEngineException("Error executing script "+getName()+": " + ex.getCause().getMessage(), ex.getCause());
        }

        return packScriptReturnValue(returnValue);
    }

    /**
     * Executes included script and use output parameters as inputs parameters if their name match
     * 
     * @throws ScriptingEngineException execute() thrown exception
     */
    @SuppressWarnings("unchecked")
    private void executeIncludedScripts() throws ScriptingEngineException {
        for (Script importScript : mIncludes) {
            Logger.msg(5, "Script.executeIncludedScripts() - name:"+importScript.getName()+" version:"+importScript.getVersion());

            if (isActExecEnvironment) {
                try {
                    importScript.setActExecEnvironment(
                             (ItemProxy)context.getAttribute("item"),
                            (AgentProxy)context.getAttribute("agent"), 
                                   (Job)context.getAttribute("job"));
                }
                catch (InvalidDataException e) {
                    Logger.error(e);
                    throw new ScriptingEngineException(e);
                }
            }

            // set current context to the included script before executing it? (issue #124)            
            importScript.setContext(context);
            // execute the included scripts first, they might set input parameters            
            Object output = importScript.execute();

            if (output != null && output instanceof Map) {
                ((Map<String, Object>)output).forEach((outputKey, outputValue) -> {
                    if (mInputParams.containsKey(outputKey)) {
                        try {
                            Logger.msg(5, "Script.executeIncludedScripts() - setting inputs for parameter:"+outputKey);
                            setInputParamValue(outputKey, outputValue);
                        }
                        catch (ParameterException e) {
                            Logger.error(e);
                        }
                    }
                });
            }
        }
    }

    /**
     * Initialise the output parameters before execution. Adds them to the context EXCEPT if the 
     * name of output parameter is blank then it's the return type.
     */
    private void initOutputParams() {
        for (Parameter outputParam : mOutputParams.values()) {
            if (StringUtils.isBlank(outputParam.getName())) continue; 

            Logger.msg(8, "Script.initOutputParams() - Initialising output bean '" + outputParam.getName() + "'");

            Object emptyObject = null;
            try {
                emptyObject = outputParam.getType().newInstance();
            }
            catch (Exception e) {
                //This case was originally not logged
                Logger.warning("Script.initOutputParams() - Failed to init output:%s error:%s", outputParam.getName(), e.getMessage());
            }

            context.getBindings(ScriptContext.ENGINE_SCOPE).put(outputParam.getName(), emptyObject);
        }
    }

    /**
     * Packs the outputs of the Script to a return value
     * 
     * @param returnValue value is returned by engine.eval()
     * @return returns the returnValue when a single output was defined with no name 
     *         or a HashMap with data taken from the bindings using the output name
     * @throws ScriptingEngineException
     */
    private Object packScriptReturnValue(Object returnValue) throws ScriptingEngineException {
        HashMap<String, Object> outputs = new HashMap<String, Object>();

        // if no outputs are defined, return null
        if (mOutputParams.size() == 0) {
            if (returnValue != null)
                Logger.warning("Script.packScriptReturnValue("+getName()+") - No output params defined, returnValue is NOT null but it is discarded");
            else
                Logger.msg(4, "Script.packScriptReturnValue("+getName()+") - No output params defined. Returning null.");

            return null;
        }

        //return the value when a single output was defined
        if (mOutputParams.size() == 1) {
            Parameter outputParam = mOutputParams.values().iterator().next();
            String outputName = outputParam.getName();

            //no name was defined return the value, otherwise put it into a map
            if (StringUtils.isBlank(outputName)) {
                if (returnValue != null && ! outputParam.getType().isInstance(returnValue))
                    throw new ScriptingEngineException("Script returnValue was not instance of " + outputParam.getType().getName());

                return returnValue;
            }
            else {
                Object output = context.getBindings(ScriptContext.ENGINE_SCOPE).get(outputParam.getName());

                if (output == null) {
                    if (! outputName.equals("errors")) {
                        Logger.msg(5, "Script.packScriptReturnValue("+getName()+") - assigning script returnValue to named output '"+outputName+"'");

                        if (returnValue != null && ! outputParam.getType().isInstance(returnValue))
                            throw new ScriptingEngineException("Script returnValue was not instance of " + outputParam.getType().getName());

                        output = returnValue;
                    }
                    else
                        Logger.msg(5, "Script.packScriptReturnValue("+getName()+") - return value for 'errors' is discarded");
                }
                else if (! outputParam.getType().isInstance(output))
                    throw new ScriptingEngineException("Script '"+getName()+"' returnValue was not instance of " + outputParam.getType().getName());

                outputs.put(outputName, output);
                return outputs;
            }
        }
        else {
            if (returnValue != null) Logger.msg(5, "Script.packScriptReturnValue() - returnValue is NOT null but it is discarded");

            //there are more then one declared outputs
            for (Parameter outputParam : mOutputParams.values()) {
                String outputName = outputParam.getName();

                if (StringUtils.isBlank(outputName)) throw new ScriptingEngineException("Script "+getName()+" - All outputs must have a name.");

                //otherwise take data from the bindings using the output name
                Object outputValue = context.getBindings(ScriptContext.ENGINE_SCOPE).get(outputParam.getName());

                Logger.msg(4, "Script.packScriptReturnValue("+getName()+") - Output "+ outputName+"="+(outputValue==null ? "null" : outputValue.toString()));

                // check the class
                if (outputValue != null && !(outputParam.getType().isInstance(outputValue)))  {
                    throw new ScriptingEngineException("Script '"+getName()+"' output '"+outputName+"' was not null and it was not instance of " + outputParam.getType().getName() + ", it was a " + outputValue.getClass().getName());    
                }

                outputs.put(outputParam.getName(), outputValue);
            }
            return outputs;
        }
    }

    public void setScriptData(String script) throws ScriptParsingException {
        mScript = script;
        if (engine instanceof Compilable) {
            try {
                Logger.msg(1, "Script.setScriptData() - Compiling script "+mName);
                engine.put(ScriptEngine.FILENAME, mName);
                mCompScript = ((Compilable)engine).compile(mScript);
            }
            catch (ScriptException e) {
                Logger.error(e);
                throw new ScriptParsingException(e);
            }
        }
    }

    public String getScriptData() {
        return mScriptXML;
    }

    @Override
    public String getItemID() {
        if (mItemPath == null || mItemPath.getUUID() == null) return "";
        return mItemPath.getUUID().toString();
    }

    /**
     * Resolves the Script object using its name and version. If Version is null tries to interpret the name 
     * as an expression
     * 
     * @see BuiltInVertexProperties#ROUTING_EXPR
     * 
     * @param name the name of the Script Item or an expression
     * @param version the version of the Script. If set to null
     * @return {@link Script}
     */
    public static Script getScript(String name, Integer version) 
            throws ScriptingEngineException, ObjectNotFoundException, InvalidDataException
    {
        if (StringUtils.isBlank(name)) throw new ScriptingEngineException("Script name is blank");

        if (version != null) {
            return LocalObjectLoader.getScript(name, version);
        }
        else {
            // empty version: try expression
            String[] tokens = name.split(":");

            if(tokens.length == 2) return new Script(tokens[0], tokens[1]);
            else                   throw new InvalidDataException("Data '"+name+"' cannot be interpreted as expression");
        }
    }

    /**
     * Method for castor marshall
     * 
     * @return list of Include objects
     */
    public ArrayList<Include> getIncludes() {
        //FIXME: CASTOR MARSHALLIN DOES NOT WORK YET
        ArrayList<Include> returnList = new ArrayList<Include>();
        for(Script s: mIncludes) {
            returnList.add(new Include(s.getName(), s.getVersion()));
        }
        return returnList;
    }

    /**
     * Method for castor unmarshall
     * 
     * @param includes included Scripts
     */
    public void setIncludes(ArrayList<Include> includes) throws ObjectNotFoundException, InvalidDataException, ParameterException, ScriptParsingException {
        //FIXME: CASTOR MARSHALLIN DOES NOT WORK YET
        for(Include i: includes) {
//            Script includedScript = LocalObjectLoader.getScript(i.name, i.version);
            Script includedScript = new Script(i.name, i.version, null, null);
            includedScript.setContext(context);
            mIncludes.add(includedScript);

            for (Parameter includeParam : includedScript.getInputParams().values()) {
                addIncludedInputParam(includeParam.getName(), includeParam.getType());
            }
        }
    }

    /**
     * 
     */
    @Override
    public CollectionArrayList makeDescCollections() throws InvalidDataException, ObjectNotFoundException {
        CollectionArrayList retArr = new CollectionArrayList();
        Dependency includeColl = new Dependency(INCLUDE);
        for (Script script : mIncludes) {
            try {
                includeColl.addMember(script.getItemPath());
            }
            catch (InvalidCollectionModification e) {
                Logger.error(e);
                throw new InvalidDataException("Could not add "+script.getName()+" to description collection. "+e.getMessage());
            }
            catch (ObjectAlreadyExistsException e) {	
                Logger.error(e);
                throw new InvalidDataException("Script "+script.getName()+" included more than once.");
            } // 
        }
        retArr.put(includeColl);
        return retArr;
    }

    /**
     * 
     */
    @Override
    public void export(Writer imports, File dir, boolean shallow) throws IOException {
        String tc = SCRIPT_RESOURCE.getTypeCode();

        FileStringUtility.string2File(new File(new File(dir, tc), getName()+(getVersion()==null?"":"_"+getVersion())+".xml"), getScriptData());

        if (imports == null) return;

        if (Gateway.getProperties().getBoolean("Resource.useOldImportFormat", false)) {
            imports.write("<Resource name='"+getName()+"' "
                    +(getItemPath()==null?"":"id='"+getItemID()+"' ")
                    +(getVersion()==null?"":"version='"+getVersion()+"' ")
                    +"type='"+tc+"'>boot/"+tc+"/"+getName()
                    +(getVersion()==null?"":"_"+getVersion())+".xml</Resource>\n");
        }
        else {
            imports.write("<ScriptResource name='"+getName()+"' "
                    + (getItemPath() == null ? "" : "id='"      + getItemID()  + "' ")
                    + (getVersion()  == null ? "" : "version='" + getVersion() + "'")
                    + "/>\n");
        }
    }

    static public void main(String[] args) {
        for(ScriptEngineFactory sef: new ScriptEngineManager().getEngineFactories()) {
            System.out.println(sef.getEngineName()+" v"+sef.getEngineVersion()+" using "+sef.getLanguageName()+" v"+sef.getLanguageVersion()+" "+sef.getNames());
        }
        System.out.println("Preferred javascript engine: "+new ScriptEngineManager().getEngineByName("javascript").getClass().getName());
    }
}<|MERGE_RESOLUTION|>--- conflicted
+++ resolved
@@ -515,12 +515,6 @@
                 }
             }
 
-<<<<<<< HEAD
-            if (getAllInputParams().containsKey("item") && getAllInputParams().get("item") != null)
-                setInputParamValue("item", Gateway.getProxyManager().getProxy(itemPath));
-
-            if (getAllInputParams().containsKey("agent") && getAllInputParams().get("agent") != null)
-=======
             if (getAllInputParams().containsKey("item") && getAllInputParams().get("item") != null) {
                 ItemProxy item = Gateway.getProxyManager().getProxy(itemPath);
                 item.setTransactionKey(locker);
@@ -528,7 +522,6 @@
             }
 
             if (getAllInputParams().containsKey("agent") && getAllInputParams().get("agent") != null) {
->>>>>>> 79f38ebd
                 setInputParamValue("agent", Gateway.getProxyManager().getProxy(Gateway.getLookup().getAgentPath("system")));
             }
 

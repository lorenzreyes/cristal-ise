/**
 * This file is part of the CRISTAL-iSE kernel.
 * Copyright (c) 2001-2015 The CRISTAL Consortium. All rights reserved.
 *
 * This library is free software; you can redistribute it and/or modify it
 * under the terms of the GNU Lesser General Public License as published
 * by the Free Software Foundation; either version 3 of the License, or (at
 * your option) any later version.
 *
 * This library is distributed in the hope that it will be useful, but WITHOUT
 * ANY WARRANTY; with out even the implied warranty of MERCHANTABILITY or
 * FITNESS FOR A PARTICULAR PURPOSE. See the GNU Lesser General Public
 * License for more details.
 *
 * You should have received a copy of the GNU Lesser General Public License
 * along with this library; if not, write to the Free Software Foundation,
 * Inc., 59 Temple Place, Suite 330, Boston, MA 02111-1307 USA.
 *
 * http://www.fsf.org/licensing/licenses/lgpl.html
 */
package org.cristalise.kernel.utils;

import java.io.IOException;
import java.util.ArrayList;
import java.util.Enumeration;
import java.util.HashMap;
import java.util.List;
import java.util.Map;
import java.util.Map.Entry;
import java.util.Properties;
import java.util.StringTokenizer;

<<<<<<< HEAD
import lombok.extern.slf4j.Slf4j;

@Slf4j
=======
import org.apache.commons.lang3.StringUtils;
import org.cristalise.kernel.common.InvalidDataException;
import org.cristalise.kernel.common.ObjectNotFoundException;
import org.cristalise.kernel.persistency.outcome.Outcome;
import org.cristalise.kernel.persistency.outcome.Schema;
import org.cristalise.kernel.process.Gateway;
import org.mvel2.templates.CompiledTemplate;
import org.mvel2.templates.TemplateCompiler;
import org.mvel2.templates.TemplateRuntime;

>>>>>>> 34223963
public class ObjectProperties extends Properties {

    private static final long serialVersionUID = 8214748637885650335L;

    public ObjectProperties() {
    }

    public ObjectProperties(Properties defaults) {
        super(defaults);
    }

    public String getString(String propName) {
        return getString(propName, null);
    }

    public String getString(String propName, String defaultValue) {
        String value = super.getProperty(propName, defaultValue);
        if (value != null) value = value.trim();
        return value;
    }

    /**
     * ogattaz proposal
     * 
     * @param propName
     *            the name of the property
     * @return the object value of the property. Returns null if the property doesn't exist or if the properties of the gateway is null
     */
    public Object getObject(String propName) {
        return getObject(propName, null);
    }

    /**
     * ogattaz proposal
     * 
     * @param propName
     *            the name of the property
     * @param defaultValue
     *            the default value.
     * @return the object value of the property. Returns the default value if the property doesn't exist or if the properties of the gateway
     *         is null.
     */
    public Object getObject(String propName, Object defaultValue) {
        Object wValue = get(propName);
        if (wValue == null) {
            return defaultValue;
        }
        return wValue;
    }

    /**
     * ogattaz proposal
     * 
     * @param aPropertyName
     *            the name of the paroperty
     * @return the boolean value of the property. Returns false if the property doesn't exist or if the value is not a String or a Boolean
     *         instance
     */
    public boolean getBoolean(String aPropertyName) {
        return getBoolean(aPropertyName, Boolean.FALSE);
    }

    /**
     * ogattaz proposal
     * 
     * @param aPropertyName
     *            the name of the parameter stored in the clc file
     * @param defaultValue
     *            the default value
     * @return the boolean value of the property. Returns the default value if the property doesn't exist or if the value is not a String or
     *         a Boolean instance
     */
    public boolean getBoolean(String aPropertyName, boolean defaultValue) {
        Object wValue = getObject(aPropertyName, Boolean.valueOf(defaultValue));
        if (wValue instanceof Boolean) {
            return ((Boolean) wValue).booleanValue();
        }
        if (wValue instanceof String) {
            return Boolean.parseBoolean((String) wValue);
        }
        log.error("getBoolean(): unable to retrieve a int value for [" + aPropertyName + "]. Returning default value [" + defaultValue
                + "]. object found=" + wValue);

        return defaultValue;
    }

    /**
     * ogattaz proposal
     * 
     * @param aPropertyName
     *            the name of the property
     * @return the int value of the property. Returns -1 if the property doesn't exist or if the value is not a String or an Integer
     *         instance
     */
    public int getInt(String aPropertyName) {
        return getInt(aPropertyName, -1);
    }

    /**
     * ogattaz proposal
     * 
     * @param aPropertyName
     *            the name of the property
     * @param defaultValue
     *            the default value
     * @return the int value of the property. Returns the default vakue if the property doesn't exist or if the value is not a String or an
     *         Integer instance
     */
    public int getInt(String aPropertyName, int defaultValue) {
        Object wValue = getObject(aPropertyName, Integer.valueOf(defaultValue));
        if (wValue instanceof Integer) {
            return ((Integer) wValue).intValue();
        }
        if (wValue instanceof String) {
            try {
                return Integer.parseInt((String) wValue);
            }
            catch (NumberFormatException ex) {}
        }
        log.error("getInt(): unable to retrieve a int value for [" + aPropertyName + "]. Returning default value [" + defaultValue
                + "]. object found=" + wValue);
        return defaultValue;
    }

    /**
     * Allow setting of properties as Objects
     * 
     * @param aPropertyName
     *            the name of the property
     * @param aPropertyValue the value of the property
     */
    public void setProperty(String aPropertyName, Object aPropertyValue) {
        put(aPropertyName, aPropertyValue);
    }

    public void dumpProps(int logLevel) {
        for (Enumeration<?> e = propertyNames(); e.hasMoreElements();) {
            String name = (String) e.nextElement();
            Object value = getObject(name);

            if (value == null) log.info("{}: 'null'", name);
            else               log.info("{}: ({}):'{}'", name, getObject(name).getClass().getSimpleName(), getObject(name).toString());
        }
    }

<<<<<<< HEAD
    public Object getInstance(String propName, Object defaultVal) throws InstantiationException, IllegalAccessException, ClassNotFoundException {
        Object prop = getObject(propName, defaultVal);

        if (prop == null || prop.equals(""))
=======
    public Object getInstance(String propName, Object defaultVal)
            throws InstantiationException, IllegalAccessException, ClassNotFoundException
    {
        Object prop = getObject(propName, defaultVal);
        if (prop == null || prop.equals("")) {
>>>>>>> 34223963
            throw new InstantiationException("Property '" + propName + "' was not defined. Cannot instantiate.");
        }
        if (prop instanceof String) {
            return Class.forName(((String) prop).trim()).newInstance();
<<<<<<< HEAD

=======
        }
>>>>>>> 34223963
        return prop;
    }

    public Object getInstance(String propName) throws InstantiationException, IllegalAccessException, ClassNotFoundException {
        return getInstance(propName, null);
    }

    public ArrayList<?> getInstances(String propName, Object defaultVal)
            throws InstantiationException, IllegalAccessException, ClassNotFoundException
    {
        Object val = getObject(propName, defaultVal);
        if (val == null) return null;
        if (val instanceof ArrayList) {
            return (ArrayList<?>) val;
        }
        else if (val instanceof String) {
            ArrayList<Object> retArr = new ArrayList<Object>();
            StringTokenizer tok = new StringTokenizer((String) val, ",");
            while (tok.hasMoreTokens())
                retArr.add(getInstance(tok.nextToken()));
            return retArr;
        }
        else {
            ArrayList<Object> retArr = new ArrayList<Object>();
            retArr.add(val);
            return retArr;
        }
    }

    public ArrayList<?> getInstances(String propName) throws InstantiationException, IllegalAccessException, ClassNotFoundException {
        return getInstances(propName, null);
    }

    /**
     * Check if the value of the Property shall be redacted for security reasons. It converts the key to lower case,
     * and uses the SystemProperties.keywordsToRedact System Property to get the comma separated keywords 
     * to identify the Property. The default is 'password,pwd'.
     * 
     * @param key of the Property. It is converted to lower case for the comparison
     * @return if the value of the Property shall be redacted or not
     */
    private boolean propertiesToRedact(String key) {
        String keywordsToRedact = Gateway.getProperties().getString("SystemProperties.keywordsToRedact", "password,pwd");

        return StringUtils.containsAny(key.toLowerCase(), keywordsToRedact.split(","));
    }

    /**
     * Convert the properties to an XML using SystemProperties.xsd. It is based on MVEL2 template
     * 
     * @param processName the name of process of which properties are converted
     * @return the Outcome created from the Properties
     * @throws IOException could not load MVEL template from classpath
     * @throws ObjectNotFoundException SystemProperties Schema v0 was not found
     * @throws InvalidDataException The Schema is invalid
     */
    public Outcome convertToOutcome(String processName) throws IOException, InvalidDataException, ObjectNotFoundException {
        List<Map<String, Object>> props = new ArrayList<Map<String, Object>>();

        String templ = FileStringUtility.url2String(this.getClass().getResource("resources/templates/SystemProperties_xsd.tmpl"));
        CompiledTemplate expr = TemplateCompiler.compileTemplate(templ);

        for (Entry<Object, Object> entry: entrySet()) {
            String key = (String)entry.getKey();

            if (key.startsWith("//")) continue; //Skip commented lines

            Map<String, Object> prop = new HashMap<String, Object>();

            prop.put("Name", key);
            prop.put("SetInConfigFiles", true);

            if (propertiesToRedact(key)) prop.put("Value", "REDACTED");
            else                         prop.put("Value", entry.getValue());

            props.add(prop);
        }

        Map<Object, Object> vars = new HashMap<Object, Object>();
        vars.put("ProcessName", processName);
        vars.put("properties", props);

        String xml = (String)TemplateRuntime.execute(expr, vars);
        Schema xsd = LocalObjectLoader.getSchema("SystemProperties", 0);

        return new Outcome(xml, xsd);
    }
}<|MERGE_RESOLUTION|>--- conflicted
+++ resolved
@@ -30,11 +30,8 @@
 import java.util.Properties;
 import java.util.StringTokenizer;
 
-<<<<<<< HEAD
 import lombok.extern.slf4j.Slf4j;
 
-@Slf4j
-=======
 import org.apache.commons.lang3.StringUtils;
 import org.cristalise.kernel.common.InvalidDataException;
 import org.cristalise.kernel.common.ObjectNotFoundException;
@@ -45,7 +42,7 @@
 import org.mvel2.templates.TemplateCompiler;
 import org.mvel2.templates.TemplateRuntime;
 
->>>>>>> 34223963
+@Slf4j
 public class ObjectProperties extends Properties {
 
     private static final long serialVersionUID = 8214748637885650335L;
@@ -191,27 +188,17 @@
         }
     }
 
-<<<<<<< HEAD
-    public Object getInstance(String propName, Object defaultVal) throws InstantiationException, IllegalAccessException, ClassNotFoundException {
-        Object prop = getObject(propName, defaultVal);
-
-        if (prop == null || prop.equals(""))
-=======
     public Object getInstance(String propName, Object defaultVal)
             throws InstantiationException, IllegalAccessException, ClassNotFoundException
     {
         Object prop = getObject(propName, defaultVal);
+
         if (prop == null || prop.equals("")) {
->>>>>>> 34223963
             throw new InstantiationException("Property '" + propName + "' was not defined. Cannot instantiate.");
         }
         if (prop instanceof String) {
             return Class.forName(((String) prop).trim()).newInstance();
-<<<<<<< HEAD
-
-=======
-        }
->>>>>>> 34223963
+        }
         return prop;
     }
 

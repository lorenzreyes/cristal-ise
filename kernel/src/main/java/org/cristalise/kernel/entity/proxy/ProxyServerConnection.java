--- conflicted
+++ resolved
@@ -1,155 +1,149 @@
-/**
- * This file is part of the CRISTAL-iSE kernel.
- * Copyright (c) 2001-2014 The CRISTAL Consortium. All rights reserved.
- *
- * This library is free software; you can redistribute it and/or modify it
- * under the terms of the GNU Lesser General Public License as published
- * by the Free Software Foundation; either version 3 of the License, or (at
- * your option) any later version.
- *
- * This library is distributed in the hope that it will be useful, but WITHOUT
- * ANY WARRANTY; with out even the implied warranty of MERCHANTABILITY or
- * FITNESS FOR A PARTICULAR PURPOSE. See the GNU Lesser General Public
- * License for more details.
- *
- * You should have received a copy of the GNU Lesser General Public License
- * along with this library; if not, write to the Free Software Foundation,
- * Inc., 59 Temple Place, Suite 330, Boston, MA 02111-1307 USA.
- *
- * http://www.fsf.org/licensing/licenses/lgpl.html
- */
-package org.cristalise.kernel.entity.proxy;
-
-import java.io.BufferedReader;
-import java.io.IOException;
-import java.io.InputStreamReader;
-import java.io.InterruptedIOException;
-import java.io.PrintWriter;
-import java.net.Socket;
-
-import org.cristalise.kernel.common.InvalidDataException;
-import org.cristalise.kernel.utils.Logger;
-
-
-
-public class ProxyServerConnection extends Thread
-{
-
-    public boolean serverIsActive = true;
-    // proxy client details
-    String serverName;
-    int serverPort;
-    Socket serverConnection;
-    ProxyManager manager;
-    // for talking to the proxy server
-    PrintWriter serverStream;
-    boolean listening = false;
-    static boolean isServer = false;
-
-    /**
-     * Create an entity proxy manager to listen for proxy events and reap unused proxies
-     */
-    public ProxyServerConnection(String host, int port, ProxyManager manager)
-    {
-        Logger.msg(5, "ProxyServerConnection - Initialising connection to "+host+":"+port);
-        serverName = host;
-        serverPort = port;
-        this.manager = manager;
-        listening = true;
-        start();
-    }
-
-    @Override
-	public void run() {
-        Thread.currentThread().setName("Proxy Client Connection Listener to "+serverName+":"+serverPort);
-        while (listening) {
-            try {
-                if (serverConnection == null) connect();
-                if (serverConnection != null) {
-                    BufferedReader request = new BufferedReader(new InputStreamReader(serverConnection.getInputStream()));
-                    String input = null;
-                    ProxyMessage thisMessage;
-                    while (listening && serverConnection != null) {
-                        try {
-                            input = request.readLine();
-                            thisMessage = new ProxyMessage(input);
-                            thisMessage.setServer(serverName);
-                            manager.processMessage(thisMessage);
-                        } catch (InterruptedIOException ex) { // timeout - send a ping
-                            sendMessage(ProxyMessage.pingMessage);
-                        } catch (InvalidDataException ex) { // invalid proxy message
-                            if (input != null)
-                                Logger.error("ProxyManager - Invalid proxy message: "+input);
-                        }
-                    }
-                }
-            } catch (IOException ex) {
-                Logger.error("ProxyServerConnection - Disconnected from "+serverName+":"+serverPort);
-                try {
-                    serverStream.close();
-                    serverConnection.close();
-                } catch (IOException e1) { }
-
-
-                serverStream = null;
-                serverConnection = null;
-            }
-        }
-
-        if (serverStream != null) {
-            try {
-                Logger.msg(1, "Disconnecting from proxy server on "+serverName+":"+serverPort);
-                serverStream.println(ProxyMessage.byeMessage.toString());
-                serverStream.close();
-                serverConnection.close();
-                serverConnection = null;
-            } catch (Exception e) {
-                Logger.error("Error disconnecting from proxy server.");
-            }
-        }
-    }
-
-    public void connect() {
-        Logger.msg(3, "ProxyServerConnection - connecting to proxy server on "+serverName+":"+serverPort);
-        try {
-            serverConnection = new Socket(serverName, serverPort);
-            serverConnection.setKeepAlive(true);
-            serverIsActive = true;
-            serverConnection.setSoTimeout(5000);
-            serverStream = new PrintWriter(serverConnection.getOutputStream(), true);
-            Logger.msg("Connected to proxy server on "+serverName+":"+serverPort);
-            manager.resubscribe(this);
-        } catch (Exception e) {
-            Logger.msg(3, "Could not connect to proxy server. Retrying in 5s");
-            try { Thread.sleep(5000); } catch (InterruptedException ex) { }
-            serverStream = null;
-            serverConnection = null;
-            serverIsActive = false;
-        }
-    }
-
-    public void shutdown() {
-        Logger.msg("Proxy Client: flagging shutdown.");
-        listening = false;
-<<<<<<< HEAD
-        if (serverConnection != null)
-        	try {
-        		serverConnection.close();
-        	} catch (IOException e) { }
-=======
-        try {
-			serverConnection.close();
-		} catch (IOException e) { }
->>>>>>> c0d6cad2
-    }
-
-    /**
-     * @param sub
-     */
-    public void sendMessage(ProxyMessage sub) {
-        if (serverStream != null)
-            serverStream.println(sub);
-    }
-
-}
-
+/**
+ * This file is part of the CRISTAL-iSE kernel.
+ * Copyright (c) 2001-2014 The CRISTAL Consortium. All rights reserved.
+ *
+ * This library is free software; you can redistribute it and/or modify it
+ * under the terms of the GNU Lesser General Public License as published
+ * by the Free Software Foundation; either version 3 of the License, or (at
+ * your option) any later version.
+ *
+ * This library is distributed in the hope that it will be useful, but WITHOUT
+ * ANY WARRANTY; with out even the implied warranty of MERCHANTABILITY or
+ * FITNESS FOR A PARTICULAR PURPOSE. See the GNU Lesser General Public
+ * License for more details.
+ *
+ * You should have received a copy of the GNU Lesser General Public License
+ * along with this library; if not, write to the Free Software Foundation,
+ * Inc., 59 Temple Place, Suite 330, Boston, MA 02111-1307 USA.
+ *
+ * http://www.fsf.org/licensing/licenses/lgpl.html
+ */
+package org.cristalise.kernel.entity.proxy;
+
+import java.io.BufferedReader;
+import java.io.IOException;
+import java.io.InputStreamReader;
+import java.io.InterruptedIOException;
+import java.io.PrintWriter;
+import java.net.Socket;
+
+import org.cristalise.kernel.common.InvalidDataException;
+import org.cristalise.kernel.utils.Logger;
+
+
+
+public class ProxyServerConnection extends Thread
+{
+
+    public boolean serverIsActive = true;
+    // proxy client details
+    String serverName;
+    int serverPort;
+    Socket serverConnection;
+    ProxyManager manager;
+    // for talking to the proxy server
+    PrintWriter serverStream;
+    boolean listening = false;
+    static boolean isServer = false;
+
+    /**
+     * Create an entity proxy manager to listen for proxy events and reap unused proxies
+     */
+    public ProxyServerConnection(String host, int port, ProxyManager manager)
+    {
+        Logger.msg(5, "ProxyServerConnection - Initialising connection to "+host+":"+port);
+        serverName = host;
+        serverPort = port;
+        this.manager = manager;
+        listening = true;
+        start();
+    }
+
+    @Override
+	public void run() {
+        Thread.currentThread().setName("Proxy Client Connection Listener to "+serverName+":"+serverPort);
+        while (listening) {
+            try {
+                if (serverConnection == null) connect();
+                if (serverConnection != null) {
+                    BufferedReader request = new BufferedReader(new InputStreamReader(serverConnection.getInputStream()));
+                    String input = null;
+                    ProxyMessage thisMessage;
+                    while (listening && serverConnection != null) {
+                        try {
+                            input = request.readLine();
+                            thisMessage = new ProxyMessage(input);
+                            thisMessage.setServer(serverName);
+                            manager.processMessage(thisMessage);
+                        } catch (InterruptedIOException ex) { // timeout - send a ping
+                            sendMessage(ProxyMessage.pingMessage);
+                        } catch (InvalidDataException ex) { // invalid proxy message
+                            if (input != null)
+                                Logger.error("ProxyManager - Invalid proxy message: "+input);
+                        }
+                    }
+                }
+            } catch (IOException ex) {
+                Logger.error("ProxyServerConnection - Disconnected from "+serverName+":"+serverPort);
+                try {
+                    serverStream.close();
+                    serverConnection.close();
+                } catch (IOException e1) { }
+
+
+                serverStream = null;
+                serverConnection = null;
+            }
+        }
+
+        if (serverStream != null) {
+            try {
+                Logger.msg(1, "Disconnecting from proxy server on "+serverName+":"+serverPort);
+                serverStream.println(ProxyMessage.byeMessage.toString());
+                serverStream.close();
+                serverConnection.close();
+                serverConnection = null;
+            } catch (Exception e) {
+                Logger.error("Error disconnecting from proxy server.");
+            }
+        }
+    }
+
+    public void connect() {
+        Logger.msg(3, "ProxyServerConnection - connecting to proxy server on "+serverName+":"+serverPort);
+        try {
+            serverConnection = new Socket(serverName, serverPort);
+            serverConnection.setKeepAlive(true);
+            serverIsActive = true;
+            serverConnection.setSoTimeout(5000);
+            serverStream = new PrintWriter(serverConnection.getOutputStream(), true);
+            Logger.msg("Connected to proxy server on "+serverName+":"+serverPort);
+            manager.resubscribe(this);
+        } catch (Exception e) {
+            Logger.msg(3, "Could not connect to proxy server. Retrying in 5s");
+            try { Thread.sleep(5000); } catch (InterruptedException ex) { }
+            serverStream = null;
+            serverConnection = null;
+            serverIsActive = false;
+        }
+    }
+
+    public void shutdown() {
+        Logger.msg("Proxy Client: flagging shutdown.");
+        listening = false;
+        if (serverConnection != null)
+        	try {
+        		serverConnection.close();
+        	} catch (IOException e) { }
+    }
+
+    /**
+     * @param sub
+     */
+    public void sendMessage(ProxyMessage sub) {
+        if (serverStream != null)
+            serverStream.println(sub);
+    }
+
+}
+
/**
 * This file is part of the CRISTAL-iSE kernel.
 * Copyright (c) 2001-2015 The CRISTAL Consortium. All rights reserved.
 *
 * This library is free software; you can redistribute it and/or modify it
 * under the terms of the GNU Lesser General Public License as published
 * by the Free Software Foundation; either version 3 of the License, or (at
 * your option) any later version.
 *
 * This library is distributed in the hope that it will be useful, but WITHOUT
 * ANY WARRANTY; with out even the implied warranty of MERCHANTABILITY or
 * FITNESS FOR A PARTICULAR PURPOSE. See the GNU Lesser General Public
 * License for more details.
 *
 * You should have received a copy of the GNU Lesser General Public License
 * along with this library; if not, write to the Free Software Foundation,
 * Inc., 59 Temple Place, Suite 330, Boston, MA 02111-1307 USA.
 *
 * http://www.fsf.org/licensing/licenses/lgpl.html
 */
package org.cristalise.kernel.entity.agent;

import org.cristalise.kernel.common.AccessRightsException;
import org.cristalise.kernel.common.CannotManageException;
import org.cristalise.kernel.common.InvalidCollectionModification;
import org.cristalise.kernel.common.InvalidDataException;
import org.cristalise.kernel.common.InvalidTransitionException;
import org.cristalise.kernel.common.ObjectAlreadyExistsException;
import org.cristalise.kernel.common.ObjectNotFoundException;
import org.cristalise.kernel.common.PersistencyException;
import org.cristalise.kernel.common.SystemKey;
import org.cristalise.kernel.entity.AgentPOA;
import org.cristalise.kernel.lookup.AgentPath;
import org.cristalise.kernel.utils.Logger;

/**
<<<<<<< HEAD
 * ActiveEntity - the CORBA object representing the Agent. 
 * All functionality is delegated to the AgentImplementation, which extends ItemImplementation, 
 * as this cannot extend its equivalent TraceableEntity
=======
 * ActiveEntity - the CORBA object representing the Agent. All functionality is delegated to the AgentImplementation, which extends
 * ItemImplementation, as this cannot extend its equivalent TraceableEntity
>>>>>>> 8c15b94d
 */
public class ActiveEntity extends AgentPOA {

    private final org.omg.PortableServer.POA mPoa;
    private final AgentImplementation        mAgentImpl;

<<<<<<< HEAD
    public ActiveEntity(AgentPath key, org.omg.PortableServer.POA poa) {
=======
    public ActiveEntity(AgentPath key,
            org.omg.PortableServer.POA poa) {
>>>>>>> 8c15b94d
        Logger.msg(5, "ActiveEntity::constructor() - SystemKey:" + key);
        mPoa = poa;
        mAgentImpl = new AgentImplementation(key);
    }

<<<<<<< HEAD
=======
    /**************************************************************************
    *
    *
    **************************************************************************/
>>>>>>> 8c15b94d
    @Override
    public org.omg.PortableServer.POA _default_POA() {
        if (mPoa != null)
            return mPoa;
        else
            return super._default_POA();
    }

<<<<<<< HEAD
=======
    /**************************************************************************
    *
    *
    **************************************************************************/
>>>>>>> 8c15b94d
    @Override
    public SystemKey getSystemKey() {
        return mAgentImpl.getSystemKey();
    }

<<<<<<< HEAD
    @Override
    public String queryData(String path) throws AccessRightsException, ObjectNotFoundException, PersistencyException {
=======
    /**************************************************************************
    *
    *
    **************************************************************************/
    @Override
    public String queryData(String path)
            throws AccessRightsException,
            ObjectNotFoundException,
            PersistencyException {
>>>>>>> 8c15b94d
        synchronized (this) {
            return mAgentImpl.queryData(path);
        }
    }

    /**
     * Called by an activity when it reckons we need to update our joblist for it
     */
    @Override
    public void refreshJobList(SystemKey sysKey, String stepPath, String newJobs) {
        synchronized (this) {
            mAgentImpl.refreshJobList(sysKey, stepPath, newJobs);
        }
    }
<<<<<<< HEAD

    @Override
    public void addRole(String roleName) throws CannotManageException, ObjectNotFoundException {
        synchronized (this) {
            mAgentImpl.addRole(roleName);
=======

    @Override
    public void addRole(String roleName) throws CannotManageException, ObjectNotFoundException {
        synchronized (this) {
            mAgentImpl.addRole(roleName);
        }
    }

    @Override
    public void removeRole(String roleName) throws CannotManageException, ObjectNotFoundException {
        synchronized (this) {
            mAgentImpl.removeRole(roleName);
>>>>>>> 8c15b94d
        }
    }

    @Override
<<<<<<< HEAD
    public void removeRole(String roleName) throws CannotManageException, ObjectNotFoundException {
        synchronized (this) {
            mAgentImpl.removeRole(roleName);
        }
    }

    @Override
    public void initialise( SystemKey agentId,
                            String propString,
                            String initWfString,
                            String initCollsString,
                            String initViewpointString,
                            String initOutcomeString
                            )
            throws AccessRightsException, InvalidDataException, PersistencyException, ObjectNotFoundException
    {
        synchronized (this) {
            mAgentImpl.initialise(agentId, propString, initWfString, initCollsString, initViewpointString, initOutcomeString);
        }
    }

    @Override
    public String requestAction(SystemKey agentID, String stepPath, int transitionID, String requestData) 
            throws AccessRightsException, InvalidTransitionException, ObjectNotFoundException,
            InvalidDataException, PersistencyException, ObjectAlreadyExistsException, InvalidCollectionModification
    {
        synchronized (this) {
            return mAgentImpl.requestAction(agentID, stepPath, transitionID, requestData);
=======
    public void initialise(SystemKey agentId, String propString, String initWfString, String initCollsString) 
            throws AccessRightsException, InvalidDataException, PersistencyException, ObjectNotFoundException
    {
        synchronized (this) {
            mAgentImpl.initialise(agentId, propString, initWfString, initCollsString);
        }

    }

    @Override
    public String requestAction(SystemKey agentID, String stepPath, int transitionID, String requestData, String attachmentType, byte[] attachment)
            throws AccessRightsException,
                InvalidTransitionException, ObjectNotFoundException,
                InvalidDataException, PersistencyException,
                ObjectAlreadyExistsException, InvalidCollectionModification
    {
        synchronized (this) {
            return mAgentImpl.requestAction(agentID, stepPath, transitionID, requestData, attachmentType, attachment);
        }

    }

    @Override
    public String delegatedAction(SystemKey agentId, SystemKey delegateAgentId, String stepPath, int transitionID, String requestData, String attachmentType, byte[] attachment)
            throws AccessRightsException,
                InvalidTransitionException, ObjectNotFoundException,
                InvalidDataException, PersistencyException,
                ObjectAlreadyExistsException, InvalidCollectionModification
    {
        synchronized (this) {
            return mAgentImpl.delegatedAction(agentId, delegateAgentId, stepPath, transitionID, requestData, attachmentType, attachment);
>>>>>>> 8c15b94d
        }
    }

    @Override
<<<<<<< HEAD
    public String delegatedAction(SystemKey agentId, SystemKey delegateAgentId,
            String stepPath, int transitionID, String requestData) throws AccessRightsException,
            InvalidTransitionException, ObjectNotFoundException,
            InvalidDataException, PersistencyException,
            ObjectAlreadyExistsException, InvalidCollectionModification
=======
    public String queryLifeCycle(SystemKey agentId, boolean filter)
            throws AccessRightsException, ObjectNotFoundException,
                PersistencyException 
>>>>>>> 8c15b94d
    {
        synchronized (this) {
            return mAgentImpl.queryLifeCycle(agentId, filter);
        }
    }
<<<<<<< HEAD

    @Override
    public String queryLifeCycle(SystemKey agentId, boolean filter)
            throws AccessRightsException, ObjectNotFoundException, PersistencyException
    {
        synchronized (this) {
            return mAgentImpl.queryLifeCycle(agentId, filter);
        }
    }
=======
>>>>>>> 8c15b94d
}
<|MERGE_RESOLUTION|>--- conflicted
+++ resolved
@@ -1,235 +1,144 @@
-/**
- * This file is part of the CRISTAL-iSE kernel.
- * Copyright (c) 2001-2015 The CRISTAL Consortium. All rights reserved.
- *
- * This library is free software; you can redistribute it and/or modify it
- * under the terms of the GNU Lesser General Public License as published
- * by the Free Software Foundation; either version 3 of the License, or (at
- * your option) any later version.
- *
- * This library is distributed in the hope that it will be useful, but WITHOUT
- * ANY WARRANTY; with out even the implied warranty of MERCHANTABILITY or
- * FITNESS FOR A PARTICULAR PURPOSE. See the GNU Lesser General Public
- * License for more details.
- *
- * You should have received a copy of the GNU Lesser General Public License
- * along with this library; if not, write to the Free Software Foundation,
- * Inc., 59 Temple Place, Suite 330, Boston, MA 02111-1307 USA.
- *
- * http://www.fsf.org/licensing/licenses/lgpl.html
- */
-package org.cristalise.kernel.entity.agent;
-
-import org.cristalise.kernel.common.AccessRightsException;
-import org.cristalise.kernel.common.CannotManageException;
-import org.cristalise.kernel.common.InvalidCollectionModification;
-import org.cristalise.kernel.common.InvalidDataException;
-import org.cristalise.kernel.common.InvalidTransitionException;
-import org.cristalise.kernel.common.ObjectAlreadyExistsException;
-import org.cristalise.kernel.common.ObjectNotFoundException;
-import org.cristalise.kernel.common.PersistencyException;
-import org.cristalise.kernel.common.SystemKey;
-import org.cristalise.kernel.entity.AgentPOA;
-import org.cristalise.kernel.lookup.AgentPath;
-import org.cristalise.kernel.utils.Logger;
-
-/**
-<<<<<<< HEAD
- * ActiveEntity - the CORBA object representing the Agent. 
- * All functionality is delegated to the AgentImplementation, which extends ItemImplementation, 
- * as this cannot extend its equivalent TraceableEntity
-=======
- * ActiveEntity - the CORBA object representing the Agent. All functionality is delegated to the AgentImplementation, which extends
- * ItemImplementation, as this cannot extend its equivalent TraceableEntity
->>>>>>> 8c15b94d
- */
-public class ActiveEntity extends AgentPOA {
-
-    private final org.omg.PortableServer.POA mPoa;
-    private final AgentImplementation        mAgentImpl;
-
-<<<<<<< HEAD
-    public ActiveEntity(AgentPath key, org.omg.PortableServer.POA poa) {
-=======
-    public ActiveEntity(AgentPath key,
-            org.omg.PortableServer.POA poa) {
->>>>>>> 8c15b94d
-        Logger.msg(5, "ActiveEntity::constructor() - SystemKey:" + key);
-        mPoa = poa;
-        mAgentImpl = new AgentImplementation(key);
-    }
-
-<<<<<<< HEAD
-=======
-    /**************************************************************************
-    *
-    *
-    **************************************************************************/
->>>>>>> 8c15b94d
-    @Override
-    public org.omg.PortableServer.POA _default_POA() {
-        if (mPoa != null)
-            return mPoa;
-        else
-            return super._default_POA();
-    }
-
-<<<<<<< HEAD
-=======
-    /**************************************************************************
-    *
-    *
-    **************************************************************************/
->>>>>>> 8c15b94d
-    @Override
-    public SystemKey getSystemKey() {
-        return mAgentImpl.getSystemKey();
-    }
-
-<<<<<<< HEAD
-    @Override
-    public String queryData(String path) throws AccessRightsException, ObjectNotFoundException, PersistencyException {
-=======
-    /**************************************************************************
-    *
-    *
-    **************************************************************************/
-    @Override
-    public String queryData(String path)
-            throws AccessRightsException,
-            ObjectNotFoundException,
-            PersistencyException {
->>>>>>> 8c15b94d
-        synchronized (this) {
-            return mAgentImpl.queryData(path);
-        }
-    }
-
-    /**
-     * Called by an activity when it reckons we need to update our joblist for it
-     */
-    @Override
-    public void refreshJobList(SystemKey sysKey, String stepPath, String newJobs) {
-        synchronized (this) {
-            mAgentImpl.refreshJobList(sysKey, stepPath, newJobs);
-        }
-    }
-<<<<<<< HEAD
-
-    @Override
-    public void addRole(String roleName) throws CannotManageException, ObjectNotFoundException {
-        synchronized (this) {
-            mAgentImpl.addRole(roleName);
-=======
-
-    @Override
-    public void addRole(String roleName) throws CannotManageException, ObjectNotFoundException {
-        synchronized (this) {
-            mAgentImpl.addRole(roleName);
-        }
-    }
-
-    @Override
-    public void removeRole(String roleName) throws CannotManageException, ObjectNotFoundException {
-        synchronized (this) {
-            mAgentImpl.removeRole(roleName);
->>>>>>> 8c15b94d
-        }
-    }
-
-    @Override
-<<<<<<< HEAD
-    public void removeRole(String roleName) throws CannotManageException, ObjectNotFoundException {
-        synchronized (this) {
-            mAgentImpl.removeRole(roleName);
-        }
-    }
-
-    @Override
-    public void initialise( SystemKey agentId,
-                            String propString,
-                            String initWfString,
-                            String initCollsString,
-                            String initViewpointString,
-                            String initOutcomeString
-                            )
-            throws AccessRightsException, InvalidDataException, PersistencyException, ObjectNotFoundException
-    {
-        synchronized (this) {
-            mAgentImpl.initialise(agentId, propString, initWfString, initCollsString, initViewpointString, initOutcomeString);
-        }
-    }
-
-    @Override
-    public String requestAction(SystemKey agentID, String stepPath, int transitionID, String requestData) 
-            throws AccessRightsException, InvalidTransitionException, ObjectNotFoundException,
-            InvalidDataException, PersistencyException, ObjectAlreadyExistsException, InvalidCollectionModification
-    {
-        synchronized (this) {
-            return mAgentImpl.requestAction(agentID, stepPath, transitionID, requestData);
-=======
-    public void initialise(SystemKey agentId, String propString, String initWfString, String initCollsString) 
-            throws AccessRightsException, InvalidDataException, PersistencyException, ObjectNotFoundException
-    {
-        synchronized (this) {
-            mAgentImpl.initialise(agentId, propString, initWfString, initCollsString);
-        }
-
-    }
-
-    @Override
-    public String requestAction(SystemKey agentID, String stepPath, int transitionID, String requestData, String attachmentType, byte[] attachment)
-            throws AccessRightsException,
-                InvalidTransitionException, ObjectNotFoundException,
-                InvalidDataException, PersistencyException,
-                ObjectAlreadyExistsException, InvalidCollectionModification
-    {
-        synchronized (this) {
-            return mAgentImpl.requestAction(agentID, stepPath, transitionID, requestData, attachmentType, attachment);
-        }
-
-    }
-
-    @Override
-    public String delegatedAction(SystemKey agentId, SystemKey delegateAgentId, String stepPath, int transitionID, String requestData, String attachmentType, byte[] attachment)
-            throws AccessRightsException,
-                InvalidTransitionException, ObjectNotFoundException,
-                InvalidDataException, PersistencyException,
-                ObjectAlreadyExistsException, InvalidCollectionModification
-    {
-        synchronized (this) {
-            return mAgentImpl.delegatedAction(agentId, delegateAgentId, stepPath, transitionID, requestData, attachmentType, attachment);
->>>>>>> 8c15b94d
-        }
-    }
-
-    @Override
-<<<<<<< HEAD
-    public String delegatedAction(SystemKey agentId, SystemKey delegateAgentId,
-            String stepPath, int transitionID, String requestData) throws AccessRightsException,
-            InvalidTransitionException, ObjectNotFoundException,
-            InvalidDataException, PersistencyException,
-            ObjectAlreadyExistsException, InvalidCollectionModification
-=======
-    public String queryLifeCycle(SystemKey agentId, boolean filter)
-            throws AccessRightsException, ObjectNotFoundException,
-                PersistencyException 
->>>>>>> 8c15b94d
-    {
-        synchronized (this) {
-            return mAgentImpl.queryLifeCycle(agentId, filter);
-        }
-    }
-<<<<<<< HEAD
-
-    @Override
-    public String queryLifeCycle(SystemKey agentId, boolean filter)
-            throws AccessRightsException, ObjectNotFoundException, PersistencyException
-    {
-        synchronized (this) {
-            return mAgentImpl.queryLifeCycle(agentId, filter);
-        }
-    }
-=======
->>>>>>> 8c15b94d
-}
+/**
+ * This file is part of the CRISTAL-iSE kernel.
+ * Copyright (c) 2001-2015 The CRISTAL Consortium. All rights reserved.
+ *
+ * This library is free software; you can redistribute it and/or modify it
+ * under the terms of the GNU Lesser General Public License as published
+ * by the Free Software Foundation; either version 3 of the License, or (at
+ * your option) any later version.
+ *
+ * This library is distributed in the hope that it will be useful, but WITHOUT
+ * ANY WARRANTY; with out even the implied warranty of MERCHANTABILITY or
+ * FITNESS FOR A PARTICULAR PURPOSE. See the GNU Lesser General Public
+ * License for more details.
+ *
+ * You should have received a copy of the GNU Lesser General Public License
+ * along with this library; if not, write to the Free Software Foundation,
+ * Inc., 59 Temple Place, Suite 330, Boston, MA 02111-1307 USA.
+ *
+ * http://www.fsf.org/licensing/licenses/lgpl.html
+ */
+package org.cristalise.kernel.entity.agent;
+
+import org.cristalise.kernel.common.AccessRightsException;
+import org.cristalise.kernel.common.CannotManageException;
+import org.cristalise.kernel.common.InvalidCollectionModification;
+import org.cristalise.kernel.common.InvalidDataException;
+import org.cristalise.kernel.common.InvalidTransitionException;
+import org.cristalise.kernel.common.ObjectAlreadyExistsException;
+import org.cristalise.kernel.common.ObjectNotFoundException;
+import org.cristalise.kernel.common.PersistencyException;
+import org.cristalise.kernel.common.SystemKey;
+import org.cristalise.kernel.entity.AgentPOA;
+import org.cristalise.kernel.lookup.AgentPath;
+import org.cristalise.kernel.utils.Logger;
+
+/**
+ * ActiveEntity - the CORBA object representing the Agent. 
+ * All functionality is delegated to the AgentImplementation, which extends ItemImplementation, 
+ * as this cannot extend its equivalent TraceableEntity
+ */
+public class ActiveEntity extends AgentPOA {
+
+    private final org.omg.PortableServer.POA mPoa;
+    private final AgentImplementation        mAgentImpl;
+
+    public ActiveEntity(AgentPath key, org.omg.PortableServer.POA poa) {
+        Logger.msg(5, "ActiveEntity::constructor() - SystemKey:" + key);
+        mPoa = poa;
+        mAgentImpl = new AgentImplementation(key);
+    }
+
+    @Override
+    public org.omg.PortableServer.POA _default_POA() {
+        if (mPoa != null)
+            return mPoa;
+        else
+            return super._default_POA();
+    }
+
+    @Override
+    public SystemKey getSystemKey() {
+        return mAgentImpl.getSystemKey();
+    }
+
+    @Override
+    public String queryData(String path) throws AccessRightsException, ObjectNotFoundException, PersistencyException {
+        synchronized (this) {
+            return mAgentImpl.queryData(path);
+        }
+    }
+
+    /**
+     * Called by an activity when it reckons we need to update our joblist for it
+     */
+    @Override
+    public void refreshJobList(SystemKey sysKey, String stepPath, String newJobs) {
+        synchronized (this) {
+            mAgentImpl.refreshJobList(sysKey, stepPath, newJobs);
+        }
+    }
+
+    @Override
+    public void addRole(String roleName) throws CannotManageException, ObjectNotFoundException {
+        synchronized (this) {
+            mAgentImpl.addRole(roleName);
+        }
+    }
+
+    @Override
+    public void removeRole(String roleName) throws CannotManageException, ObjectNotFoundException {
+        synchronized (this) {
+            mAgentImpl.removeRole(roleName);
+        }
+    }
+
+    @Override
+    public void initialise( SystemKey agentId,
+                            String propString,
+                            String initWfString,
+                            String initCollsString,
+                            String initViewpointString,
+                            String initOutcomeString
+                            )
+            throws AccessRightsException, InvalidDataException, PersistencyException, ObjectNotFoundException
+    {
+        synchronized (this) {
+            mAgentImpl.initialise(agentId, propString, initWfString, initCollsString, initViewpointString, initOutcomeString);
+        }
+    }
+
+    @Override
+    public String requestAction(SystemKey agentID, String stepPath, int transitionID, String requestData, String attachmentType, byte[] attachment)
+            throws AccessRightsException,
+                InvalidTransitionException, ObjectNotFoundException,
+                InvalidDataException, PersistencyException,
+                ObjectAlreadyExistsException, InvalidCollectionModification
+    {
+        synchronized (this) {
+            return mAgentImpl.requestAction(agentID, stepPath, transitionID, requestData, attachmentType, attachment);
+        }
+
+    }
+
+    @Override
+    public String delegatedAction(SystemKey agentId, SystemKey delegateAgentId, String stepPath, int transitionID, String requestData, String attachmentType, byte[] attachment)
+            throws AccessRightsException,
+                InvalidTransitionException, ObjectNotFoundException,
+                InvalidDataException, PersistencyException,
+                ObjectAlreadyExistsException, InvalidCollectionModification
+    {
+        synchronized (this) {
+            return mAgentImpl.delegatedAction(agentId, delegateAgentId, stepPath, transitionID, requestData, attachmentType, attachment);
+        }
+    }
+
+    @Override
+    public String queryLifeCycle(SystemKey agentId, boolean filter)
+            throws AccessRightsException, ObjectNotFoundException, PersistencyException
+    {
+        synchronized (this) {
+            return mAgentImpl.queryLifeCycle(agentId, filter);
+        }
+    }
+}
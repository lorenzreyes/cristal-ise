/**
 * This file is part of the CRISTAL-iSE kernel.
 * Copyright (c) 2001-2015 The CRISTAL Consortium. All rights reserved.
 *
 * This library is free software; you can redistribute it and/or modify it
 * under the terms of the GNU Lesser General Public License as published
 * by the Free Software Foundation; either version 3 of the License, or (at
 * your option) any later version.
 *
 * This library is distributed in the hope that it will be useful, but WITHOUT
 * ANY WARRANTY; with out even the implied warranty of MERCHANTABILITY or
 * FITNESS FOR A PARTICULAR PURPOSE. See the GNU Lesser General Public
 * License for more details.
 *
 * You should have received a copy of the GNU Lesser General Public License
 * along with this library; if not, write to the Free Software Foundation,
 * Inc., 59 Temple Place, Suite 330, Boston, MA 02111-1307 USA.
 *
 * http://www.fsf.org/licensing/licenses/lgpl.html
 */
package org.cristalise.kernel.entity.proxy;

import static org.cristalise.kernel.persistency.ClusterType.HISTORY;
import static org.cristalise.kernel.property.BuiltInItemProperties.AGGREGATE_SCRIPT_URN;
import static org.cristalise.kernel.property.BuiltInItemProperties.MASTER_SCHEMA_URN;
import static org.cristalise.kernel.property.BuiltInItemProperties.NAME;
import static org.cristalise.kernel.property.BuiltInItemProperties.SCHEMA_URN;
import static org.cristalise.kernel.property.BuiltInItemProperties.SCRIPT_URN;
import static org.cristalise.kernel.property.BuiltInItemProperties.TYPE;
import java.io.IOException;
import java.util.ArrayList;
import java.util.HashMap;
import java.util.Iterator;
<<<<<<< HEAD
=======

import org.apache.commons.lang3.StringUtils;
>>>>>>> 2535a16b
import org.cristalise.kernel.collection.BuiltInCollections;
import org.cristalise.kernel.collection.Collection;
import org.cristalise.kernel.collection.CollectionArrayList;
import org.cristalise.kernel.common.AccessRightsException;
import org.cristalise.kernel.common.InvalidCollectionModification;
import org.cristalise.kernel.common.InvalidDataException;
import org.cristalise.kernel.common.InvalidTransitionException;
import org.cristalise.kernel.common.ObjectAlreadyExistsException;
import org.cristalise.kernel.common.ObjectNotFoundException;
import org.cristalise.kernel.common.PersistencyException;
import org.cristalise.kernel.entity.C2KLocalObject;
import org.cristalise.kernel.entity.Item;
import org.cristalise.kernel.entity.ItemHelper;
import org.cristalise.kernel.entity.agent.Job;
import org.cristalise.kernel.entity.agent.JobArrayList;
import org.cristalise.kernel.events.Event;
import org.cristalise.kernel.lifecycle.instance.CompositeActivity;
import org.cristalise.kernel.lifecycle.instance.Workflow;
import org.cristalise.kernel.lifecycle.instance.predefined.WriteProperty;
import org.cristalise.kernel.lookup.AgentPath;
import org.cristalise.kernel.lookup.ItemPath;
import org.cristalise.kernel.persistency.ClusterType;
import org.cristalise.kernel.persistency.outcome.Outcome;
import org.cristalise.kernel.persistency.outcome.OutcomeAttachment;
import org.cristalise.kernel.persistency.outcome.Schema;
import org.cristalise.kernel.persistency.outcome.Viewpoint;
import org.cristalise.kernel.process.Gateway;
import org.cristalise.kernel.property.BuiltInItemProperties;
import org.cristalise.kernel.property.Property;
import org.cristalise.kernel.property.PropertyArrayList;
import org.cristalise.kernel.querying.Query;
import org.cristalise.kernel.scripting.Script;
import org.cristalise.kernel.utils.CastorXMLUtility;
import org.cristalise.kernel.utils.LocalObjectLoader;
import org.exolab.castor.mapping.MappingException;
import org.exolab.castor.xml.MarshalException;
import org.exolab.castor.xml.ValidationException;
import lombok.Getter;
import lombok.Setter;
import lombok.extern.slf4j.Slf4j;


/**
 * It is a wrapper for the connection and communication with Item.
 * It caches data loaded from the Item to reduce communication
 */
@Slf4j
public class ItemProxy
{
    protected Item                  mItem = null;
    protected ItemPath              mItemPath;
    protected org.omg.CORBA.Object  mIOR;

    private final HashMap<MemberSubscription<?>, ProxyObserver<?>> mSubscriptions;

    /**
     * Set Transaction key (a.k.a. locker) when ItemProxy is used in server side scripting
     */
    @Getter @Setter
    private Object transactionKey = null;

    /**
     *
     * @param ior
     * @param itemPath
     */
    protected ItemProxy( org.omg.CORBA.Object  ior, ItemPath itemPath) {
        mIOR            = ior;
        mItemPath       = itemPath;
        mSubscriptions  = new HashMap<MemberSubscription<?>, ProxyObserver<?>>();
    }

    /**
     * Return the ItemPath object of the Item this proxy is linked with
     * @return the ItemPath of the Item this proxy is linked with
     */
    public ItemPath getPath() {
        return mItemPath;
    }

    /**
     * Returns the CORBA Item this proxy is linked with
     *
     * @return the CORBA Item this proxy is linked with
     * @throws ObjectNotFoundException there was a problem connecting with the Item
     */
    protected Item getItem() throws ObjectNotFoundException {
        if (mItem == null) mItem = narrow();
        return mItem;
    }

    /**
     * Narrows the CORBA Item this proxy is linked with
     *
     * @return the CORBA Item this proxy is linked with
     * @throws ObjectNotFoundException there was a problem connecting with the Item
     */
    public Item narrow() throws ObjectNotFoundException {
        try {
            return ItemHelper.narrow(mIOR);
        }
        catch (org.omg.CORBA.BAD_PARAM ex) {
            throw new ObjectNotFoundException("CORBA Object was not an Item, or the server is down:" + ex.getMessage());
        }
    }

    /**
     * Initialise the new Item with instance data which was normally created from descriptions
     *
     * @param agentId the Agent who is creating the Item
     * @param itemProps initial list of Properties of the Item
     * @param workflow new Lifecycle of the Item
     * @param colls the initial state of the Item's collections
     *
     * @throws AccessRightsException Agent does not have the rights to create an Item
     * @throws InvalidDataException data was invalid
     * @throws PersistencyException there was a database problem during Item initialisation
     * @throws ObjectNotFoundException Object not found
     * @throws MarshalException there was a problem converting those objects to XML
     * @throws ValidationException XML was not valid
     * @throws IOException IO errors
     * @throws MappingException errors in XML marshall/unmarshall mapping
     * @throws InvalidCollectionModification invalid Collection
     */
    public void initialise(AgentPath agentId, 
                           PropertyArrayList itemProps, 
                           CompositeActivity workflow, 
                           CollectionArrayList colls
                           )
             throws AccessRightsException,
                    InvalidDataException,
                    PersistencyException,
                    ObjectNotFoundException,
                    MarshalException,
                    ValidationException,
                    IOException,
                    MappingException,
                    InvalidCollectionModification
    {
        initialise(agentId, itemProps, workflow, colls, null, null);
    }

    /**
     * Initialise the new Item with instance data which was normally created from descriptions
     *
     * @param agentId the Agent who is creating the Item
     * @param itemProps initial list of Properties of the Item
     * @param workflow new Lifecycle of the Item
     * @param colls the initial state of the Item's collections
     * @param viewpoint the provide viewpoint to be stored for the Outcome
     * @param outcome the Outcome to be used (like the parameters of the class constructor)
     *
     * @throws AccessRightsException Agent does not have the rights to create an Item
     * @throws InvalidDataException data was invalid
     * @throws PersistencyException there was a database problem during Item initialisation
     * @throws ObjectNotFoundException Object not found
     * @throws MarshalException there was a problem converting those objects to XML
     * @throws ValidationException XML was not valid
     * @throws IOException IO errors
     * @throws MappingException errors in XML marshall/unmarshall mapping
     * @throws InvalidCollectionModification invalid Collection
     */
    public void initialise(AgentPath agentId, 
                           PropertyArrayList itemProps, 
                           CompositeActivity workflow, 
                           CollectionArrayList colls,
                           Viewpoint viewpoint,
                           Outcome outcome
                           )
            throws AccessRightsException,
                    InvalidDataException,
                    PersistencyException,
                    ObjectNotFoundException,
                    MarshalException,
                    ValidationException,
                    IOException,
                    MappingException,
                    InvalidCollectionModification
    {
        log.debug("initialise() - started");

        CastorXMLUtility xml = Gateway.getMarshaller();
        if (itemProps == null) throw new InvalidDataException("initialise() - No initial properties supplied");
        String propString = xml.marshall(itemProps);

        String wfString = "";
        if (workflow != null) wfString = xml.marshall(workflow);

        String collString = "";
        if (colls != null) collString = xml.marshall(colls);

        String viewpointString = "";
        if (viewpoint != null) viewpointString = xml.marshall(viewpoint);

        String outcomeString = "";
        if (outcome != null) outcomeString = outcome.getData();

        getItem().initialise(agentId.getSystemKey(), propString, wfString, collString, viewpointString, outcomeString);
    }

    /**
     * Sets the value of the given Property
     *
     * @param agent the Agent who is setting the Property
     * @param name the name of the Property
     * @param value the value of the Property
     * @throws AccessRightsException Agent does not the rights to execute this operation
     * @throws PersistencyException there was a database problems during this operations
     * @throws InvalidDataException data was invalid
     */
    public void setProperty(AgentProxy agent, String name, String value)
            throws AccessRightsException, PersistencyException, InvalidDataException
    {
        try {
            String[] params = {name, value};
            agent.execute(this, WriteProperty.class.getSimpleName(), params);
        }
        catch (AccessRightsException | PersistencyException | InvalidDataException e) {
            throw (e);
        }
        catch (Exception e) {
            log.error("", e);
            throw new PersistencyException("Could not store property:"+e.getMessage());
        }
    }

    /**
     * Executes the given Job
     *
     * @param thisJob the Job to be executed
     * @return the result of the execution
     * @throws AccessRightsException Agent does not the rights to execute this operation
     * @throws PersistencyException there was a database problems during this operations
     * @throws InvalidDataException data was invalid
     * @throws InvalidTransitionException the Transition cannot be executed
     * @throws ObjectNotFoundException Object not found
     * @throws ObjectAlreadyExistsException Object already exists
     * @throws InvalidCollectionModification Invalid collection
     */
    public String requestAction( Job thisJob )
            throws AccessRightsException,
                   InvalidTransitionException,
                   ObjectNotFoundException,
                   InvalidDataException,
                   PersistencyException,
                   ObjectAlreadyExistsException,
                   InvalidCollectionModification
    {
        if (thisJob.getAgentPath() == null) throw new InvalidDataException("No Agent specified.");

        String outcome = thisJob.getOutcomeString();

        if (outcome == null) {
            if (thisJob.isOutcomeRequired()) throw new InvalidDataException("Outcome is required.");
            else                             outcome = "";
        }
        
        OutcomeAttachment attachment = thisJob.getAttachment();
        String attachmentType = "";
        byte[] attachmentBinary = new byte[0];

        if (attachment != null) {
            attachmentType = attachment.getType();
            attachmentBinary = attachment.getBinaryData();
        }

        log.debug("requestAction() - executing "+thisJob.getStepPath()+" for "+thisJob.getAgentName());

        if (thisJob.getDelegatePath() == null) {
            return getItem().requestAction (
                    thisJob.getAgentPath().getSystemKey(), 
                    thisJob.getStepPath(),
                    thisJob.getTransition().getId(), 
                    outcome,
                    attachmentType,
                    attachmentBinary);
        }
        else {
            return getItem().delegatedAction(
                    thisJob.getAgentPath().getSystemKey(), 
                    thisJob.getDelegatePath().getSystemKey(),
                    thisJob.getStepPath(), 
                    thisJob.getTransition().getId(), 
                    outcome, 
                    attachmentType,
                    attachmentBinary);
        }
    }

    /**
     * Get the list of active Jobs of the Item that can be executed by the Agent
     *
     * @param agentPath the Agent requesting the job
     * @return list of active Jobs
     * @throws AccessRightsException Agent does not the rights to execute this operation
     * @throws PersistencyException there was a database problems during this operations
     * @throws ObjectNotFoundException data was invalid
     */
    public ArrayList<Job> getJobList(AgentPath agentPath) throws AccessRightsException, ObjectNotFoundException, PersistencyException {
        return getJobList(agentPath, false);
    }

    /**
     * Get the list of Jobs of the Item that can be executed by the Agent
     *
     * @param agentPath the Agent requesting the job
     * @param filter if true, then only Activities which are currently active will be included.
     * @return list of Jobs
     * @throws AccessRightsException Agent does not the rights to execute this operation
     * @throws PersistencyException there was a database problems during this operations
     * @throws ObjectNotFoundException data was invalid
     */
    private ArrayList<Job> getJobList(AgentPath agentPath, boolean filter)
            throws AccessRightsException, ObjectNotFoundException, PersistencyException
    {
        JobArrayList thisJobList;
        String jobs =  getItem().queryLifeCycle(agentPath.getSystemKey(), filter);

        try {
            thisJobList = (JobArrayList)Gateway.getMarshaller().unmarshall(jobs);
        }
        catch (Exception e) {
            log.error("", e);
            throw new PersistencyException("Exception::ItemProxy::getJobList() - Cannot unmarshall the jobs");
        }
        return thisJobList.list;
    }

    /**
     * Get the list of active Jobs of the Item that can be executed by the Agent
     *
     * @param agent the Agent requesting the job
     * @return list of Jobs
     * @throws AccessRightsException Agent does not the rights to execute this operation
     * @throws PersistencyException there was a database problems during this operations
     * @throws ObjectNotFoundException data was invalid
     */
    public ArrayList<Job> getJobList(AgentProxy agent) throws AccessRightsException, ObjectNotFoundException, PersistencyException {
        return getJobList(agent.getPath(), true);
    }

    /**
     *
     * @param actName
     * @param agent
     * @return
     * @throws AccessRightsException
     * @throws ObjectNotFoundException
     * @throws PersistencyException
     */
    private Job getJobByName(String actName, AgentPath agent) throws AccessRightsException, ObjectNotFoundException, PersistencyException {
        ArrayList<Job> jobList = getJobList(agent, true);
        for (Job job : jobList) {
            if (job.getStepName().equals(actName) && job.getTransition().isFinishing())
                return job;
        }
        return null;
    }

    /**
     * Gets the current version of the named Collection
     *
     * @param collection The built-in collection
     * @return the Collection object
     * @throws ObjectNotFoundException objects were not found
     */
    public Collection<?> getCollection(BuiltInCollections collection) throws ObjectNotFoundException {
        return getCollection(collection, (Integer)null);
    }

    /**
     * Gets the current version of the named Collection. This method can be used in server 
     * side Script to find uncommitted changes during the active transaction.
     *
     * @param collection The built-in collection
     * @param locker the transaction key
     * @return the Collection object
     * @throws ObjectNotFoundException objects were not found
     */
    public Collection<?> getCollection(BuiltInCollections collection, Object locker) throws ObjectNotFoundException {
        return getCollection(collection, (Integer)null, locker == null ? transactionKey : locker);
    }

    /**
     * Gets a numbered version (snapshot) of a collection
     *
     * @param collection The built-in Collection
     * @param version The collection number. Use null to get the 'last' version.
     * @return the Collection object
     * @throws ObjectNotFoundException objects were not found
     */
    public Collection<?> getCollection(BuiltInCollections collection, Integer version) throws ObjectNotFoundException {
        return getCollection(collection, version, transactionKey);
    }

    /**
     * Gets a numbered version (snapshot) of a collection
     *
     * @param collection The built-in Collection
     * @param version The collection number. Use null to get the 'last' version.
     * @param locker the transaction key
     * @return the Collection object
     * @throws ObjectNotFoundException objects were not found
     */
    public Collection<?> getCollection(BuiltInCollections collection, Integer version, Object locker) throws ObjectNotFoundException {
        return getCollection(collection.getName(), version, locker == null ? transactionKey : locker);
    }

    /**
     * Gets the last version of the named collection
     *
     * @param collName The collection name
     * @return the Collection object
     * @throws ObjectNotFoundException objects were not found
     */
    public Collection<?> getCollection(String collName) throws ObjectNotFoundException {
        return getCollection(collName, (Integer)null, transactionKey);
    }

    /**
     * Gets the last version of the named collection. This method can be used in server 
     * side Script to find uncommitted changes during the active transaction.
     *
     * @param collName The collection name
     * @param locker the transaction key
     * @return the Collection object
     * @throws ObjectNotFoundException objects were not found
     */
    public Collection<?> getCollection(String collName, Object locker) throws ObjectNotFoundException {
        return getCollection(collName, (Integer)null, locker == null ? transactionKey : locker);
    }

    /**
     * Gets a numbered version (snapshot) of a collection
     *
     * @param collName The collection name
     * @param version The collection number. Use null to get the 'last' version.
     * @return the Collection object
     * @throws ObjectNotFoundException objects were not found
     */
    public Collection<?> getCollection(String collName, Integer version) throws ObjectNotFoundException {
        return getCollection(collName, version, transactionKey);
    }

    /**
     * Gets a numbered version (snapshot) of a collection. This method can be used in server 
     * side Script to find uncommitted changes during the active transaction.
     *
     * @param collName The collection name
     * @param version The collection number. Use null to get the 'last' version.
     * @param locker the transaction key
     * @return the Collection object
     * @throws ObjectNotFoundException objects were not found
     */
    public Collection<?> getCollection(String collName, Integer version, Object locker) throws ObjectNotFoundException {
        String verStr = version == null ? "last" : String.valueOf(version);
        return (Collection<?>) getObject(ClusterType.COLLECTION+"/"+collName+"/"+verStr, locker == null ? transactionKey : locker);
    }

    /** 
     * Gets the Workflow object of this Item
     *
     * @return the Item's Workflow object
     * @throws ObjectNotFoundException objects were not found
     */
    public Workflow getWorkflow() throws ObjectNotFoundException {
        return getWorkflow(null);
    }

    /**
     * Gets the Workflow object of this Item. This method can be used in server 
     * side Script to find uncommitted changes during the active transaction.
     *
     * @param locker the transaction key
     * @return the Item's Workflow object
     * @throws ObjectNotFoundException objects were not found
     */
    public Workflow getWorkflow(Object locker) throws ObjectNotFoundException {
        return (Workflow)getObject(ClusterType.LIFECYCLE+"/workflow", locker == null ? transactionKey : locker);
    }

    /**
     * Check if the given Viewpoint exists
     *
     * @param schemaName the name of the Schema associated with the Viewpoint
     * @param viewName the name of the View
     * @return true if the ViewPoint exist false otherwise
     * @throws ObjectNotFoundException Object not found
     */
    public boolean checkViewpoint(String schemaName, String viewName) throws ObjectNotFoundException {
        return checkContent(ClusterType.VIEWPOINT+"/"+schemaName, viewName);
    }

    /**
     * Check if the given Viewpoint exists. This method can be used in server 
     * side Script to find uncommitted changes during the active transaction.
     *
     * @param schemaName the name of the Schema associated with the Viewpoint
     * @param viewName the name of the View
     * @param locker the transaction key
     * @return true if the ViewPoint exist false otherwise
     * @throws ObjectNotFoundException Object not found
     */
    public boolean checkViewpoint(String schemaName, String viewName, Object locker) throws ObjectNotFoundException {
        return checkContent(ClusterType.VIEWPOINT+"/"+schemaName, viewName, locker == null ? transactionKey : locker);
    }

    /**
     * Reads the list of existing Viewpoint names for the given schema 
     * 
     * @param schemaName the name of the schema
     * @return array of strings containing the Viewpoint names
     * @throws ObjectNotFoundException Object not found
     */
    public String[] getViewpoints(String schemaName) throws ObjectNotFoundException {
        return getContents(ClusterType.VIEWPOINT+"/"+schemaName);
    }

    /**
     * Reads the list of existing Viewpoint names for the given schema. This method can be used in server 
     * side Script to find uncommitted changes during the active transaction.
     * 
     * @param schemaName the name of the schema
     * @param locker the transaction key
     * @return array of strings containing the Viewpoint names
     * @throws ObjectNotFoundException Object not found
     */
    public String[] getViewpoints(String schemaName, Object locker) throws ObjectNotFoundException {
        return getContents(ClusterType.VIEWPOINT+"/"+schemaName, locker == null ? transactionKey : locker);
    }

    /**
     * Gets the named Viewpoint
     *
     * @param schemaName the name of the Schema associated with the Viewpoint
     * @param viewName name if the View
     * @return a Viewpoint object
     * @throws ObjectNotFoundException objects were not found
     */
    public Viewpoint getViewpoint(String schemaName, String viewName) throws ObjectNotFoundException {
        return (Viewpoint)getObject(ClusterType.VIEWPOINT+"/"+schemaName+"/"+viewName);
    }

    /**
     * Gets the named Viewpoint. This method can be used in server side Script to find uncommitted changes
     * during the active transaction.
     * 
     * @param schemaName the name of the Schema associated with the Viewpoint
     * @param viewName name if the View
     * @param locker the transaction key
     * @return a Viewpoint object
     * @throws ObjectNotFoundException objects were not found
     */
    public Viewpoint getViewpoint(String schemaName, String viewName, Object locker) throws ObjectNotFoundException {
        return (Viewpoint)getObject(ClusterType.VIEWPOINT+"/"+schemaName+"/"+viewName, locker == null ? transactionKey : locker);
    }

    /**
     * Check if the given Outcome exists
     *
     * @param schemaName the name of the Schema used to create the Outcome
     * @param schemaVersion the version of the Schema used to create the Outcome
     * @param eventId the id of the Event created when the Outcome was stored
     * @return true if the Outcome exist false otherwise
     * @throws ObjectNotFoundException Object not found
     */
    public boolean checkOutcome(String schemaName, int schemaVersion, int eventId) throws ObjectNotFoundException {
        return checkOutcome(schemaName, schemaVersion, eventId, transactionKey);
    }

    /**
     * Check if the given Outcome exists. This method can be used in server side Script to find uncommitted changes
     * during the active transaction.
     *
     * @param schemaName the name of the Schema used to create the Outcome
     * @param schemaVersion the version of the Schema used to create the Outcome
     * @param eventId the id of the Event created when the Outcome was stored
     * @param locker the transaction key
     * @return true if the Outcome exist false otherwise
     * @throws ObjectNotFoundException Object not found
     */
    public boolean checkOutcome(String schemaName, int schemaVersion, int eventId, Object locker) throws ObjectNotFoundException {
        try {
            return checkOutcome(LocalObjectLoader.getSchema(schemaName, schemaVersion), eventId, locker == null ? transactionKey : locker);
        }
        catch (InvalidDataException e) {
            log.error("", e);
            throw new ObjectNotFoundException(e.getMessage());
        }
    }

    /**
     * Check if the given Outcome exists
     *
     * @param schema the Schema used to create the Outcome
     * @param eventId the id of the Event created when the Outcome was stored
     * @return true if the Outcome exist false otherwise
     * @throws ObjectNotFoundException Object not found
     */
    public boolean checkOutcome(Schema schema, int eventId) throws ObjectNotFoundException {
        return checkOutcome(schema, eventId, transactionKey);
    }

    /**
     * Check if the given Outcome exists. This method can be used in server side Script to find uncommitted changes
     * during the active transaction.
     * 
     * @param schema the Schema used to create the Outcome
     * @param eventId the id of the Event created when the Outcome was stored
     * @param locker transaction key
     * @return true if the Outcome exist false otherwise
     * @throws ObjectNotFoundException Object not found
     */
    public boolean checkOutcome(Schema schema, int eventId, Object locker) throws ObjectNotFoundException {
        return checkContent(ClusterType.OUTCOME+"/"+schema.getName()+"/"+schema.getVersion(), String.valueOf(eventId), locker == null ? transactionKey : locker);
    }

    /**
     * Gets the selected Outcome. This method can be used in server side Script to find uncommitted changes
     * during the active transaction.
     *
     * @param schemaName the name of the Schema of the Outcome
     * @param schemaVersion the version of the Schema of the Outcome
     * @param eventId the event id
     * @return the Outcome object
     * @throws ObjectNotFoundException object was not found
     */
    public Outcome getOutcome(String schemaName, int schemaVersion, int eventId) throws ObjectNotFoundException {
        return getOutcome(schemaName, schemaVersion, eventId, transactionKey);
    }

    /**
     * Gets the selected Outcome. This method can be used in server side Script to find uncommitted changes
     * during the active transaction.
     *
     * @param schemaName the name of the Schema of the Outcome
     * @param schemaVersion the version of the Schema of the Outcome
     * @param eventId the event id
     * @param locker the transaction key
     * @return the Outcome object
     * @throws ObjectNotFoundException object was not found
     */
    public Outcome getOutcome(String schemaName, int schemaVersion, int eventId, Object locker) throws ObjectNotFoundException {
        try {
            return getOutcome(LocalObjectLoader.getSchema(schemaName, schemaVersion), eventId, locker == null ? transactionKey : locker);
        }
        catch (InvalidDataException e) {
            log.error("", e);
            throw new ObjectNotFoundException(e.getMessage());
        }
    }

    /**
     * Gets the selected Outcome,
     *
     * @param schema the Schema used to create the Outcome
     * @param eventId the id of the Event created when the Outcome was stored
     * @return the Outcome object
     * @throws ObjectNotFoundException object was not found
     */
    public Outcome getOutcome(Schema schema, int eventId) throws ObjectNotFoundException {
        return getOutcome(schema, eventId, transactionKey);
    }

    /**
     * Gets the selected Outcome. This method can be used in server side Script to find uncommitted changes
     * during the active transaction.
     *
     * @param schema the Schema used to create the Outcome
     * @param eventId the id of the Event created when the Outcome was stored
     * @param locker the transaction key
     * @return the Outcome object
     * @throws ObjectNotFoundException object was not found
     */
    public Outcome getOutcome(Schema schema, int eventId, Object locker) throws ObjectNotFoundException {
        return (Outcome)getObject(ClusterType.OUTCOME+"/"+schema.getName()+"/"+schema.getVersion()+"/"+eventId, locker == null ? transactionKey : locker);
    }

    /**
     * Gets the Outcome selected by the Viewpoint
     *
     * @param view the Viewpoint to be used
     * @return the Outcome object
     * @throws ObjectNotFoundException object was not found
     */
    public Outcome getOutcome(Viewpoint view) throws ObjectNotFoundException {
        return getOutcome(view, transactionKey);
    }

    /**
     * Gets the Outcome selected by the Viewpoint. This method can be used in server side Script to find uncommitted changes
     * during the active transaction.
     *
     * @param view the Viewpoint to be used
     * @param locker the transaction key
     * @return the Outcome object
     * @throws ObjectNotFoundException object was not found
     */
    public Outcome getOutcome(Viewpoint view, Object locker) throws ObjectNotFoundException {
        try {
            return view.getOutcome(locker == null ? transactionKey : locker);
        }
        catch (PersistencyException e) {
            log.error("", e);
            throw new ObjectNotFoundException(e.getMessage());
        }
    }

    /**
     * Gets the Outcome associated with the Event.
     * 
     * @param event the Event to be used
     * @return the Outcome object
     * @throws ObjectNotFoundException
     */
    public Outcome getOutcome(Event event) throws ObjectNotFoundException {
        return getOutcome(event, transactionKey);
    }

    /**
     * Gets the Outcome associated with the Event. This method can be used in server side Script to find uncommitted changes
     * during the active transaction.
     * 
     * @param event the Event to be used
     * @param locker  the transaction key
     * @return the Outcome object
     * @throws ObjectNotFoundException object was not found
     */
    public Outcome getOutcome(Event event, Object locker) throws ObjectNotFoundException {
        return getOutcome(event.getSchemaName(), event.getSchemaVersion(), event.getID(), locker);
    }

    /**
     * Check if the given OutcomeAttachment exists
     *
     * @param schema the Schema used to create the Outcome and its OutcomeAttachment
     * @param eventId the id of the Event created when the Outcome and its OutcomeAttachment was stored
     * @return true if the OutcomeAttachment exist false otherwise
     * @throws ObjectNotFoundException Object not found
     */
    public boolean checkOutcomeAttachment(Schema schema, int eventId) throws ObjectNotFoundException {
        return checkOutcomeAttachment(schema, eventId, transactionKey);
    }

    /**
     * Check if the given OutcomeAttachment exists. This method can be used in server side Script 
     * to find uncommitted changes during the active transaction.
     *
     * @param schema the Schema used to create the Outcome and its OutcomeAttachment
     * @param eventId the id of the Event created when the Outcome and its OutcomeAttachment was stored
     * @param locker the transaction key
     * @return true if the OutcomeAttachment exist false otherwise
     * @throws ObjectNotFoundException Object not found
     */
    public boolean checkOutcomeAttachment(Schema schema, int eventId, Object locker) throws ObjectNotFoundException {
        return checkContent(ClusterType.ATTACHMENT+"/"+schema.getName()+"/"+schema.getVersion(), String.valueOf(eventId), locker == null ? transactionKey : locker);
    }

    /**
     * Gets the selected OutcomeAttachment
     *
     * @param schemaName the name of the Schema used to create the Outcome and its OutcomeAttachment
     * @param schemaVersion the version of the Schema of the Outcome
     * @param eventId the event id
     * @return the Outcome object
     * @throws ObjectNotFoundException object was not found
     */
    public OutcomeAttachment getOutcomeAttachment(String schemaName, int schemaVersion, int eventId) throws ObjectNotFoundException {
        return getOutcomeAttachment(schemaName, schemaVersion, eventId, transactionKey);
    }

    /**
     * Gets the selected OutcomeAttachment. This method can be used in server side Script to find uncommitted changes
     * during the active transaction.
     *
     * @param schemaName the name of the Schema used to create the Outcome and its OutcomeAttachment
     * @param schemaVersion the version of the Schema of the Outcome
     * @param eventId the event id
     * @param locker the transaction key
     * @return the Outcome object
     * @throws ObjectNotFoundException object was not found
     */
    public OutcomeAttachment getOutcomeAttachment(String schemaName, int schemaVersion, int eventId, Object locker)
            throws ObjectNotFoundException
    {
        try {
            return getOutcomeAttachment(LocalObjectLoader.getSchema(schemaName, schemaVersion), eventId, locker == null ? transactionKey : locker);
        }
        catch (InvalidDataException e) {
            log.error("", e);
            throw new ObjectNotFoundException(e.getMessage());
        }
    }

    /**
     * Gets the selected OutcomeAttachment
     *
     * @param schema the Schema used to create the Outcome and its OutcomeAttachment
     * @param eventId the id of the Event created when the Outcome and the OutcomeAttachment was stored
     * @return the Outcome object
     * @throws ObjectNotFoundException object was not found
     */
    public OutcomeAttachment getOutcomeAttachment(Schema schema, int eventId) throws ObjectNotFoundException {
        return getOutcomeAttachment(schema, eventId, transactionKey);
    }

    /**
     * Gets the selected OutcomeAttachment. This method can be used in server side Script to find uncommitted changes
     * during the active transaction.
     *
     * @param schema the Schema used to create the Outcome and its OutcomeAttachment
     * @param eventId the id of the Event created when the Outcome and the OutcomeAttachment was stored
     * @param locker the transaction key
     * @return the Outcome object
     * @throws ObjectNotFoundException object was not found
     */
    public OutcomeAttachment getOutcomeAttachment(Schema schema, int eventId, Object locker) throws ObjectNotFoundException {
        return (OutcomeAttachment)getObject(ClusterType.ATTACHMENT+"/"+schema.getName()+"/"+schema.getVersion()+"/"+eventId, locker == null ? transactionKey : locker);
    }

    /**
     * Finds the first finishing job with the given name for the given Agent in the workflow.
     *
     * @param actName the name of the Activity to look for
     * @param agent The agent to fetch jobs for
     * @return the JOB object or null if nothing was found
     * @throws AccessRightsException Agent has not rights
     * @throws ObjectNotFoundException objects were not found
     * @throws PersistencyException Error loading the relevant objects
     */
    public Job getJobByName(String actName, AgentProxy agent) throws AccessRightsException, ObjectNotFoundException,PersistencyException {
        return getJobByName(actName, agent.getPath());
    }

    /**
     * Finds the Job with the given Activity and Transition name for the Agent in the Items Workflow
     *
     * @param actName the name of the Activity to look for
     * @param transName the name of the Transition to look for
     * @param agent The AgentProxy to fetch jobs for
     * @return the JOB object or null if nothing was found
     * @throws AccessRightsException Agent has not rights
     * @throws ObjectNotFoundException objects were not found
     * @throws PersistencyException Error loading the relevant objects
     */
    public Job getJobByTransitionName(String actName, String transName, AgentProxy agent) throws AccessRightsException, ObjectNotFoundException,PersistencyException {
        return getJobByTransitionName(actName, transName, agent.getPath());
    }

    /**
     * Finds the Job with the given Activity and Transition name for the Agent in the Items Workflow
     *
     * @param actName the name of the Activity to look for
     * @param transName the name of the Transition to look for
     * @param agentPath The agent to fetch jobs for
     * @return the JOB object or null if nothing was found
     * @throws AccessRightsException Agent has not rights
     * @throws ObjectNotFoundException objects were not found
     * @throws PersistencyException Error loading the relevant objects
     */
    public Job getJobByTransitionName(String actName, String transName, AgentPath agentPath) throws AccessRightsException, ObjectNotFoundException,PersistencyException {
        for (Job job : getJobList(agentPath, true)) {
            if (job.getTransition().getName().equals(transName)) {
                if ((actName.contains("/") && job.getStepPath().equals(actName)) || job.getStepName().equals(actName))
                    return job;
            }
        }
        return null;
    }

    /**
     * If this is reaped, clear out the cache for it too.
     */
    @Override
    protected void finalize() throws Throwable {
        log.debug("finalize() - caches are reaped for item:"+mItemPath);
        Gateway.getStorage().clearCache(mItemPath, null);
        Gateway.getProxyManager().removeProxy(mItemPath);
        super.finalize();
    }

    /**
     * Query data of the Item located by the ClusterStorage path
     *
     * @param path the ClusterStorage path
     * @return the data in XML form
     * @throws ObjectNotFoundException path was not correct
     */
    public String queryData(String path) throws ObjectNotFoundException {
        return queryData(path, transactionKey);
    }

    /**
     * Query data of the Item located by the ClusterStorage path
     *
     * @param path the ClusterStorage path
     * @param locker the transaction key
     * @return the data in XML form
     * @throws ObjectNotFoundException path was not correct
     */
    public String queryData(String path, Object locker) throws ObjectNotFoundException {
        try {
            log.debug("queryData() - "+mItemPath+"/"+path);

            if (path.endsWith("all")) {
                log.debug("queryData() - listing contents");

                String[] result = Gateway.getStorage().getClusterContents(mItemPath, path.substring(0, path.length()-3));
                StringBuffer retString = new StringBuffer();

                for (int i = 0; i < result.length; i++) {
                    retString.append(result[i]);

                    if (i < result.length-1) retString.append(",");
                }
                log.debug("queryData() - "+retString.toString());
                return retString.toString();
            }
            else {
                C2KLocalObject target = Gateway.getStorage().get(mItemPath, path, locker == null ? transactionKey : locker);
                return Gateway.getMarshaller().marshall(target);
            }
        }
        catch (ObjectNotFoundException e) {
            throw e;
        }
        catch (Exception e) {
            log.error("", e);
            return "<ERROR>"+e.getMessage()+"</ERROR>";
        }
    }

    /**
     * Check if the data of the Item located by the ClusterStorage path is exist
     *
     * @param path the ClusterStorage path
     * @param name the name of the content to be checked
     * @return true if there is content false otherwise
     * @throws ObjectNotFoundException path was not correct
     */
    public boolean checkContent(String path, String name) throws ObjectNotFoundException {
        return checkContent(path, name, transactionKey);
    }

    /**
     * Check the root content of the given ClusterType
     *
     * @param cluster the type of the cluster
     * @param name the name of the content to be checked
     * @return true if there is content false otherwise
     * @throws ObjectNotFoundException path was not correct
     */
    public boolean checkContent(ClusterType cluster, String name) throws ObjectNotFoundException {
        return checkContent(cluster.getName(), name, transactionKey);
    }

    /**
     * Check if the data of the Item located by the ClusterStorage path is exist. This method can be used
     * in server side Script to find uncommitted changes during the active transaction.
     *
     * @param cluster the type of the cluster
     * @param name the name of the content to be checked
     * @param locker the transaction key
     * @return true if there is content false otherwise
     * @throws ObjectNotFoundException path was not correct
     */
    public boolean checkContent(String path, String name, Object locker) throws ObjectNotFoundException {
        for (String key : getContents(path, locker == null ? transactionKey : locker)) if (key.equals(name)) return true;
        return false;
    }

    /**
     * List the root content of the given ClusterType.
     *
     * @param type the type of the cluster
     * @return list of String of the cluster content
     * @throws ObjectNotFoundException Object nt found
     */
    public String[] getContents(ClusterType type) throws ObjectNotFoundException {
        return getContents(type.getName());
    }

    /**
     * List the root content of the given ClusterType. This method can be used in server side Script 
     * to find uncommitted changes during the active transaction.
     *
     * @param type the type of the cluster
     * @param locker the transaction key
     * @return list of String of the cluster content
     * @throws ObjectNotFoundException Object nt found
     */
    public String[] getContents(ClusterType type, Object locker) throws ObjectNotFoundException {
        return getContents(type.getName(), locker == null ? transactionKey : locker);
    }

    /**
     * List the content of the cluster located by the cluster path
     *
     * @param path the ClusterStorage path
     * @return list of String of the cluster content
     * @throws ObjectNotFoundException Object not found
     */
    public String[] getContents(String path) throws ObjectNotFoundException {
        return getContents(path, transactionKey);
    }

    /**
     * List the content of the cluster located by the cluster path. This method can be used in server side Script 
     * to find uncommitted changes during the active transaction.
     *
     * @param path the ClusterStorage path
     * @param locker the transaction key
     * @return list of String of the cluster content
     * @throws ObjectNotFoundException Object not found
     */
    public String[] getContents(String path, Object locker) throws ObjectNotFoundException {
        try {
            //return Gateway.getStorage().getClusterContents(mItemPath, path);
            return Gateway.getStorage().getClusterContents(mItemPath, path, locker == null ? transactionKey : locker);
        }
        catch (PersistencyException e) {
            throw new ObjectNotFoundException(e.toString());
        }
    }

    /**
     * Executes the Query in the target database. The query can be any of these type: SQL/OQL/XQuery/XPath/etc.
     *
     * @param query the query to be executed
     * @return the xml result of the query
     * @throws PersistencyException there was a fundamental DB issue
     */
    public String executeQuery(Query query) throws PersistencyException {
        return Gateway.getStorage().executeQuery(query);
    }

    /**
     * Retrieve the C2KLocalObject for the ClusterType
     *
     * @param type the ClusterTyoe
     * @return the C2KLocalObject
     * @throws ObjectNotFoundException the type did not result in a C2KLocalObject
     */
    public C2KLocalObject getObject(ClusterType type) throws ObjectNotFoundException {
        return getObject(type.getName());
    }

    /**
     * Retrieve the C2KLocalObject for the Cluster path
     *
     * @param path the path to the cluster content
     * @return the C2KLocalObject
     * @throws ObjectNotFoundException the path did not result in a C2KLocalObject
     */
    public C2KLocalObject getObject(String path) throws ObjectNotFoundException {
        return getObject(path, transactionKey);
    }

    /**
     * Retrieve the C2KLocalObject for the Cluster path. This method can be used in server side Script to find uncommitted changes
     * during the active transaction.
     * 
     * @param path the path to the cluster object
     * @param locker the transaction key
     * @return the C2KLocalObject
     * @throws ObjectNotFoundException the path did not result in a C2KLocalObject
     */
    public C2KLocalObject getObject(String path, Object locker) throws ObjectNotFoundException {
        try {
            return Gateway.getStorage().get(mItemPath, path , locker == null ? transactionKey : locker);
        }
        catch( PersistencyException ex ) {
            log.error("getObject() - Exception loading object:"+mItemPath+"/"+path, ex);
            throw new ObjectNotFoundException( ex.toString() );
        }
    }

    /**
     * Retrieves the values of a BuiltInItemProperty
     *
     * @param prop one of the Built-In Item Property
     * @return the value of the property
     * @throws ObjectNotFoundException property was not found
     */
    public String getProperty( BuiltInItemProperties prop ) throws ObjectNotFoundException {
        return getProperty(prop.getName());
    }

    /**
     * Retrieves the values of a BuiltInItemProperty or returns the defaulValue if no Property was found
     * 
     * @param prop one of the Built-In Item Property
     * @param defaultValue the value to be used if no Property was found
     * @return the value or the defaultValue
     */
    public String getProperty(BuiltInItemProperties prop, String defaultValue) {
        return getProperty(prop.getName(), defaultValue);
    }

    /**
     * Retrieves the values of a named property or returns the defaulValue if no Property was found
     * 
     * @param name of the Item Property
     * @param defaultValue the value to be used if no Property was found
     * @return the value or the defaultValue
     */
    public String getProperty(String name, String defaultValue) {
        return getProperty(name, defaultValue, transactionKey);
    }

    /**
     * Retrieves the value of a named property. This method can be used in server side Script to find uncommitted changes
     * during the active transaction.
     *
     * @param name of the Item Property
     * @param defaultValue the value to be used if no Property was found
     * @param locker the transaction key
     * @return the value of the property
     */
    public String getProperty(String name, String defaultValue, Object locker) {
        try {
            if (checkContent(ClusterType.PROPERTY.getName(), name, locker == null ? transactionKey : locker)) {
                return getProperty(name, locker == null ? transactionKey : locker);
            }
        }
        catch(ObjectNotFoundException e) {
            //This line should never happen because of the use of checkContent()
        }

        return defaultValue;
    }

    /**
     * Retrieves the value of a named property
     *
     * @param name of the Item Property
     * @return the value of the property
     * @throws ObjectNotFoundException property was not found
     */
    public String getProperty( String name ) throws ObjectNotFoundException {
        return getProperty(name, (Object)null);
    }

    /**
     * 
     * @param name
     * @param locker
     * @return
     * @throws ObjectNotFoundException
     */
    public String getProperty(String name, Object locker) throws ObjectNotFoundException {
        log.debug("getProperty() - "+name+" from item "+mItemPath);

        Property prop = (Property)getObject(ClusterType.PROPERTY+"/"+name, locker == null ? transactionKey : locker);

        if(prop != null) return prop.getValue();
        else             throw new ObjectNotFoundException("getProperty() - COULD not find property "+name+" from item "+mItemPath);
    }

    /**
     * Check if the given Property exists
     * 
     * @param name of the Property
     * @return true if the Property exist false otherwise
     * @throws ObjectNotFoundException Item does not have any properties at all
     */
    public boolean checkProperty(String name) throws ObjectNotFoundException {
        return checkContent(ClusterType.PROPERTY.getName(), name);
    }

    /**
     * Check if the given Property exists. This method can be used in server 
     * side Script to find uncommitted changes during the active transaction.
     * 
     * @param name of the Property
     * @param locker the transaction key
     * @return true if the Property exist false otherwise
     * @throws ObjectNotFoundException Item does not have any properties at all
     */
    public boolean checkProperty(String name, Object locker) throws ObjectNotFoundException {
        return checkContent(ClusterType.PROPERTY.getName(), name, locker == null ? transactionKey : locker);
    }

    /**
     * Get the name of the Item from its Property called Name
     *
     * @return the name of the Item or null if no Name Property exists
     */
    public String getName() {
        return getProperty(NAME, (String)null);
    }

    /**
     * Get the type of the Item from its Property called Type
     *
     * @return the type of the Item or null if no Type Property exists
     */
    public String getType() {
        return getProperty(TYPE, (String)null);
    }

    /**
     * Retrieves the Event of the given id.
     * 
     * @param eventId the id of the Event
     * @return the Event object
     * @throws ObjectNotFoundException there is no event for the given id
     */
    public Event getEvent(int eventId) throws ObjectNotFoundException {
        return getEvent(eventId, transactionKey);
    }

    /**
     * Retrieves the Event of the given id. This method can be used in server side Script to find uncommitted changes
     * during the active transaction.
     * 
     * @param eventId the id of the Event
     * @param locker the transaction key
     * @return the Event object
     * @throws ObjectNotFoundException there is no event for the given id
     */
    public Event getEvent(int eventId, Object locker) throws ObjectNotFoundException {
        return (Event) getObject(HISTORY + "/" + eventId, locker == null ? transactionKey : locker);
    }

    /**
     * Returns the so called Master Schema which can be used to construct master outcome.
     * 
     * @return the actual Schema
     * @throws InvalidDataException the Schema could not be constructed
     * @throws ObjectNotFoundException no Schema was found for the name and version
     */
    public Schema getMasterSchema() throws InvalidDataException, ObjectNotFoundException {
        return getMasterSchema(null, null);
    }

    /**
     * Returns the so called Master Schema which can be used to construct master outcome.
     * 
     * @param schemaName the name or UUID of the Schema or can be blank. It overwrites the master schema settings in the Properties
     * @param schemaVersion the version of the schema or can be null. It overwrites the master schema settings in the Properties
     * @return the Schema
     * @throws InvalidDataException the Schema could not be constructed
     * @throws ObjectNotFoundException no Schema was found for the name and version
     */
    public Schema getMasterSchema(String schemaName, Integer schemaVersion) throws InvalidDataException, ObjectNotFoundException {
        String masterSchemaUrn = getProperty(MASTER_SCHEMA_URN, null);
        if (StringUtils.isBlank(masterSchemaUrn)) masterSchemaUrn = getProperty(SCHEMA_URN, null);

        if (StringUtils.isBlank(schemaName)) {
            if (StringUtils.isNotBlank(masterSchemaUrn)) schemaName = masterSchemaUrn.split(":")[0];
            else                                         schemaName = getType();
        }

        if (schemaVersion == null) {
            if (StringUtils.isBlank(masterSchemaUrn)) {
                if (Gateway.getProperties().getBoolean("Module.Versioning.strict", false)) {
                    throw new InvalidDataException("Version for Schema '" + schemaName + "' cannot be null");
                }
                else {
                    Logger.warning("ItemProxy.getMasterSchema() - Version for Schema '%s' was null, using version 0 as default", schemaName);
                    schemaVersion = 0;
                }
            }
            else {
                schemaVersion = Integer.valueOf(masterSchemaUrn.split(":")[1]);
            }
        }

        return LocalObjectLoader.getSchema(schemaName, schemaVersion);
    }

    /**
     * Returns the so called Aggregate Script which can be used to construct master outcome.
     * 
     * @return the script or null
     * @throws InvalidDataException 
     * @throws ObjectNotFoundException 
     */
    public Script getAggregateScript() throws InvalidDataException, ObjectNotFoundException {
        return getAggregateScript(null, null);
    }

    /**
     * Returns the so called Aggregate Script which can be used to construct master outcome.
     * 
     * @param scriptName the name of the script received in the rest call (can be null)
     * @param scriptVersion the version of the script received in the rest call (can be null)
     * @return the script or null
     * @throws InvalidDataException 
     * @throws ObjectNotFoundException 
     */
    public Script getAggregateScript(String scriptName, Integer scriptVersion) throws InvalidDataException, ObjectNotFoundException {
        String aggregateScriptUrn = getProperty(AGGREGATE_SCRIPT_URN, null);
        if (StringUtils.isBlank(aggregateScriptUrn)) aggregateScriptUrn = getProperty(SCRIPT_URN, null);

        if (StringUtils.isBlank(scriptName)) {
            if (StringUtils.isBlank(aggregateScriptUrn)) scriptName = getType() + "_Aggregate";
            else                                         scriptName = aggregateScriptUrn.split(":")[0];
        }

        if (scriptVersion == null) {
            if (StringUtils.isBlank(aggregateScriptUrn)) {
                if (Gateway.getProperties().getBoolean("Module.Versioning.strict", false)) {
                    throw new InvalidDataException("Version for Script '" + scriptName + "' cannot be null");
                }
                else {
                    Logger.warning("ItemProxy.getAggregateScript() - Version for Script '%s' was null, using version 0 as default", scriptName);
                    scriptVersion = 0;
                }
            }
            else {
                scriptVersion = Integer.valueOf(aggregateScriptUrn.split(":")[1]);
            }
        }

        return LocalObjectLoader.getScript(scriptName, scriptVersion);
    }

    //**************************************************************************
    // Subscription methods
    //**************************************************************************/


    public void subscribe(MemberSubscription<?> newSub) {
        newSub.setSubject(this);
        synchronized (this){
            mSubscriptions.put( newSub, newSub.getObserver() );
        }
        new Thread(newSub).start();
        log.debug("subscribe() - "+newSub.getObserver().getClass().getName()+" for "+newSub.interest);
    }

    public void unsubscribe(ProxyObserver<?> observer) {
        synchronized (this){
            for (Iterator<MemberSubscription<?>> e = mSubscriptions.keySet().iterator(); e.hasNext();) {
                MemberSubscription<?> thisSub = e.next();
                if (mSubscriptions.get( thisSub ) == observer) {
                    e.remove();
                    log.debug("unsubscribed() - "+observer.getClass().getName());
                }
            }
        }
    }

    public void dumpSubscriptions(int logLevel) {
        log.debug("Subscriptions to proxy "+mItemPath+":");

        synchronized(this) {
            for (MemberSubscription<?> element : mSubscriptions.keySet()) {
                ProxyObserver<?> obs = element.getObserver();

                if (obs != null) log.debug("    "+element.getObserver().getClass().getName()+" subscribed to "+element.interest);
                else             log.debug("    Phantom subscription to "+element.interest);
            }
        }
    }

    public void notify(ProxyMessage message) {
        log.trace("Received change notification for {} on {}", message.getPath(), mItemPath);

        synchronized (this){
            if (Gateway.getProxyServer()== null || !message.getServer().equals(Gateway.getProxyServer().getServerName())) {
                Gateway.getStorage().clearCache(mItemPath, message.getPath());
            }
            for (Iterator<MemberSubscription<?>> e = mSubscriptions.keySet().iterator(); e.hasNext();) {
                MemberSubscription<?> newSub = e.next();
                if (newSub.getObserver() == null) { // phantom
                    log.trace("removing phantom subscription to {}", newSub.interest);
                    e.remove();
                }
                else
                    newSub.update(message.getPath(), message.isState());
            }
        }
    }
}<|MERGE_RESOLUTION|>--- conflicted
+++ resolved
@@ -31,11 +31,7 @@
 import java.util.ArrayList;
 import java.util.HashMap;
 import java.util.Iterator;
-<<<<<<< HEAD
-=======
-
 import org.apache.commons.lang3.StringUtils;
->>>>>>> 2535a16b
 import org.cristalise.kernel.collection.BuiltInCollections;
 import org.cristalise.kernel.collection.Collection;
 import org.cristalise.kernel.collection.CollectionArrayList;
@@ -1192,7 +1188,7 @@
         Property prop = (Property)getObject(ClusterType.PROPERTY+"/"+name, locker == null ? transactionKey : locker);
 
         if(prop != null) return prop.getValue();
-        else             throw new ObjectNotFoundException("getProperty() - COULD not find property "+name+" from item "+mItemPath);
+        else             throw new ObjectNotFoundException("COULD not find property "+name+" from item "+mItemPath);
     }
 
     /**
@@ -1296,7 +1292,7 @@
                     throw new InvalidDataException("Version for Schema '" + schemaName + "' cannot be null");
                 }
                 else {
-                    Logger.warning("ItemProxy.getMasterSchema() - Version for Schema '%s' was null, using version 0 as default", schemaName);
+                    log.warn("getMasterSchema() - Version for Schema '{}' was null, using version 0 as default", schemaName);
                     schemaVersion = 0;
                 }
             }
@@ -1343,7 +1339,7 @@
                     throw new InvalidDataException("Version for Script '" + scriptName + "' cannot be null");
                 }
                 else {
-                    Logger.warning("ItemProxy.getAggregateScript() - Version for Script '%s' was null, using version 0 as default", scriptName);
+                    log.warn("getAggregateScript() - Version for Script '{}' was null, using version 0 as default", scriptName);
                     scriptVersion = 0;
                 }
             }

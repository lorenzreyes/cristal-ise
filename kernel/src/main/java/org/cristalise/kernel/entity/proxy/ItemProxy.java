/**
 * This file is part of the CRISTAL-iSE kernel.
 * Copyright (c) 2001-2015 The CRISTAL Consortium. All rights reserved.
 *
 * This library is free software; you can redistribute it and/or modify it
 * under the terms of the GNU Lesser General Public License as published
 * by the Free Software Foundation; either version 3 of the License, or (at
 * your option) any later version.
 *
 * This library is distributed in the hope that it will be useful, but WITHOUT
 * ANY WARRANTY; with out even the implied warranty of MERCHANTABILITY or
 * FITNESS FOR A PARTICULAR PURPOSE. See the GNU Lesser General Public
 * License for more details.
 *
 * You should have received a copy of the GNU Lesser General Public License
 * along with this library; if not, write to the Free Software Foundation,
 * Inc., 59 Temple Place, Suite 330, Boston, MA 02111-1307 USA.
 *
 * http://www.fsf.org/licensing/licenses/lgpl.html
 */
package org.cristalise.kernel.entity.proxy;

import static org.cristalise.kernel.persistency.ClusterType.HISTORY;
import static org.cristalise.kernel.property.BuiltInItemProperties.NAME;
import static org.cristalise.kernel.property.BuiltInItemProperties.TYPE;

import java.io.IOException;
import java.util.ArrayList;
import java.util.HashMap;
import java.util.Iterator;

import org.cristalise.kernel.collection.BuiltInCollections;
import org.cristalise.kernel.collection.Collection;
import org.cristalise.kernel.collection.CollectionArrayList;
import org.cristalise.kernel.common.AccessRightsException;
import org.cristalise.kernel.common.InvalidCollectionModification;
import org.cristalise.kernel.common.InvalidDataException;
import org.cristalise.kernel.common.InvalidTransitionException;
import org.cristalise.kernel.common.ObjectAlreadyExistsException;
import org.cristalise.kernel.common.ObjectNotFoundException;
import org.cristalise.kernel.common.PersistencyException;
import org.cristalise.kernel.entity.C2KLocalObject;
import org.cristalise.kernel.entity.Item;
import org.cristalise.kernel.entity.ItemHelper;
import org.cristalise.kernel.entity.agent.Job;
import org.cristalise.kernel.entity.agent.JobArrayList;
import org.cristalise.kernel.events.Event;
import org.cristalise.kernel.lifecycle.instance.CompositeActivity;
import org.cristalise.kernel.lifecycle.instance.Workflow;
import org.cristalise.kernel.lifecycle.instance.predefined.WriteProperty;
import org.cristalise.kernel.lookup.AgentPath;
import org.cristalise.kernel.lookup.ItemPath;
import org.cristalise.kernel.persistency.ClusterType;
import org.cristalise.kernel.persistency.outcome.Outcome;
import org.cristalise.kernel.persistency.outcome.OutcomeAttachment;
import org.cristalise.kernel.persistency.outcome.Schema;
import org.cristalise.kernel.persistency.outcome.Viewpoint;
import org.cristalise.kernel.process.Gateway;
import org.cristalise.kernel.property.BuiltInItemProperties;
import org.cristalise.kernel.property.Property;
import org.cristalise.kernel.property.PropertyArrayList;
import org.cristalise.kernel.querying.Query;
import org.cristalise.kernel.utils.CastorXMLUtility;
import org.cristalise.kernel.utils.LocalObjectLoader;
import org.cristalise.kernel.utils.Logger;
import org.exolab.castor.mapping.MappingException;
import org.exolab.castor.xml.MarshalException;
import org.exolab.castor.xml.ValidationException;


/**
 * It is a wrapper for the connection and communication with Item.
 * It caches data loaded from the Item to reduce communication
 */
public class ItemProxy
{
    protected Item                  mItem = null;
    protected ItemPath              mItemPath;
    protected org.omg.CORBA.Object  mIOR;

    private final HashMap<MemberSubscription<?>, ProxyObserver<?>> mSubscriptions;

    /**
     *
     * @param ior
     * @param itemPath
     */
    protected ItemProxy( org.omg.CORBA.Object  ior, ItemPath itemPath) {
        Logger.msg(8, "ItemProxy::initialise() - path:" +itemPath);

        mIOR            = ior;
        mItemPath       = itemPath;
        mSubscriptions  = new HashMap<MemberSubscription<?>, ProxyObserver<?>>();
    }

    /**
     * Return the ItemPath object of the Item this proxy is linked with
     * @return the ItemPath of the Item this proxy is linked with
     */
    public ItemPath getPath() {
        return mItemPath;
    }

    /**
     * Returns the CORBA Item this proxy is linked with
     *
     * @return the CORBA Item this proxy is linked with
     * @throws ObjectNotFoundException there was a problem connecting with the Item
     */
    protected Item getItem() throws ObjectNotFoundException {
        if (mItem == null) mItem = narrow();
        return mItem;
    }

    /**
     * Narrows the CORBA Item this proxy is linked with
     *
     * @return the CORBA Item this proxy is linked with
     * @throws ObjectNotFoundException there was a problem connecting with the Item
     */
    public Item narrow() throws ObjectNotFoundException {
        try {
            return ItemHelper.narrow(mIOR);
        }
        catch (org.omg.CORBA.BAD_PARAM ex) {
            throw new ObjectNotFoundException("CORBA Object was not an Item, or the server is down:" + ex.getMessage());
        }
    }

    /**
     * Initialise the new Item with instance data which was normally created from descriptions
     *
     * @param agentId the Agent who is creating the Item
     * @param itemProps initial list of Properties of the Item
     * @param workflow new Lifecycle of the Item
     * @param colls the initial state of the Item's collections
     *
     * @throws AccessRightsException Agent does not have the rights to create an Item
     * @throws InvalidDataException data was invalid
     * @throws PersistencyException there was a database problem during Item initialisation
     * @throws ObjectNotFoundException Object not found
     * @throws MarshalException there was a problem converting those objects to XML
     * @throws ValidationException XML was not valid
     * @throws IOException IO errors
     * @throws MappingException errors in XML marshall/unmarshall mapping
     * @throws InvalidCollectionModification invalid Collection
     */
    public void initialise(AgentPath agentId, 
                           PropertyArrayList itemProps, 
                           CompositeActivity workflow, 
                           CollectionArrayList colls
                           )
             throws AccessRightsException,
                    InvalidDataException,
                    PersistencyException,
                    ObjectNotFoundException,
                    MarshalException,
                    ValidationException,
                    IOException,
                    MappingException,
                    InvalidCollectionModification
    {
        initialise(agentId, itemProps, workflow, colls, null, null);
    }

    /**
     * Initialise the new Item with instance data which was normally created from descriptions
     *
     * @param agentId the Agent who is creating the Item
     * @param itemProps initial list of Properties of the Item
     * @param workflow new Lifecycle of the Item
     * @param colls the initial state of the Item's collections
     * @param viewpoint the provide viewpoint to be stored for the Outcome
     * @param outcome the Outcome to be used (like the parameters of the class constructor)
     *
     * @throws AccessRightsException Agent does not have the rights to create an Item
     * @throws InvalidDataException data was invalid
     * @throws PersistencyException there was a database problem during Item initialisation
     * @throws ObjectNotFoundException Object not found
     * @throws MarshalException there was a problem converting those objects to XML
     * @throws ValidationException XML was not valid
     * @throws IOException IO errors
     * @throws MappingException errors in XML marshall/unmarshall mapping
     * @throws InvalidCollectionModification invalid Collection
     */
    public void initialise(AgentPath agentId, 
                           PropertyArrayList itemProps, 
                           CompositeActivity workflow, 
                           CollectionArrayList colls,
                           Viewpoint viewpoint,
                           Outcome outcome
                           )
            throws AccessRightsException,
                    InvalidDataException,
                    PersistencyException,
                    ObjectNotFoundException,
                    MarshalException,
                    ValidationException,
                    IOException,
                    MappingException,
                    InvalidCollectionModification
    {
        Logger.msg(7, "ItemProxy.initialise() - started");

        CastorXMLUtility xml = Gateway.getMarshaller();
        if (itemProps == null) throw new InvalidDataException("ItemProxy.initialise() - No initial properties supplied");
        String propString = xml.marshall(itemProps);

        String wfString = "";
        if (workflow != null) wfString = xml.marshall(workflow);

        String collString = "";
        if (colls != null) collString = xml.marshall(colls);

        String viewpointString = "";
        if (viewpoint != null) viewpointString = xml.marshall(viewpoint);

        String outcomeString = "";
        if (outcome != null) outcomeString = outcome.getData();

        getItem().initialise(agentId.getSystemKey(), propString, wfString, collString, viewpointString, outcomeString);
    }

    /**
     * Sets the value of the given Property
     *
     * @param agent the Agent who is setting the Property
     * @param name the name of the Property
     * @param value the value of the Property
     * @throws AccessRightsException Agent does not the rights to execute this operation
     * @throws PersistencyException there was a database problems during this operations
     * @throws InvalidDataException data was invalid
     */
    public void setProperty(AgentProxy agent, String name, String value)
            throws AccessRightsException, PersistencyException, InvalidDataException
    {
        try {
            String[] params = {name, value};
            agent.execute(this, WriteProperty.class.getSimpleName(), params);
        }
        catch (AccessRightsException | PersistencyException | InvalidDataException e) {
            throw (e);
        }
        catch (Exception e) {
            Logger.error(e);
            throw new PersistencyException("Could not store property:"+e.getMessage());
        }
    }

    /**
     * Executes the given Job
     *
     * @param thisJob the Job to be executed
     * @return the result of the execution
     * @throws AccessRightsException Agent does not the rights to execute this operation
     * @throws PersistencyException there was a database problems during this operations
     * @throws InvalidDataException data was invalid
     * @throws InvalidTransitionException the Transition cannot be executed
     * @throws ObjectNotFoundException Object not found
     * @throws ObjectAlreadyExistsException Object already exists
     * @throws InvalidCollectionModification Invalid collection
     */
    public String requestAction( Job thisJob )
            throws AccessRightsException,
                   InvalidTransitionException,
                   ObjectNotFoundException,
                   InvalidDataException,
                   PersistencyException,
                   ObjectAlreadyExistsException,
                   InvalidCollectionModification
    {
        if (thisJob.getAgentPath() == null) throw new InvalidDataException("No Agent specified.");

        String outcome = thisJob.getOutcomeString();

        if (outcome == null) {
            if (thisJob.isOutcomeRequired()) throw new InvalidDataException("Outcome is required.");
            else                             outcome = "";
        }
        
        OutcomeAttachment attachment = thisJob.getAttachment();
        String attachmentType = "";
        byte[] attachmentBinary = new byte[0];

        if (attachment != null) {
            attachmentType = attachment.getType();
            attachmentBinary = attachment.getBinaryData();
        }

        Logger.msg(7, "ItemProxy.requestAction() - executing "+thisJob.getStepPath()+" for "+thisJob.getAgentName());

        if (thisJob.getDelegatePath() == null) {
            return getItem().requestAction (
                    thisJob.getAgentPath().getSystemKey(), 
                    thisJob.getStepPath(),
                    thisJob.getTransition().getId(), 
                    outcome,
                    attachmentType,
                    attachmentBinary);
        }
        else {
            return getItem().delegatedAction(
                    thisJob.getAgentPath().getSystemKey(), 
                    thisJob.getDelegatePath().getSystemKey(),
                    thisJob.getStepPath(), 
                    thisJob.getTransition().getId(), 
                    outcome, 
                    attachmentType,
                    attachmentBinary);
        }
    }

    /**
     *
     * @param agentPath
     * @param filter
     * @return
     * @throws AccessRightsException
     * @throws ObjectNotFoundException
     * @throws PersistencyException
     */
    private ArrayList<Job> getJobList(AgentPath agentPath, boolean filter)
            throws AccessRightsException, ObjectNotFoundException, PersistencyException
    {
        JobArrayList thisJobList;
        String jobs =  getItem().queryLifeCycle(agentPath.getSystemKey(), filter);

        try {
            thisJobList = (JobArrayList)Gateway.getMarshaller().unmarshall(jobs);
        }
        catch (Exception e) {
            Logger.error(e);
            throw new PersistencyException("Exception::ItemProxy::getJobList() - Cannot unmarshall the jobs");
        }
        return thisJobList.list;
    }

    /**
     * Get the list of Job if the Item that can be executed by the Agent
     *
     * @param agent the Agent requesting the job
     * @return list of Jobs
     * @throws AccessRightsException Agent does not the rights to execute this operation
     * @throws PersistencyException there was a database problems during this operations
     * @throws ObjectNotFoundException data was invalid
     */
    public ArrayList<Job> getJobList(AgentProxy agent) throws AccessRightsException, ObjectNotFoundException, PersistencyException {
        return getJobList(agent.getPath(), true);
    }

    /**
     *
     * @param actName
     * @param agent
     * @return
     * @throws AccessRightsException
     * @throws ObjectNotFoundException
     * @throws PersistencyException
     */
    private Job getJobByName(String actName, AgentPath agent) throws AccessRightsException, ObjectNotFoundException, PersistencyException {
        ArrayList<Job> jobList = getJobList(agent, true);
        for (Job job : jobList) {
            if (job.getStepName().equals(actName) && job.getTransition().isFinishing())
                return job;
        }
        return null;
    }

    /**
     * Gets the current version of the named Collection
     *
     * @param collection The built-in collection
     * @return the Collection object
     * @throws ObjectNotFoundException objects were not found
     */
    public Collection<?> getCollection(BuiltInCollections collection) throws ObjectNotFoundException {
        return getCollection(collection, null);
    }

    /**
     * Gets the current version of the named Collection. This method can be used in server 
     * side Script to find uncommitted changes during the active transaction.
     *
     * @param collection The built-in collection
     * @param locker the transaction key
     * @return the Collection object
     * @throws ObjectNotFoundException objects were not found
     */
    public Collection<?> getCollection(BuiltInCollections collection, Object locker) throws ObjectNotFoundException {
        return getCollection(collection, null, locker);
    }

    /**
     * Gets a numbered version (snapshot) of a collection
     *
     * @param collection The built-in Collection
     * @param version The collection number. Use null to get the 'last' version.
     * @return the Collection object
     * @throws ObjectNotFoundException objects were not found
     */
    public Collection<?> getCollection(BuiltInCollections collection, Integer version) throws ObjectNotFoundException {
        return getCollection(collection, version, null);
    }

    /**
     * Gets a numbered version (snapshot) of a collection
     *
     * @param collection The built-in Collection
     * @param version The collection number. Use null to get the 'last' version.
     * @param locker
     * @return the Collection object
     * @throws ObjectNotFoundException objects were not found
     */
    public Collection<?> getCollection(BuiltInCollections collection, Integer version, Object locker) throws ObjectNotFoundException {
        return getCollection(collection.getName(), version, locker);
    }

    /**
     * Gets the last version of the named collection
     *
     * @param collName The collection name
     * @return the Collection object
     * @throws ObjectNotFoundException objects were not found
     */
    public Collection<?> getCollection(String collName) throws ObjectNotFoundException {
        return getCollection(collName, null, null);
    }

    /**
     * Gets the last version of the named collection. This method can be used in server 
     * side Script to find uncommitted changes during the active transaction.
     *
     * @param collName The collection name
     * @param locker the transaction key
     * @return the Collection object
     * @throws ObjectNotFoundException objects were not found
     */
    public Collection<?> getCollection(String collName, Object locker) throws ObjectNotFoundException {
        return getCollection(collName, null, locker);
    }

    /**
     * Gets a numbered version (snapshot) of a collection
     *
     * @param collName The collection name
     * @param version The collection number. Use null to get the 'last' version.
     * @return the Collection object
     * @throws ObjectNotFoundException objects were not found
     */
    public Collection<?> getCollection(String collName, Integer version) throws ObjectNotFoundException {
        return getCollection(collName, version, null);
    }

    /**
     * Gets a numbered version (snapshot) of a collection. This method can be used in server 
     * side Script to find uncommitted changes during the active transaction.
     *
     * @param collName The collection name
     * @param version The collection number. Use null to get the 'last' version.
     * @param locker the transaction key
     * @return the Collection object
     * @throws ObjectNotFoundException objects were not found
     */
    public Collection<?> getCollection(String collName, Integer version, Object locker) throws ObjectNotFoundException {
        String verStr = version == null ? "last" : String.valueOf(version);
        return (Collection<?>) getObject(ClusterType.COLLECTION+"/"+collName+"/"+verStr, locker);
    }

    /** 
     * Gets the Workflow object of this Item
     *
     * @return the Item's Workflow object
     * @throws ObjectNotFoundException objects were not found
     */
    public Workflow getWorkflow() throws ObjectNotFoundException {
        return getWorkflow(null);
    }

    /**
     * Gets the Workflow object of this Item. This method can be used in server 
     * side Script to find uncommitted changes during the active transaction.
     *
     * @param locker the transaction key
     * @return the Item's Workflow object
     * @throws ObjectNotFoundException objects were not found
     */
    public Workflow getWorkflow(Object locker) throws ObjectNotFoundException {
        return (Workflow)getObject(ClusterType.LIFECYCLE+"/workflow", locker);
    }

    /**
     * Check if the given Viewpoint exists
     *
     * @param schemaName the name of the Schema associated with the Viewpoint
     * @param viewName the name of the View
     * @return true if the ViewPoint exist false otherwise
     * @throws ObjectNotFoundException Object not found
     */
    public boolean checkViewpoint(String schemaName, String viewName) throws ObjectNotFoundException {
        return checkContent(ClusterType.VIEWPOINT+"/"+schemaName, viewName);
    }

    /**
     * Check if the given Viewpoint exists.This method can be used in server 
     * side Script to find uncommitted changes during the active transaction.
     *
     * @param schemaName the name of the Schema associated with the Viewpoint
     * @param viewName the name of the View
     * @param locker the transaction key
     * @return true if the ViewPoint exist false otherwise
     * @throws ObjectNotFoundException Object not found
     */
    public boolean checkViewpoint(String schemaName, String viewName, Object locker) throws ObjectNotFoundException {
        return checkContent(ClusterType.VIEWPOINT+"/"+schemaName, viewName, locker);
    }

    /**
     * Reads the list of existing Viewpoint names for the given schema 
     * 
     * @param schemaName the name of the schema
     * @return array of strings containing the Viewpoint names
     * @throws ObjectNotFoundException Object not found
     */
    public String[] getViewpoints(String schemaName) throws ObjectNotFoundException {
        return getContents(ClusterType.VIEWPOINT+"/"+schemaName);
    }

    /**
     * Reads the list of existing Viewpoint names for the given schema. This method can be used in server 
     * side Script to find uncommitted changes during the active transaction.
     * 
     * @param schemaName the name of the schema
     * @param locker the transaction key
     * @return array of strings containing the Viewpoint names
     * @throws ObjectNotFoundException Object not found
     */
    public String[] getViewpoints(String schemaName, Object locker) throws ObjectNotFoundException {
        return getContents(ClusterType.VIEWPOINT+"/"+schemaName, locker);
    }

    /**
     * Gets the named Viewpoint
     *
     * @param schemaName the name of the Schema associated with the Viewpoint
     * @param viewName name if the View
     * @return a Viewpoint object
     * @throws ObjectNotFoundException objects were not found
     */
    public Viewpoint getViewpoint(String schemaName, String viewName) throws ObjectNotFoundException {
        return (Viewpoint)getObject(ClusterType.VIEWPOINT+"/"+schemaName+"/"+viewName);
    }

    /**
     * Gets the named Viewpoint. This method can be used in server side Script to find uncommitted changes
     * during the active transaction.
     * 
     * @param schemaName the name of the Schema associated with the Viewpoint
     * @param viewName name if the View
     * @param locker the transaction key
     * @return a Viewpoint object
     * @throws ObjectNotFoundException objects were not found
     */
    public Viewpoint getViewpoint(String schemaName, String viewName, Object locker) throws ObjectNotFoundException {
        return (Viewpoint)getObject(ClusterType.VIEWPOINT+"/"+schemaName+"/"+viewName, locker);
    }

    /**
     * Check if the given Outcome exists
     *
     * @param schemaName the name of the Schema used to create the Outcome
     * @param schemaVersion the version of the Schema used to create the Outcome
     * @param eventId the id of the Event created when the Outcome was stored
     * @return true if the Outcome exist false otherwise
     * @throws ObjectNotFoundException Object not found
     */
    public boolean checkOutcome(String schemaName, int schemaVersion, int eventId) throws ObjectNotFoundException {
        return checkOutcome(schemaName, schemaVersion, eventId, null);
    }

    /**
     * Check if the given Outcome exists. This method can be used in server side Script to find uncommitted changes
     * during the active transaction.
     *
     * @param schemaName the name of the Schema used to create the Outcome
     * @param schemaVersion the version of the Schema used to create the Outcome
     * @param eventId the id of the Event created when the Outcome was stored
     * @param locker the transaction key
     * @return true if the Outcome exist false otherwise
     * @throws ObjectNotFoundException Object not found
     */
    public boolean checkOutcome(String schemaName, int schemaVersion, int eventId, Object locker) throws ObjectNotFoundException {
        try {
            return checkOutcome(LocalObjectLoader.getSchema(schemaName, schemaVersion), eventId, locker);
        }
        catch (InvalidDataException e) {
            Logger.error(e);
            throw new ObjectNotFoundException(e.getMessage());
        }
    }

    /**
     * Check if the given Outcome exists
     *
     * @param schema the Schema used to create the Outcome
     * @param eventId the id of the Event created when the Outcome was stored
     * @return true if the Outcome exist false otherwise
     * @throws ObjectNotFoundException Object not found
     */
    public boolean checkOutcome(Schema schema, int eventId) throws ObjectNotFoundException {
        return checkOutcome(schema, eventId, null);
    }

    /**
     * Check if the given Outcome exists. This method can be used in server side Script to find uncommitted changes
     * during the active transaction.
     * 
     * @param schema the Schema used to create the Outcome
     * @param eventId the id of the Event created when the Outcome was stored
     * @param locker transaction key
     * @return true if the Outcome exist false otherwise
     * @throws ObjectNotFoundException Object not found
     */
    public boolean checkOutcome(Schema schema, int eventId, Object locker) throws ObjectNotFoundException {
        return checkContent(ClusterType.OUTCOME+"/"+schema.getName()+"/"+schema.getVersion(), String.valueOf(eventId), locker);
    }

    /**
     * Gets the selected Outcome. This method can be used in server side Script to find uncommitted changes
     * during the active transaction.
     *
     * @param schemaName the name of the Schema of the Outcome
     * @param schemaVersion the version of the Schema of the Outcome
     * @param eventId the event id
     * @return the Outcome object
     * @throws ObjectNotFoundException object was not found
     */
    public Outcome getOutcome(String schemaName, int schemaVersion, int eventId) throws ObjectNotFoundException {
        return getOutcome(schemaName, schemaVersion, eventId, null);
    }

    /**
     * Gets the selected Outcome. This method can be used in server side Script to find uncommitted changes
     * during the active transaction.
     *
     * @param schemaName the name of the Schema of the Outcome
     * @param schemaVersion the version of the Schema of the Outcome
     * @param eventId the event id
     * @param locker the transaction key
     * @return the Outcome object
     * @throws ObjectNotFoundException object was not found
     */
    public Outcome getOutcome(String schemaName, int schemaVersion, int eventId, Object locker) throws ObjectNotFoundException {
        try {
            return getOutcome(LocalObjectLoader.getSchema(schemaName, schemaVersion), eventId, locker);
        }
        catch (InvalidDataException e) {
            Logger.error(e);
            throw new ObjectNotFoundException(e.getMessage());
        }
    }

    /**
     * Gets the selected Outcome,
     *
     * @param schema the Schema used to create the Outcome
     * @param eventId the id of the Event created when the Outcome was stored
     * @return the Outcome object
     * @throws ObjectNotFoundException object was not found
     */
    public Outcome getOutcome(Schema schema, int eventId) throws ObjectNotFoundException {
        return getOutcome(schema, eventId, null);
    }

    /**
     * Gets the selected Outcome. This method can be used in server side Script to find uncommitted changes
     * during the active transaction.
     *
     * @param schema the Schema used to create the Outcome
     * @param eventId the id of the Event created when the Outcome was stored
     * @param locker the transaction key
     * @return the Outcome object
     * @throws ObjectNotFoundException object was not found
     */
    public Outcome getOutcome(Schema schema, int eventId, Object locker) throws ObjectNotFoundException {
        return (Outcome)getObject(ClusterType.OUTCOME+"/"+schema.getName()+"/"+schema.getVersion()+"/"+eventId, locker);
    }

    /**
     * Check if the given OutcomeAttachment exists
     *
     * @param schema the Schema used to create the Outcome and its OutcomeAttachment
     * @param eventId the id of the Event created when the Outcome and its OutcomeAttachment was stored
     * @return true if the OutcomeAttachment exist false otherwise
     * @throws ObjectNotFoundException Object not found
     */
    public boolean checkOutcomeAttachment(Schema schema, int eventId) throws ObjectNotFoundException {
        return checkOutcomeAttachment(schema, eventId, null);
    }

    /**
     * Check if the given OutcomeAttachment exists. This method can be used in server side Script 
     * to find uncommitted changes during the active transaction.
     *
     * @param schema the Schema used to create the Outcome and its OutcomeAttachment
     * @param eventId the id of the Event created when the Outcome and its OutcomeAttachment was stored
     * @param locker the transaction key
     * @return true if the OutcomeAttachment exist false otherwise
     * @throws ObjectNotFoundException Object not found
     */
    public boolean checkOutcomeAttachment(Schema schema, int eventId, Object locker) throws ObjectNotFoundException {
        return checkContent(ClusterType.ATTACHMENT+"/"+schema.getName()+"/"+schema.getVersion(), String.valueOf(eventId), locker);
    }

    /**
     * Gets the selected OutcomeAttachment
     *
     * @param schemaName the name of the Schema used to create the Outcome and its OutcomeAttachment
     * @param schemaVersion the version of the Schema of the Outcome
     * @param eventId the event id
     * @return the Outcome object
     * @throws ObjectNotFoundException object was not found
     */
    public OutcomeAttachment getOutcomeAttachment(String schemaName, int schemaVersion, int eventId) throws ObjectNotFoundException {
        return getOutcomeAttachment(schemaName, schemaVersion, eventId, null);
    }

    /**
     * Gets the selected OutcomeAttachment. This method can be used in server side Script to find uncommitted changes
     * during the active transaction.
     *
     * @param schemaName the name of the Schema used to create the Outcome and its OutcomeAttachment
     * @param schemaVersion the version of the Schema of the Outcome
     * @param eventId the event id
     * @param locker the transaction key
     * @return the Outcome object
     * @throws ObjectNotFoundException object was not found
     */
    public OutcomeAttachment getOutcomeAttachment(String schemaName, int schemaVersion, int eventId, Object locker)
            throws ObjectNotFoundException
    {
        try {
            return getOutcomeAttachment(LocalObjectLoader.getSchema(schemaName, schemaVersion), eventId, locker);
        }
        catch (InvalidDataException e) {
            Logger.error(e);
            throw new ObjectNotFoundException(e.getMessage());
        }
    }

    /**
     * Gets the selected OutcomeAttachment
     *
     * @param schema the Schema used to create the Outcome and its OutcomeAttachment
     * @param eventId the id of the Event created when the Outcome and the OutcomeAttachment was stored
     * @return the Outcome object
     * @throws ObjectNotFoundException object was not found
     */
    public OutcomeAttachment getOutcomeAttachment(Schema schema, int eventId) throws ObjectNotFoundException {
        return getOutcomeAttachment(schema, eventId, null);
    }

    /**
     * Gets the selected OutcomeAttachment. This method can be used in server side Script to find uncommitted changes
     * during the active transaction.
     *
     * @param schema the Schema used to create the Outcome and its OutcomeAttachment
     * @param eventId the id of the Event created when the Outcome and the OutcomeAttachment was stored
     * @param locker the transaction key
     * @return the Outcome object
     * @throws ObjectNotFoundException object was not found
     */
    public OutcomeAttachment getOutcomeAttachment(Schema schema, int eventId, Object locker) throws ObjectNotFoundException {
        return (OutcomeAttachment)getObject(ClusterType.ATTACHMENT+"/"+schema.getName()+"/"+schema.getVersion()+"/"+eventId, locker);
    }

    /**
     * Finds the first finishing job with the given name for the given Agent in the workflow.
     *
     * @param actName the name of the Activity to look for
     * @param agent The agent to fetch jobs for
     * @return the JOB object or null if nothing was found
     * @throws AccessRightsException Agent has not rights
     * @throws ObjectNotFoundException objects were not found
     * @throws PersistencyException Error loading the relevant objects
     */
    public Job getJobByName(String actName, AgentProxy agent) throws AccessRightsException, ObjectNotFoundException,PersistencyException {
        return getJobByName(actName, agent.getPath());
    }

    /**
     * Finds the Job with the given Activity and Transition name for the Agent in the Items Workflow
     *
     * @param actName the name of the Activity to look for
     * @param transName the name of the Transition to look for
     * @param agent The AgentProxy to fetch jobs for
     * @return the JOB object or null if nothing was found
     * @throws AccessRightsException Agent has not rights
     * @throws ObjectNotFoundException objects were not found
     * @throws PersistencyException Error loading the relevant objects
     */
    public Job getJobByTransitionName(String actName, String transName, AgentProxy agent) throws AccessRightsException, ObjectNotFoundException,PersistencyException {
        return getJobByTransitionName(actName, transName, agent.getPath());
    }

    /**
     * Finds the Job with the given Activity and Transition name for the Agent in the Items Workflow
     *
     * @param actName the name of the Activity to look for
     * @param transName the name of the Transition to look for
     * @param agentPath The agent to fetch jobs for
     * @return the JOB object or null if nothing was found
     * @throws AccessRightsException Agent has not rights
     * @throws ObjectNotFoundException objects were not found
     * @throws PersistencyException Error loading the relevant objects
     */
    public Job getJobByTransitionName(String actName, String transName, AgentPath agentPath) throws AccessRightsException, ObjectNotFoundException,PersistencyException {
        for (Job job : getJobList(agentPath, true)) {
            if (job.getTransition().getName().equals(transName)) {
                if ((actName.contains("/") && job.getStepPath().equals(actName)) || job.getStepName().equals(actName))
                    return job;
            }
        }
        return null;
    }

    /**
     * If this is reaped, clear out the cache for it too.
     */
    @Override
    protected void finalize() throws Throwable {
        Logger.msg(7, "ItemProxy.finalize() - caches are reaped for item:"+mItemPath);
        Gateway.getStorage().clearCache(mItemPath, null);
        Gateway.getProxyManager().removeProxy(mItemPath);
        super.finalize();
    }

    /**
     * Query data of the Item located by the ClusterStorage path
     *
     * @param path the ClusterStorage path
     * @return the data in XML form
     * @throws ObjectNotFoundException path was not correct
     */
    public String queryData(String path) throws ObjectNotFoundException {
        try {
            Logger.msg(7, "ItemProxy.queryData() - "+mItemPath+"/"+path);

            if (path.endsWith("all")) {
                Logger.msg(7, "ItemProxy.queryData() - listing contents");

                String[] result = Gateway.getStorage().getClusterContents(mItemPath, path.substring(0, path.length()-3));
                StringBuffer retString = new StringBuffer();

                for (int i = 0; i < result.length; i++) {
                    retString.append(result[i]);

                    if (i < result.length-1) retString.append(",");
                }
                Logger.msg(7, "ItemProxy.queryData() - "+retString.toString());
                return retString.toString();
            }
            else {
                C2KLocalObject target = Gateway.getStorage().get(mItemPath, path, null);
                return Gateway.getMarshaller().marshall(target);
            }
        }
        catch (ObjectNotFoundException e) {
            throw e;
        }
        catch (Exception e) {
            Logger.error(e);
            return "<ERROR>"+e.getMessage()+"</ERROR>";
        }
    }

    /**
     * Check if the data of the Item located by the ClusterStorage path is exist
     *
     * @param path the ClusterStorage path
     * @param name the name of the content to be checked
     * @return true if there is content false otherwise
     * @throws ObjectNotFoundException path was not correct
     */
    public boolean checkContent(String path, String name) throws ObjectNotFoundException {
        return checkContent(path, name, null);
    }

    /**
     * Check the root content of the given ClusterType
     *
     * @param cluster the type of the cluster
     * @param name the name of the content to be checked
     * @return true if there is content false otherwise
     * @throws ObjectNotFoundException path was not correct
     */
    public boolean checkContent(ClusterType cluster, String name) throws ObjectNotFoundException {
        return checkContent(cluster.getName(), name, null);
    }

    /**
     * Check if the data of the Item located by the ClusterStorage path is exist. This method can be used
     * in server side Script to find uncommitted changes during the active transaction.
     *
     * @param cluster the type of the cluster
     * @param name the name of the content to be checked
     * @param locker the transaction key
     * @return true if there is content false otherwise
     * @throws ObjectNotFoundException path was not correct
     */
    public boolean checkContent(String path, String name, Object locker) throws ObjectNotFoundException {
        for (String key : getContents(path, locker)) if (key.equals(name)) return true;
        return false;
    }

    /**
     * List the root content of the given ClusterType.
     *
     * @param type the type of the cluster
     * @return list of String of the cluster content
     * @throws ObjectNotFoundException Object nt found
     */
    public String[] getContents(ClusterType type) throws ObjectNotFoundException {
        return getContents(type.getName());
    }

    /**
     * List the root content of the given ClusterType. This method can be used in server side Script 
     * to find uncommitted changes during the active transaction.
     *
     * @param type the type of the cluster
     * @param locker the transaction key
     * @return list of String of the cluster content
     * @throws ObjectNotFoundException Object nt found
     */
    public String[] getContents(ClusterType type, Object locker) throws ObjectNotFoundException {
        return getContents(type.getName(), locker);
    }

    /**
     * List the content of the cluster located by the cluster path
     *
     * @param path the ClusterStorage path
     * @return list of String of the cluster content
     * @throws ObjectNotFoundException Object not found
     */
    public String[] getContents(String path) throws ObjectNotFoundException {
        return getContents(path, null);
    }

    /**
     * List the content of the cluster located by the cluster path. This method can be used in server side Script 
     * to find uncommitted changes during the active transaction.
     *
     * @param path the ClusterStorage path
     * @param locker the transaction key
     * @return list of String of the cluster content
     * @throws ObjectNotFoundException Object not found
     */
    public String[] getContents(String path, Object locker) throws ObjectNotFoundException {
        try {
            return Gateway.getStorage().getClusterContents(mItemPath, path);
            //return Gateway.getStorage().getClusterContents(mItemPath, path, locker);
        }
        catch (PersistencyException e) {
            throw new ObjectNotFoundException(e.toString());
        }
    }

    /**
     * Executes the Query in the target database. The query can be any of these type: SQL/OQL/XQuery/XPath/etc.
     *
     * @param query the query to be executed
     * @return the xml result of the query
     * @throws PersistencyException there was a fundamental DB issue
     */
    public String executeQuery(Query query) throws PersistencyException {
        return Gateway.getStorage().executeQuery(query);
    }

    /**
     * Retrieve the C2KLocalObject for the ClusterType
     *
     * @param type the ClusterTyoe
     * @return the C2KLocalObject
     * @throws ObjectNotFoundException the type did not result in a C2KLocalObject
     */
    public C2KLocalObject getObject(ClusterType type) throws ObjectNotFoundException {
        return getObject(type.getName());
    }

    /**
     * Retrieve the C2KLocalObject for the Cluster path
     *
     * @param path the path to the cluster content
     * @return the C2KLocalObject
     * @throws ObjectNotFoundException the path did not result in a C2KLocalObject
     */
    public C2KLocalObject getObject(String path) throws ObjectNotFoundException {
        return getObject(path, null);
    }

    /**
     * Retrieve the C2KLocalObject for the Cluster path. This method can be used in server side Script to find uncommitted changes
     * during the active transaction.
     * 
     * @param path the path to the cluster object
     * @param locker the transaction key
     * @return the C2KLocalObject
     * @throws ObjectNotFoundException the path did not result in a C2KLocalObject
     */
    public C2KLocalObject getObject(String path, Object locker) throws ObjectNotFoundException {
        try {
            return Gateway.getStorage().get(mItemPath, path , locker);
        }
        catch( PersistencyException ex ) {
            Logger.error("ItemProxy.getObject() - Exception loading object:"+mItemPath+"/"+path);
            Logger.error(ex);
            throw new ObjectNotFoundException( ex.toString() );
        }
    }

    /**
     * Retrieves the values of a BuiltInItemProperty
     *
     * @param prop one of the Built-In Item Property
     * @return the value of the property
     * @throws ObjectNotFoundException property was not found
     */
    public String getProperty( BuiltInItemProperties prop ) throws ObjectNotFoundException {
        return getProperty(prop.getName());
    }

    /**
<<<<<<< HEAD
     * Retrieves the values of a BuiltInItemProperty or returns the defaulValue if no Property was found
     * 
     * @param prop one of the Built-In Item Property
     * @param defaultValue the value to be used if no Property was found
     * @return
     */
    public String getProperty( BuiltInItemProperties prop, String defaultValue) {
=======
     * 
     * @param prop
     * @param defaultValue
     * @return
     */
    public String getProperty(BuiltInItemProperties prop, String defaultValue) {
>>>>>>> bb1a8cbe
        return getProperty(prop.getName(), defaultValue);
    }

    /**
     * Retrieves the values of a named property or returns the defaulValue if no Property was found
     * 
     * @param name of the Item Property
     * @param defaultValue the value to be used if no Property was found
     * @return the value or the defaultValue
     */
    public String getProperty(String name, String defaultValue) {
        return getProperty(name, defaultValue, null);
    }

    /**
     * Retrieves the value of a named property. This method can be used in server side Script to find uncommitted changes
     * during the active transaction.
     *
     * @param name of the Item Property
     * @param defaultValue the value to be used if no Property was found
     * @param locker the transaction key
     * @return the value of the property
     */
    public String getProperty(String name, String defaultValue, Object locker) {
        try {
            if (checkContent(ClusterType.PROPERTY.getName(), name, locker)) {
                return getProperty(name, locker);
            }
        }
        catch(ObjectNotFoundException e) {
            //This line should never happen because of the use of checkContent()
        }

        return defaultValue;
    }

    /**
     * Retrieves the value of a named property
     *
     * @param name of the Item Property
     * @return the value of the property
     * @throws ObjectNotFoundException property was not found
     */
    public String getProperty( String name ) throws ObjectNotFoundException {
        return getProperty(name, (Object)null);
    }

    /**
     * 
     * @param name
     * @param locker
     * @return
     * @throws ObjectNotFoundException
     */
    public String getProperty(String name, Object locker) throws ObjectNotFoundException {
        Logger.msg(5, "ItemProxy.getProperty() - "+name+" from item "+mItemPath);

        Property prop = (Property)getObject(ClusterType.PROPERTY+"/"+name, locker);

        if(prop != null) return prop.getValue();
        else             throw new ObjectNotFoundException("ItemProxy.getProperty() - COULD not find property "+name+" from item "+mItemPath);
    }

    /**
     * Get the name of the Item from its Property called Name
     *
     * @return the name of the Item or null if no Name Property exists
     */
    public String getName() {
<<<<<<< HEAD
        return getProperty(NAME, null);
=======
        return getProperty(NAME, (String)null);
>>>>>>> bb1a8cbe
    }

    /**
     * Get the type of the Item from its Property called Type
     *
     * @return the type of the Item or null if no Type Property exists
     */
    public String getType() {
<<<<<<< HEAD
        return getProperty(TYPE, null);
=======
        return getProperty(TYPE, (String)null);
    }

    /**
     * Retrieves the Event of the given id.
     * 
     * @param eventId the id of the Event
     * @return the Event object
     * @throws ObjectNotFoundException there is no event for the given id
     */
    public Event getEvent(int eventId) throws ObjectNotFoundException {
        return getEvent(eventId, null);
    }

    /**
     * Retrieves the Event of the given id. This method can be used in server side Script to find uncommitted changes
     * during the active transaction.
     * 
     * @param eventId the id of the Event
     * @param locker the transaction key
     * @return the Event object
     * @throws ObjectNotFoundException there is no event for the given id
     */
    public Event getEvent(int eventId, Object locker) throws ObjectNotFoundException {
        return (Event) getObject(HISTORY + "/" + eventId, locker);
>>>>>>> bb1a8cbe
    }

    //**************************************************************************
    // Subscription methods
    //**************************************************************************/


    public void subscribe(MemberSubscription<?> newSub) {
        newSub.setSubject(this);
        synchronized (this){
            mSubscriptions.put( newSub, newSub.getObserver() );
        }
        new Thread(newSub).start();
        Logger.msg(7, "ItemProxy.subscribe() - "+newSub.getObserver().getClass().getName()+" for "+newSub.interest);
    }

    public void unsubscribe(ProxyObserver<?> observer) {
        synchronized (this){
            for (Iterator<MemberSubscription<?>> e = mSubscriptions.keySet().iterator(); e.hasNext();) {
                MemberSubscription<?> thisSub = e.next();
                if (mSubscriptions.get( thisSub ) == observer) {
                    e.remove();
                    Logger.msg(7, "ItemProxy.unsubscribed() - "+observer.getClass().getName());
                }
            }
        }
    }

    public void dumpSubscriptions(int logLevel) {
        if(!Logger.doLog(logLevel) || mSubscriptions.size() == 0) return;

        Logger.msg(logLevel, "Subscriptions to proxy "+mItemPath+":");
        synchronized(this) {
            for (MemberSubscription<?> element : mSubscriptions.keySet()) {
                ProxyObserver<?> obs = element.getObserver();
                if (obs != null)
                    Logger.msg(logLevel, "    "+element.getObserver().getClass().getName()+" subscribed to "+element.interest);
                else
                    Logger.msg(logLevel, "    Phantom subscription to "+element.interest);
            }
        }
    }

    public void notify(ProxyMessage message) {
        Logger.msg(4, "ItemProxy.notify() - Received change notification for "+message.getPath()+" on "+mItemPath);
        synchronized (this){
            if (Gateway.getProxyServer()== null || !message.getServer().equals(Gateway.getProxyServer().getServerName())) {
                Gateway.getStorage().clearCache(mItemPath, message.getPath());
            }
            for (Iterator<MemberSubscription<?>> e = mSubscriptions.keySet().iterator(); e.hasNext();) {
                MemberSubscription<?> newSub = e.next();
                if (newSub.getObserver() == null) { // phantom
                    Logger.msg(4, "ItemProxy.notify() - Removing phantom subscription to "+newSub.interest);
                    e.remove();
                }
                else
                    newSub.update(message.getPath(), message.isState());
            }
        }
    }
}<|MERGE_RESOLUTION|>--- conflicted
+++ resolved
@@ -1031,22 +1031,13 @@
     }
 
     /**
-<<<<<<< HEAD
      * Retrieves the values of a BuiltInItemProperty or returns the defaulValue if no Property was found
      * 
      * @param prop one of the Built-In Item Property
      * @param defaultValue the value to be used if no Property was found
-     * @return
-     */
-    public String getProperty( BuiltInItemProperties prop, String defaultValue) {
-=======
-     * 
-     * @param prop
-     * @param defaultValue
-     * @return
+     * @return the value or the defaultValue
      */
     public String getProperty(BuiltInItemProperties prop, String defaultValue) {
->>>>>>> bb1a8cbe
         return getProperty(prop.getName(), defaultValue);
     }
 
@@ -1116,11 +1107,7 @@
      * @return the name of the Item or null if no Name Property exists
      */
     public String getName() {
-<<<<<<< HEAD
-        return getProperty(NAME, null);
-=======
         return getProperty(NAME, (String)null);
->>>>>>> bb1a8cbe
     }
 
     /**
@@ -1129,9 +1116,6 @@
      * @return the type of the Item or null if no Type Property exists
      */
     public String getType() {
-<<<<<<< HEAD
-        return getProperty(TYPE, null);
-=======
         return getProperty(TYPE, (String)null);
     }
 
@@ -1157,7 +1141,6 @@
      */
     public Event getEvent(int eventId, Object locker) throws ObjectNotFoundException {
         return (Event) getObject(HISTORY + "/" + eventId, locker);
->>>>>>> bb1a8cbe
     }
 
     //**************************************************************************

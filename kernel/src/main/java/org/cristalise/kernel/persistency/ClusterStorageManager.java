/**
 * This file is part of the CRISTAL-iSE kernel.
 * Copyright (c) 2001-2015 The CRISTAL Consortium. All rights reserved.
 *
 * This library is free software; you can redistribute it and/or modify it
 * under the terms of the GNU Lesser General Public License as published
 * by the Free Software Foundation; either version 3 of the License, or (at
 * your option) any later version.
 *
 * This library is distributed in the hope that it will be useful, but WITHOUT
 * ANY WARRANTY; with out even the implied warranty of MERCHANTABILITY or
 * FITNESS FOR A PARTICULAR PURPOSE. See the GNU Lesser General Public
 * License for more details.
 *
 * You should have received a copy of the GNU Lesser General Public License
 * along with this library; if not, write to the Free Software Foundation,
 * Inc., 59 Temple Place, Suite 330, Boston, MA 02111-1307 USA.
 *
 * http://www.fsf.org/licensing/licenses/lgpl.html
 */
package org.cristalise.kernel.persistency;

import static org.cristalise.kernel.persistency.ClusterType.HISTORY;
import static org.cristalise.kernel.persistency.ClusterType.JOB;
import static org.cristalise.kernel.persistency.ClusterType.VIEWPOINT;

import java.util.ArrayList;
import java.util.ConcurrentModificationException;
import java.util.HashMap;
import java.util.HashSet;
import java.util.Iterator;
import java.util.Map;
import java.util.Set;
import java.util.StringTokenizer;
import java.util.concurrent.ConcurrentHashMap;
import org.cristalise.kernel.common.ObjectNotFoundException;
import org.cristalise.kernel.common.PersistencyException;
import org.cristalise.kernel.entity.C2KLocalObject;
import org.cristalise.kernel.entity.agent.JobList;
import org.cristalise.kernel.entity.proxy.ProxyMessage;
import org.cristalise.kernel.events.History;
import org.cristalise.kernel.lookup.AgentPath;
import org.cristalise.kernel.lookup.ItemPath;
import org.cristalise.kernel.persistency.outcome.Viewpoint;
import org.cristalise.kernel.process.Gateway;
import org.cristalise.kernel.process.auth.Authenticator;
import org.cristalise.kernel.querying.Query;
import org.cristalise.kernel.utils.SoftCache;
import org.cristalise.kernel.utils.WeakCache;

import lombok.extern.slf4j.Slf4j;


/**
 * Instantiates ClusterStorages listed in properties file All read/write requests to storage pass through this object,
 * which can query the capabilities of each declared storage, and channel requests accordingly. Transaction based.
 * It also has a memoryCache to increase performance, use 'Storage.disableCache=true' to disable it.
 */
@Slf4j
public class ClusterStorageManager {
    HashMap<String, ClusterStorage>                 allStores           = new HashMap<String, ClusterStorage>();
    String[]                                        clusterPriority     = new String[0];
    HashMap<ClusterType, ArrayList<ClusterStorage>> clusterWriters      = new HashMap<ClusterType, ArrayList<ClusterStorage>>();
    HashMap<ClusterType, ArrayList<ClusterStorage>> clusterReaders      = new HashMap<ClusterType, ArrayList<ClusterStorage>>();
    ArrayList<TransactionalClusterStorage>          transactionalStores = new ArrayList<TransactionalClusterStorage>();

    // we don't need a soft cache for the top level cache - the proxies and entities clear that when reaped
    HashMap<ItemPath, Map<String, C2KLocalObject>> memoryCache = new HashMap<ItemPath, Map<String, C2KLocalObject>>();

    Map<Object, Set<ProxyMessage>> proxyMessagesMap = new ConcurrentHashMap<Object, Set<ProxyMessage>>();

    /**
     * Initialises all ClusterStorage handlers listed by class name in the property "ClusterStorages"
     * This property is usually process specific, and so should be in the server/client.conf and not the connect file.
     *
     * @param auth the Authenticator to be used to initialise all the handlers
     */
    public ClusterStorageManager(Authenticator auth) throws PersistencyException {
        Object clusterStorageProp = Gateway.getProperties().getObject("ClusterStorage");

        if (clusterStorageProp == null || "".equals(clusterStorageProp)) {
            throw new PersistencyException("ClusterStorageManager.init() - no ClusterStorages defined. No persistency!");
        }

        ArrayList<ClusterStorage> rootStores;

        if (clusterStorageProp instanceof String) {
            rootStores = instantiateStores((String)clusterStorageProp);
        }
        else if (clusterStorageProp instanceof ArrayList<?>) {
            ArrayList<?> propStores = (ArrayList<?>)clusterStorageProp;
            rootStores = new ArrayList<ClusterStorage>();
            clusterPriority = new String[propStores.size()];
            for (Object thisStore : propStores) {
                if (thisStore instanceof ClusterStorage)
                    rootStores.add((ClusterStorage)thisStore);
                else
                    throw new PersistencyException("Supplied ClusterStorage "+thisStore.toString()+" was not an instance of ClusterStorage");
            }
        }
        else {
            throw new PersistencyException("Unknown class of ClusterStorage property: "+clusterStorageProp.getClass().getName());
        }

        int clusterNo = 0;
        for (ClusterStorage newStorage : rootStores) {
            newStorage.open(auth);

            log.debug("ClusterStorageManager.init() - Cluster storage " + newStorage.getClass().getName() + " initialised successfully.");
            allStores.put(newStorage.getId(), newStorage);
            clusterPriority[clusterNo++] = newStorage.getId();

            if (newStorage instanceof TransactionalClusterStorage) transactionalStores.add((TransactionalClusterStorage)newStorage);
        }

        clusterReaders.put(ClusterType.ROOT, rootStores); // all storages are queried for clusters at the root level
    }

    public ArrayList<ClusterStorage> instantiateStores(String allClusters) throws PersistencyException {
        ArrayList<ClusterStorage> rootStores = new ArrayList<ClusterStorage>();
        StringTokenizer tok = new StringTokenizer(allClusters, ",");
        clusterPriority = new String[tok.countTokens()];

        while (tok.hasMoreTokens()) {
            ClusterStorage newStorage = null;
            String newStorageClass = tok.nextToken();
            try {
                if (!newStorageClass.contains(".")) newStorageClass = "org.cristalise.storage."+newStorageClass;
                newStorage = (ClusterStorage)(Class.forName(newStorageClass).newInstance());
            }
            catch (ClassNotFoundException | InstantiationException | IllegalAccessException ex) {
                throw new PersistencyException("ClusterStorageManager.init() - The cluster storage handler class "+newStorageClass+" could not be found.");
            }
            rootStores.add(newStorage);
        }
        return rootStores;
    }

    public void close() {
        for (ClusterStorage thisStorage : allStores.values()) {
            try {
                thisStorage.close();
            }
            catch (PersistencyException ex) {
                log.error("Error closing storage " + thisStorage.getName(), ex);
            }
        }
    }

    /**
     * Check which storage can execute the given query
     *
     * @param language the language of the query
     * @return the found store or null
     */
    private ClusterStorage findStorageForQuery(String language) {
        for (String element : clusterPriority) {
            ClusterStorage store = allStores.get(element);
            if (store.checkQuerySupport(language) ) return store;
        }
        return null;
    }

    /**
     * Returns the loaded storage that declare that they can handle writing or reading the specified cluster name (e.g.
     * Collection, Property) Must specify if the request is a read or a write.
     *
     * @param clusterType
     * @param forWrite whether the request is for write or read
     * @return the list of usable storages
     */
    private ArrayList<ClusterStorage> findStorages(ClusterType clusterType, boolean forWrite) {
        // choose the right cache for readers or writers
        HashMap<ClusterType, ArrayList<ClusterStorage>> cache;

        if (forWrite) cache = clusterWriters;
        else          cache = clusterReaders;

        // check to see if we've been asked to do this before
        if (cache.containsKey(clusterType)) return cache.get(clusterType);

        // not done yet, we'll have to query them all
        log.debug("ClusterStorageManager.findStorages() - finding storage for "+clusterType+" forWrite:"+forWrite);

        ArrayList<ClusterStorage> useableStorages = new ArrayList<ClusterStorage>();

        for (String element : clusterPriority) {
            ClusterStorage thisStorage = allStores.get(element);
            short requiredSupport = forWrite ? ClusterStorage.WRITE : ClusterStorage.READ;
            if ((thisStorage.queryClusterSupport(clusterType) & requiredSupport) == requiredSupport) {
                log.debug( "ClusterStorageManager.findStorages() - Got "+thisStorage.getName());
                useableStorages.add(thisStorage);
            }
        }
        cache.put(clusterType, useableStorages);
        return useableStorages;
    }

    /**
     * Executes the Query
     *
     * @param query the Query to be executed
     * @return the xml result of the query
     */
    public String executeQuery(Query query) throws PersistencyException {
        ClusterStorage reader = findStorageForQuery(query.getLanguage());

        if (reader != null) return reader.executeQuery(query);
        else                throw new PersistencyException("No storage was found supporting language:"+query.getLanguage()+" query:"+query.getName());
    }

    /**
     * Retrieves the ids of the next level of a cluster
     * Does not look in any currently open transactions.
     *
     * @param itemPath the current Item
     * @param path the cluster path
     * @return list of keys found in the cluster
     */
    public String[] getClusterContents(ItemPath itemPath, String path) throws PersistencyException {
        ArrayList<String> contents = new ArrayList<String>();
        // get all readers
        log.trace( "ClusterStorageManager.getClusterContents() - path:"+path);
        ArrayList<ClusterStorage> readers = findStorages(ClusterStorage.getClusterType(path), false);
        // try each in turn until we get a result
        for (ClusterStorage thisReader : readers) {
            try {
                String[] thisArr = thisReader.getClusterContents(itemPath, path);
                if (thisArr != null) {
                    for (int j = 0; j < thisArr.length; j++)
                        if (!contents.contains(thisArr[j])) {
                            log.trace("ClusterStorageManager.getClusterContents() - "+thisReader.getName()+" reports "+thisArr[j]);
                            contents.add(thisArr[j]);
                        }
                }
            }
            catch (PersistencyException e) {
                log.debug( "ClusterStorageManager.getClusterContents() - reader " + thisReader.getName() +
                        " could not retrieve contents of " + itemPath + "/" + path + ": " + e.getMessage());
            }
        }

        log.trace( "ClusterStorageManager.getClusterContents() - Returning "+contents.size()+" elements of path:"+path);

        String[] retArr = new String[0];
        retArr = contents.toArray(retArr);
        return retArr;
    }

    /**
     * Internal get method. Retrieves clusters from ClusterStorages & maintains the memory cache.
     * <br>
     * There is a special case for Viewpoint. When path ends with /data it returns referenced Outcome instead of Viewpoint.
     *
     * @param itemPath current Iten
     * @param path the cluster path
     * @return the C2KObject located by path
     */
    public C2KLocalObject get(ItemPath itemPath, String path) throws PersistencyException, ObjectNotFoundException {
        // check cache first
        Map<String, C2KLocalObject> sysKeyMemCache = memoryCache.get(itemPath);

        if (sysKeyMemCache != null) {
            synchronized(sysKeyMemCache) {
                C2KLocalObject obj = sysKeyMemCache.get(path);
                if (obj != null) {
                    log.debug( "ClusterStorageManager.get() - found "+itemPath+"/"+path+" in memcache");
                    return obj;
                }
            }
        }

        // special case for Viewpoint- When path ends with /data it returns referenced Outcome instead of Viewpoint
        if (path.startsWith(VIEWPOINT.getName()) && path.endsWith("/data")) {
            StringTokenizer tok = new StringTokenizer(path,"/");
            if (tok.countTokens() == 4) { // to not catch viewpoints called 'data'
                Viewpoint view = (Viewpoint)get(itemPath, path.substring(0, path.lastIndexOf("/")));

                if (view != null) return view.getOutcome();
                else              return null;
            }
        }

        C2KLocalObject result = null;

        // deal out top level remote maps
        if (path.indexOf('/') == -1) {
            if (path.equals(HISTORY.getName())) {
                result = new History(itemPath, null);
            }
            else if (path.equals(JOB.getName())) {
                if (itemPath instanceof AgentPath) result = new JobList((AgentPath)itemPath, null);
                else                               throw new ObjectNotFoundException("Items do not have job lists");
            }
        }

        if (result == null) {
            // else try each reader in turn until we find it
            ArrayList<ClusterStorage> readers = findStorages(ClusterStorage.getClusterType(path), false);
            for (ClusterStorage thisReader : readers) {
                try {
                    result = thisReader.get(itemPath, path);
                    log.debug( "ClusterStorageManager.get() - reading "+path+" from "+thisReader.getName() + " for item " + itemPath);
                    if (result != null) break; // got it!
                }
                catch (PersistencyException e) {
                    log.debug( "ClusterStorageManager.get() - reader "+thisReader.getName()+" could not retrieve "+itemPath+"/"+ path+": "+e.getMessage());
                }
            }
        }

        //No result was found after reading the list of ClusterStorages
        if (result == null) {
            throw new ObjectNotFoundException("ClusterStorageManager.get() - Path "+path+" not found in "+itemPath);
        }

        putInMemoryCache(itemPath, path, result);

        return result;
    }

    public void put(ItemPath itemPath, C2KLocalObject obj) throws PersistencyException {
        put(itemPath, obj, null);
    }

    /**
     * Internal put method. Creates or overwrites a cluster in all writers. Used when committing transactions.
     */
    public void put(ItemPath itemPath, C2KLocalObject obj, Object locker) throws PersistencyException {
        String path = ClusterStorage.getPath(obj);
        ArrayList<ClusterStorage> writers = findStorages(ClusterStorage.getClusterType(path), true);
        for (ClusterStorage thisWriter : writers) {
            try {
                log.debug( "ClusterStorageManager.put() - writing "+path+" to "+thisWriter.getName());
                if (thisWriter instanceof TransactionalClusterStorage && locker != null)
                    ((TransactionalClusterStorage)thisWriter).put(itemPath, obj, locker);
                else
                    thisWriter.put(itemPath, obj);
            }
            catch (PersistencyException e) {
                log.error("ClusterStorageManager.put() - writer " + thisWriter.getName() + " could not store " + itemPath + "/" + path + ": " + e.getMessage());
                throw e;
            }
        }

        putInMemoryCache(itemPath, path, obj);
<<<<<<< HEAD

        // transmit proxy event
        if(Gateway.getProxyServer() != null)
            Gateway.getProxyServer().sendProxyEvent(new ProxyMessage(itemPath, path, ProxyMessage.ADDED));
        else
            log.warn("ClusterStorageManager.put() - ProxyServer is null - Proxies are not notified of this event");
=======
        ProxyMessage message = new ProxyMessage(itemPath, path, ProxyMessage.ADDED);
        if (locker != null){
            keepMessageForLater(message, locker);
        }else{
            sendProxyEvent(message);
        }
>>>>>>> 27c359f3
    }

    /**
     * Put the given C2KLocalObject of the Item in the memory cache. Use 'Storage.disableCache=true' to disable caching.
     *
     * @param itemPath the Item which data is going to be cached
     * @param path the cluster patch of the object
     * @param obj the C2KLocalObject to be cached
     */
    private void putInMemoryCache(ItemPath itemPath, String path, C2KLocalObject obj) {
        if (Gateway.getProperties().getBoolean("Storage.disableCache", false)) {
            log.trace("ClusterStorageManager.putInMemoryCache() - Cache is DISABLED");
            return;
        }

        Map<String, C2KLocalObject> sysKeyMemCache;

        if (memoryCache.containsKey(itemPath)) {
            sysKeyMemCache = memoryCache.get(itemPath);
        }
        else {
            boolean useWeak = Gateway.getProperties().getBoolean("Storage.useWeakCache", false);

            log.debug("ClusterStorageManager.putInMemoryCache() - Creating "+(useWeak ? "Weak" : "Strong")+" cache for item "+itemPath);

            sysKeyMemCache = useWeak ? new WeakCache<String, C2KLocalObject>() : new SoftCache<String, C2KLocalObject>(0);

            synchronized (memoryCache) {
                memoryCache.put(itemPath, sysKeyMemCache);
            }
        }

        synchronized(sysKeyMemCache) {
            sysKeyMemCache.put(path, obj);
        }

        if (log.isTraceEnabled()) dumpCacheContents(9);
    }

    public void remove(ItemPath itemPath, String path) throws PersistencyException {
        remove(itemPath, path, null);
    }

    /**
     * Deletes a cluster from all writers
     */
    public void remove(ItemPath itemPath, String path, Object locker) throws PersistencyException {
        ArrayList<ClusterStorage> writers = findStorages(ClusterStorage.getClusterType(path), true);
        for (ClusterStorage thisWriter : writers) {
            try {
                log.debug( "ClusterStorageManager.delete() - removing "+path+" from "+thisWriter.getName());
                if (thisWriter instanceof TransactionalClusterStorage && locker != null)
                    ((TransactionalClusterStorage)thisWriter).delete(itemPath, path, locker);
                else
                    thisWriter.delete(itemPath, path);
            }
            catch (PersistencyException e) {
                log.error("ClusterStorageManager.delete() - writer " + thisWriter.getName() + " could not delete " + itemPath + "/" + path + ": " + e.getMessage());
                throw e;
            }
        }

        if (memoryCache.containsKey(itemPath)) {
            Map<String, C2KLocalObject> itemMemCache = memoryCache.get(itemPath);
            synchronized (itemMemCache) {
                itemMemCache.remove(path);
            }
        }
<<<<<<< HEAD

        // transmit proxy event
        if(Gateway.getProxyServer() != null)
            Gateway.getProxyServer().sendProxyEvent(new ProxyMessage(itemPath, path, ProxyMessage.DELETED));
        else
            log.warn("ClusterStorageManager.remove() - ProxyServer is null - Proxies are not notified of this event");
=======
        ProxyMessage message = new ProxyMessage(itemPath, path, ProxyMessage.DELETED);
        if (locker != null){
            keepMessageForLater(message, locker);
         }else{
            sendProxyEvent(message);
        }
>>>>>>> 27c359f3
    }

    public void clearCache(ItemPath itemPath, String path) {
        log.debug( "ClusterStorageManager.clearCache() - removing "+itemPath+"/"+path);

        if (memoryCache.containsKey(itemPath)) {
            Map<String, C2KLocalObject> sysKeyMemCache = memoryCache.get(itemPath);
            synchronized(sysKeyMemCache) {
                for (Iterator<String> iter = sysKeyMemCache.keySet().iterator(); iter.hasNext();) {
                    String thisPath = iter.next();
                    if (thisPath.startsWith(path)) {
                        log.debug( "ClusterStorageManager.clearCache() - removing "+itemPath+"/"+thisPath);
                        iter.remove();
                    }
                }
            }
        }
    }

    public void clearCache(ItemPath itemPath) {
        if (memoryCache.containsKey(itemPath)) {
            synchronized (memoryCache) {
                log.debug( "{} objects to remove for {}", memoryCache.get(itemPath).size(), itemPath);
                memoryCache.remove(itemPath);
            }
        }
        else
            log.debug("No objects cached for {}", itemPath);
    }

    public void clearCache() {
        synchronized (memoryCache) {
            memoryCache.clear();
        }
        log.debug( "ClusterStorageManager.clearCache() - cleared entire cache, "+memoryCache.size()+" entities.");
    }

    public void dumpCacheContents(int logLevel) {
        synchronized(memoryCache) {
            for (ItemPath itemPath : memoryCache.keySet()) {
                log.trace("Cached Objects of {}", itemPath);
                Map<String, C2KLocalObject> sysKeyMemCache = memoryCache.get(itemPath);
                
                try {
                    synchronized (sysKeyMemCache) {
                        for (Object name : sysKeyMemCache.keySet()) {
                            String path = (String) name;
                            try {
                                log.trace("    Path {}: {}", path, sysKeyMemCache.get(path).getClass().getName());
                            }
                            catch (NullPointerException e) {
                                log.trace("    Path {}: reaped", path);
                            }
                        }
                    }
                }
                catch (ConcurrentModificationException ex) {
                    log.trace("Cache modified - aborting");
                }
            }
            log.trace("Total number of cached entities: "+memoryCache.size());
        }
    }

    public void begin(Object locker)  throws PersistencyException {
        for (TransactionalClusterStorage thisStore : transactionalStores) {
            thisStore.begin(locker);
        }
    }

    public void commit(Object locker) throws PersistencyException {
        Set <ProxyMessage> messageSet = null;
        for (TransactionalClusterStorage thisStore : transactionalStores) {
            thisStore.commit(locker);
        }
        if(locker != null){
            messageSet = proxyMessagesMap.remove(locker);
            if (messageSet != null){
               for (ProxyMessage message: messageSet){
                    Gateway.getProxyServer().sendProxyEvent(message);
                }
            }
        }
    }

    public void abort(Object locker) throws PersistencyException {
        for (TransactionalClusterStorage thisStore : transactionalStores) {
            thisStore.abort(locker);
        }
        if (locker!= null){
            proxyMessagesMap.remove(locker);
        }
    }

    public void postConnect() throws PersistencyException {
        for (TransactionalClusterStorage thisStore : transactionalStores) {
            thisStore.postConnect();
        }
    }

    public void postBoostrap() throws PersistencyException {
        for (TransactionalClusterStorage thisStore : transactionalStores) {
            thisStore.postBoostrap();
        }
    }

    public void postStartServer() throws PersistencyException{
        for (TransactionalClusterStorage thisStore : transactionalStores) {
            thisStore.postStartServer();
        }
    }

    private void keepMessageForLater(ProxyMessage message, Object locker){
        Set<ProxyMessage> set = proxyMessagesMap.get(locker);
        if (set == null){
            set = new HashSet<ProxyMessage>();
            proxyMessagesMap.put(locker, set);
        }
        set.add(message);
    }

    private void sendProxyEvent(ProxyMessage message){
        if(Gateway.getProxyServer() != null){
            Gateway.getProxyServer().sendProxyEvent(message);
        }else{
            Logger.warning("ClusterStorageManager.sendProxyEvent: ProxyServer is null - Proxies are not notified of this event");
        }
    }
}<|MERGE_RESOLUTION|>--- conflicted
+++ resolved
@@ -344,21 +344,12 @@
         }
 
         putInMemoryCache(itemPath, path, obj);
-<<<<<<< HEAD
-
-        // transmit proxy event
-        if(Gateway.getProxyServer() != null)
-            Gateway.getProxyServer().sendProxyEvent(new ProxyMessage(itemPath, path, ProxyMessage.ADDED));
-        else
-            log.warn("ClusterStorageManager.put() - ProxyServer is null - Proxies are not notified of this event");
-=======
         ProxyMessage message = new ProxyMessage(itemPath, path, ProxyMessage.ADDED);
-        if (locker != null){
+        if (locker != null) {
             keepMessageForLater(message, locker);
-        }else{
+        } else {
             sendProxyEvent(message);
         }
->>>>>>> 27c359f3
     }
 
     /**
@@ -427,21 +418,12 @@
                 itemMemCache.remove(path);
             }
         }
-<<<<<<< HEAD
-
-        // transmit proxy event
-        if(Gateway.getProxyServer() != null)
-            Gateway.getProxyServer().sendProxyEvent(new ProxyMessage(itemPath, path, ProxyMessage.DELETED));
-        else
-            log.warn("ClusterStorageManager.remove() - ProxyServer is null - Proxies are not notified of this event");
-=======
         ProxyMessage message = new ProxyMessage(itemPath, path, ProxyMessage.DELETED);
-        if (locker != null){
+        if (locker != null) {
             keepMessageForLater(message, locker);
-         }else{
+         } else {
             sendProxyEvent(message);
         }
->>>>>>> 27c359f3
     }
 
     public void clearCache(ItemPath itemPath, String path) {
@@ -517,10 +499,10 @@
         for (TransactionalClusterStorage thisStore : transactionalStores) {
             thisStore.commit(locker);
         }
-        if(locker != null){
+        if(locker != null) {
             messageSet = proxyMessagesMap.remove(locker);
-            if (messageSet != null){
-               for (ProxyMessage message: messageSet){
+            if (messageSet != null) {
+               for (ProxyMessage message: messageSet) {
                     Gateway.getProxyServer().sendProxyEvent(message);
                 }
             }
@@ -564,10 +546,10 @@
     }
 
     private void sendProxyEvent(ProxyMessage message){
-        if(Gateway.getProxyServer() != null){
+        if(Gateway.getProxyServer() != null) {
             Gateway.getProxyServer().sendProxyEvent(message);
-        }else{
-            Logger.warning("ClusterStorageManager.sendProxyEvent: ProxyServer is null - Proxies are not notified of this event");
+        } else {
+            log.warn("sendProxyEvent: ProxyServer is null - Proxies are not notified of this event");
         }
     }
 }
/**
 * This file is part of the CRISTAL-iSE kernel.
 * Copyright (c) 2001-2015 The CRISTAL Consortium. All rights reserved.
 *
 * This library is free software; you can redistribute it and/or modify it
 * under the terms of the GNU Lesser General Public License as published
 * by the Free Software Foundation; either version 3 of the License, or (at
 * your option) any later version.
 *
 * This library is distributed in the hope that it will be useful, but WITHOUT
 * ANY WARRANTY; with out even the implied warranty of MERCHANTABILITY or
 * FITNESS FOR A PARTICULAR PURPOSE. See the GNU Lesser General Public
 * License for more details.
 *
 * You should have received a copy of the GNU Lesser General Public License
 * along with this library; if not, write to the Free Software Foundation,
 * Inc., 59 Temple Place, Suite 330, Boston, MA 02111-1307 USA.
 *
 * http://www.fsf.org/licensing/licenses/lgpl.html
 */
package org.cristalise.kernel.collection;

import static org.cristalise.kernel.graph.model.BuiltInVertexProperties.ACTIVITY_DEF_URN;
import static org.cristalise.kernel.graph.model.BuiltInVertexProperties.QUERY_NAME;
import static org.cristalise.kernel.graph.model.BuiltInVertexProperties.QUERY_VERSION;
import static org.cristalise.kernel.graph.model.BuiltInVertexProperties.SCHEMA_NAME;
import static org.cristalise.kernel.graph.model.BuiltInVertexProperties.SCHEMA_VERSION;
import static org.cristalise.kernel.graph.model.BuiltInVertexProperties.SCRIPT_NAME;
import static org.cristalise.kernel.graph.model.BuiltInVertexProperties.SCRIPT_VERSION;
import static org.cristalise.kernel.graph.model.BuiltInVertexProperties.STATE_MACHINE_NAME;
import static org.cristalise.kernel.graph.model.BuiltInVertexProperties.STATE_MACHINE_VERSION;
import static org.cristalise.kernel.graph.model.BuiltInVertexProperties.VERSION;
import static org.cristalise.kernel.property.BuiltInItemProperties.AGGREGATE_SCRIPT_URN;
import static org.cristalise.kernel.property.BuiltInItemProperties.MASTER_SCHEMA_URN;
import static org.cristalise.kernel.property.BuiltInItemProperties.QUERY_URN;
import static org.cristalise.kernel.property.BuiltInItemProperties.SCHEMA_URN;
import static org.cristalise.kernel.property.BuiltInItemProperties.SCRIPT_URN;
import static org.cristalise.kernel.property.BuiltInItemProperties.STATE_MACHINE_URN;
import static org.cristalise.kernel.property.BuiltInItemProperties.WORKFLOW_URN;

import java.util.ArrayList;
import java.util.List;

import org.apache.commons.lang3.StringUtils;
import org.cristalise.kernel.common.InvalidCollectionModification;
import org.cristalise.kernel.common.InvalidDataException;
import org.cristalise.kernel.common.ObjectAlreadyExistsException;
import org.cristalise.kernel.common.ObjectNotFoundException;
import org.cristalise.kernel.graph.model.BuiltInVertexProperties;
import org.cristalise.kernel.lifecycle.ActivityDef;
import org.cristalise.kernel.lookup.ItemPath;
import org.cristalise.kernel.process.Gateway;
import org.cristalise.kernel.property.Property;
import org.cristalise.kernel.property.PropertyArrayList;
import org.cristalise.kernel.scripting.Script;
import org.cristalise.kernel.scripting.ScriptingEngineException;
import org.cristalise.kernel.utils.CastorHashMap;
import org.cristalise.kernel.utils.KeyValuePair;
import org.cristalise.kernel.utils.LocalObjectLoader;

import lombok.extern.slf4j.Slf4j;

/**
 * A Collection implementation that contains a variable number of members of the
 * same type, like a variable-length array. CollectionMembers are created and 
 * destroyed as needed. A Dependency never contains empty slots, nor duplicated
 * members.
 * 
 * <p>ClassProps are stored at the collection level and duplicated in each slot.
 * Slots may still have their own individual properties annotating their link.
 */
@Slf4j
public class Dependency extends Collection<DependencyMember> {

    protected CastorHashMap mProperties = new CastorHashMap();
    protected String mClassProps = "";

    public Dependency() {
        setName("Dependency");
    }

    public Dependency(String name) {
        setName(name);
    }

    public Dependency(String name, Integer version) {
        setName(name);
        setVersion(version);
    }

    public Dependency(BuiltInCollections collection) {
        this(collection.getName());
    }

    public Dependency(BuiltInCollections collection, Integer version) {
        this(collection.getName(), version);
    }

    public CastorHashMap getProperties() {
        return mProperties;
    }

    public void setProperties(CastorHashMap props) {
        mProperties = props;
    }

    public KeyValuePair[] getKeyValuePairs() {
        return mProperties.getKeyValuePairs();
    }

    public void setKeyValuePairs(KeyValuePair[] pairs) {
        mProperties.setKeyValuePairs(pairs);
    }

    public void setClassProps(String classProps) {
        this.mClassProps = classProps;
    }

    public String getClassProps() {
        return mClassProps;
    }

    /**
     * @return array of Property instances fully initialised from classProps (comma separated values)
     */
    public Property[] getClassProperties() {
        String[] classPropNames = getClassProps().split(",");

        Property[] props = new Property[classPropNames.length];
        int i = 0;

        for (String propName: classPropNames) {
            props[i++] = new Property(propName, (String)getProperties().get(propName));
        }

        return props;
    }

    /**
     * 
     * @param childPath
     * @param memberNewProps
     * @throws ObjectNotFoundException
     * @throws InvalidDataException
     * @throws InvalidCollectionModification 
     */
    public void updateMember(ItemPath childPath, CastorHashMap memberNewProps)
            throws ObjectNotFoundException, InvalidDataException, InvalidCollectionModification
    {
        updateMember(childPath, -1, memberNewProps);
    }

    /**
     * 
     * @param childPath
     * @param memberID
     * @param memberNewProps
     * @throws ObjectNotFoundException
     * @throws InvalidDataException
     * @throws InvalidCollectionModification 
     */
    public void updateMember(ItemPath childPath, int memberID, CastorHashMap memberNewProps)
            throws ObjectNotFoundException, InvalidDataException, InvalidCollectionModification
    {
        List<? extends CollectionMember> members = resolveMembers(memberID, childPath);

        if (members.size() != 1) throw new InvalidDataException("Child item '"+childPath+"' apperars more them once in collection " + mName);

        DependencyMember member = (DependencyMember) members.get(0);
        member.updateProperties(memberNewProps);
    }

    /**
     * Add a member to the Dependency
     * 
     * @param itemPath the Item to be added as a Member
     * @return DependencyMember the newly created DependencyMember 
     * @throws InvalidCollectionModification if Item is null or the Properties of the Item (e.g. Type) does not match the Collection's
     * @throws ObjectAlreadyExistsException Item is already a member
     */
    public DependencyMember addMember(ItemPath itemPath) 
            throws InvalidCollectionModification, ObjectAlreadyExistsException
    {
        DependencyMember depMember = createMember(itemPath);
        mMembers.list.add(depMember);

        log.trace("addMember(" + itemPath + ") added to children with slotId:"+depMember.getID());
        return depMember;
    }

    /**
     * 
     * @param depMember
     * @throws InvalidCollectionModification
     * @throws ObjectAlreadyExistsException
     */
    public void addMember(DependencyMember depMember) throws InvalidCollectionModification, ObjectAlreadyExistsException {
        mMembers.list.add(depMember);
    }
    /**
     * 
     * @param itemPath
     * @return
     * @throws InvalidCollectionModification
     * @throws ObjectAlreadyExistsException
     */
    public DependencyMember createMember(ItemPath itemPath) throws InvalidCollectionModification, ObjectAlreadyExistsException {
        if (itemPath == null) 
            throw new InvalidCollectionModification("Cannot add empty slot to Dependency collection");

        if (contains(itemPath))
            throw new ObjectAlreadyExistsException("Item "+itemPath+" already exists in Dependency "+getName());

        // create member object
        DependencyMember depMember = new DependencyMember();
        depMember.setID(getCounter());
        depMember.setProperties((CastorHashMap)mProperties.clone());
        depMember.setClassProps(mClassProps);

        // assign entity
        depMember.assignItem(itemPath);
        return depMember;
    }

    /**
     * Returns all DependencyMember that are members of the other collection but not members of this one.
     * 
     * @param other - The collection to compare
     * @return List of Members
     */
    public List<DependencyMember> compare(Dependency other) {
        ArrayList<DependencyMember> newMembers = new ArrayList<DependencyMember>();
        for (DependencyMember thisMember : other.getMembers().list) {
            if (!contains(thisMember.getItemPath())) {
                newMembers.add(thisMember);
            }
        }
        return newMembers;
    }

    /**
     * 
     */
    @Override
    public DependencyMember addMember(ItemPath itemPath, CastorHashMap props, String classProps)
            throws InvalidCollectionModification, ObjectAlreadyExistsException
    {
        DependencyMember depMember = createMember(itemPath, props);
        mMembers.list.add(depMember);
        log.trace("addMember(" + itemPath + ") added to children with slotId:"+depMember.getID());
        return depMember;
    }

    /**
     * 
     * @param itemPath
     * @param props
     * @return
     * @throws InvalidCollectionModification
     * @throws ObjectAlreadyExistsException
     */
    public DependencyMember createMember(ItemPath itemPath, CastorHashMap props) 
            throws InvalidCollectionModification, ObjectAlreadyExistsException
    {
        if (itemPath == null)
            throw new InvalidCollectionModification("Cannot add empty slot to Dependency collection");

        boolean checkUniqueness = Gateway.getProperties().getBoolean("checkMemberUniqueness", true);

        if (checkUniqueness && contains(itemPath))
            throw new ObjectAlreadyExistsException("Item "+itemPath+" already exists in Dependency "+getName());

        for (String classProp: mClassProps.split(",")) {
            if (props.containsKey(classProp))
                throw new InvalidCollectionModification("Dependency cannot change classProperties:"+mClassProps);
        }

        DependencyMember depMember = new DependencyMember();
        depMember.setID(getCounter());

        // class props needs to be added
        for (String classProp: mClassProps.split(",")) props.put(classProp, mProperties.get(classProp));

        depMember.setProperties(props);
        depMember.setClassProps(mClassProps);

        // assign entity
        depMember.assignItem(itemPath);
        return depMember;
    }

    /**
     * 
     */
    @Override
    public void removeMember(int memberId) throws ObjectNotFoundException {
        for (DependencyMember element : mMembers.list) {
            if (element.getID() == memberId) {
                mMembers.list.remove(element);
                return;
            }
        }
        throw new ObjectNotFoundException("Collection name:"+getName()+" does not contains Member id:"+memberId);
    }

    /**
     * Add Dependency specific values to ItemProperties. First checks if there is a Script to be executed,
     * if no Script defined it will use the default conversion implemented for BuiltInCollections
     * 
     * @param props the current list of ItemProperties
     */
    public void addToItemProperties(PropertyArrayList props) throws InvalidDataException, ObjectNotFoundException {
        log.info("addToItemProperties("+getName()+") - Starting ...");

        //convert to BuiltInCollections
        BuiltInCollections builtInColl = BuiltInCollections.getValue(getName());

        //Do not process this member further if Script has done the job already or this is not a BuiltInCollection
        if (convertToItemPropertyByScript(props) || builtInColl == null) return;

        for (DependencyMember member : getMembers().list) {
            String memberUUID = member.getChildUUID();
            Integer memberVer = LocalObjectLoader.deriveVersionNumber(member.getBuiltInProperty(VERSION));

            if (memberVer == null) {
                throw new InvalidDataException("Version is null for Collection:" + getName() + ", MemberUUID:" + memberUUID);
            }

            //Do not process this member further if Script has done the job already or this is not a BuiltInCollection
            if (member.convertToItemPropertyByScript(props) || builtInColl == null) continue;

            log.debug("addToItemProperties() - BuiltIn Dependency:"+getName()+" memberUUID:"+memberUUID);
            //LocalObjectLoader checks if data is valid and loads object to cache
            switch (builtInColl) {
                //***************************************************************************************************
                case AGGREGATE_SCRIPT:
                    LocalObjectLoader.getSchema(memberUUID, memberVer);
                    props.put(new Property(AGGREGATE_SCRIPT_URN, memberUUID+":"+memberVer));
                    break;
                //***************************************************************************************************
                case MASTER_SCHEMA:
                    LocalObjectLoader.getSchema(memberUUID, memberVer);
                    props.put(new Property(MASTER_SCHEMA_URN, memberUUID+":"+memberVer));
                    break;
                //***************************************************************************************************
                case SCHEMA:
                    LocalObjectLoader.getSchema(memberUUID, memberVer);
                    props.put(new Property(SCHEMA_URN, memberUUID+":"+memberVer));
                    break;
                //***************************************************************************************************
                case SCRIPT:
                    LocalObjectLoader.getScript(memberUUID, memberVer);
                    props.put(new Property(SCRIPT_URN, memberUUID+":"+memberVer));
                    break;
                //***************************************************************************************************
                case QUERY:
                    LocalObjectLoader.getQuery(memberUUID, memberVer);
                    props.put(new Property(QUERY_URN, memberUUID+":"+memberVer));
                    break;
                //***************************************************************************************************
                case STATE_MACHINE:
                    if (Gateway.getProperties().getBoolean("addStateMachineURN", false) ) {
                        LocalObjectLoader.getStateMachine(memberUUID, memberVer);
                        props.put(new Property(STATE_MACHINE_URN, memberUUID+":"+memberVer));
                    }
                    break;
                //***************************************************************************************************
                case WORKFLOW:
                    if (Gateway.getProperties().getBoolean("addWorkflowURN", false) ) {
                        LocalObjectLoader.getCompActDef(memberUUID, memberVer);
                        props.put(new Property(WORKFLOW_URN, memberUUID+":"+memberVer));
                    }
                    break;
                //***************************************************************************************************
                default:
                    log.trace("addToItemProperties() - Cannot handle BuiltIn Dependency:"+getName());
                    break;
            }
        }
    }

    /**
     * Executes Script if it was defined in the Member properties
     * 
     * @param props the current list of ItemProperties
     * @param member the current DependencyMember
     * @return true when Script was executed
     * @throws InvalidDataException
     * @throws ObjectNotFoundException
     */
<<<<<<< HEAD
    private boolean convertToItemPropertyByScript(PropertyArrayList props, DependencyMember member)  throws InvalidDataException, ObjectNotFoundException {
        log.debug("convertToItemPropertyByScript() - Dependency:"+getName()+" memberUUID:"+member.getChildUUID());
=======
    private boolean convertToItemPropertyByScript(PropertyArrayList props)  throws InvalidDataException, ObjectNotFoundException {
        Logger.msg(5, "Dependency.convertToItemPropertyByScript() - Dependency:"+getName());
>>>>>>> 2535a16b

        String scriptName = (String)getBuiltInProperty(SCRIPT_NAME);

        if (StringUtils.isNotBlank(scriptName)) {
            Object result = evaluateScript();

            if (result != null && result instanceof PropertyArrayList) {
                props.merge((PropertyArrayList)result);
                return true;
            }
            else {
                throw new InvalidDataException("Script '" + scriptName + "' returned null or the wrong type");
            }
        }
        return false;
    }

    /**
     * Add Dependency specific values to VertexProperties (CastorHashMap). First checks if there is a Script 
     * to be executed, if no Script defined it will use the default conversion implemented for BuiltInCollections
     * 
     * @param props the current list of VertexProperties
     * @throws InvalidDataException inconsistent data was provided
     * @throws ObjectNotFoundException objects were not found while reading the properties
     */
    public void addToVertexProperties(CastorHashMap props) throws InvalidDataException, ObjectNotFoundException {
        log.info("addToVertexProperties("+getName()+") - Starting ...");

        BuiltInCollections builtInColl = BuiltInCollections.getValue(getName());

        for (DependencyMember member : getMembers().list) {
            String memberUUID = member.getChildUUID();
            Integer memberVer = LocalObjectLoader.deriveVersionNumber(member.getBuiltInProperty(VERSION));

            if (memberVer == null) {
                throw new InvalidDataException("Version is null for Collection:" + getName() + ", DependencyMember:" + memberUUID);
            }

            //Do not process this member further
            //  - if Script has done the job already
            //  - or this is not a BuiltInCollection
            if (convertToVertextPropsByScript(props, member) || builtInColl == null) continue;

            log.debug("addToVertexProperties() - Dependency:"+getName()+" memberUUID:"+memberUUID);
            //LocalObjectLoader checks if data is valid and loads object to cache
            switch (builtInColl) {
                //***************************************************************************************************
                case SCHEMA:
                    try {
                        LocalObjectLoader.getSchema(memberUUID, memberVer);
                        props.setBuiltInProperty(SCHEMA_NAME, memberUUID);
                        props.setBuiltInProperty(SCHEMA_VERSION, memberVer);
                    }
                    catch (ObjectNotFoundException e) {
                        //Schema dependency could be defined in Properties
                        if(props.containsKey(SCHEMA_NAME.getName())) {
                            log.trace("addToVertexProperties() - BACKWARD COMPABILITY: Dependency '"+getName()+"' is defined in Properties");
                            String uuid = LocalObjectLoader.getSchema(props).getItemPath().getUUID().toString();
                            props.setBuiltInProperty(SCHEMA_NAME, uuid);
                        }
                    }
                    break;
                //***************************************************************************************************
                case SCRIPT:
                    try {
                        LocalObjectLoader.getScript(memberUUID, memberVer);
                        props.setBuiltInProperty(SCRIPT_NAME, memberUUID);
                        props.setBuiltInProperty(SCRIPT_VERSION, memberVer);
                    }
                    catch (ObjectNotFoundException e) {
                        //Backward compability: Script dependency could be defined in Properties
                        if(props.containsKey(SCRIPT_NAME.getName())) {
                            log.trace("addToVertexProperties() - BACKWARD COMPABILITY: Dependency '"+getName()+"' is defined in Properties");
                            String uuid = LocalObjectLoader.getScript(props).getItemPath().getUUID().toString();
                            props.setBuiltInProperty(SCRIPT_NAME, uuid);
                        }
                    }
                    break;
                //***************************************************************************************************
                case QUERY:
                    try {
                        LocalObjectLoader.getQuery(memberUUID, memberVer);
                        props.setBuiltInProperty(QUERY_NAME, memberUUID);
                        props.setBuiltInProperty(QUERY_VERSION, memberVer);
                    }
                    catch (ObjectNotFoundException e) {
                        //Backward compability: Query dependency could be defined in Properties
                        if(props.containsKey(QUERY_NAME.getName())) {
                            log.trace("addToVertexProperties() - BACKWARD COMPABILITY: Dependency '"+getName()+"' is defined in Properties");
                            String uuid = LocalObjectLoader.getQuery(props).getItemPath().getUUID().toString();
                            props.setBuiltInProperty(QUERY_NAME, uuid);
                        }
                    }
                    break;
                //***************************************************************************************************
                case STATE_MACHINE:
                    try {
                        LocalObjectLoader.getStateMachine(memberUUID, memberVer);
                        props.setBuiltInProperty(STATE_MACHINE_NAME, memberUUID);
                        props.setBuiltInProperty(STATE_MACHINE_VERSION, memberVer);
                    }
                    catch (ObjectNotFoundException e) {
                        if(props.containsKey(STATE_MACHINE_NAME.getName())) {
                            log.trace("addToVertexProperties() -  BACKWARD COMPABILITY: Dependency '"+getName()+"' is defined in Properties");
                            String uuid = LocalObjectLoader.getStateMachine(props).getItemPath().getUUID().toString();
                            props.setBuiltInProperty(STATE_MACHINE_NAME, uuid);
                        }
                    }
                    break;
                //***************************************************************************************************
                case ACTIVITY:
                    ActivityDef actDef = LocalObjectLoader.getActDef(memberUUID, memberVer);
                    CastorHashMap chm = null;

                    if(props.containsKey(ACTIVITY_DEF_URN.getName())) {
                        chm = (CastorHashMap)props.getBuiltInProperty(ACTIVITY_DEF_URN);
                    }
                    else {
                        chm = new CastorHashMap();
                        props.setBuiltInProperty(ACTIVITY_DEF_URN, chm);
                    }

                    log.trace("addToVertexProperties("+getName()+") - actDef:"+actDef.getActName());

                    chm.put(actDef.getActName(), memberUUID+"~"+memberVer);
                    break;
                //***************************************************************************************************
                default:
                    log.trace("addToVertexProperties() - Cannot handle BuiltIn Dependency:"+getName());
                    break;
            }
        }
    }

    /**
     * Executes Script if it was defined in the Member properties
     * 
     * @param props the current list of VertexProperties
     * @param member the current DependencyMember
     * @return true when Script was executed
     * @throws InvalidDataException
     * @throws ObjectNotFoundException
     */
    private boolean convertToVertextPropsByScript(CastorHashMap props, DependencyMember member) throws InvalidDataException, ObjectNotFoundException {
        log.debug("convertToVertextPropsByScript() - Dependency:"+getName()+" memberUUID:"+member.getChildUUID());

        String scriptName = (String)member.getBuiltInProperty(SCRIPT_NAME);

        if (scriptName != null && scriptName.length() > 0) {
            CastorHashMap newProps = (CastorHashMap)member.evaluateScript();
            props.merge(newProps);
            return true;
        }
        return false;
    }
    
    /**
     * Method of convenience to get property value using BuiltInVertexProperties
     * 
     * @param prop the property to read
     * @return the value, can be null
     */
    public Object getBuiltInProperty(BuiltInVertexProperties prop) {
        return mProperties.get(prop.getName());
    }

    /**
     * Method of convenience to check if property exists
     * 
     * @param prop the property to check
     * @return true if property exist, false otherwise
     */
    public boolean containsBuiltInProperty(BuiltInVertexProperties prop) {
        return mProperties.containsKey(prop.getName());
    }

    /**
     * 
     * @return either PropertyArrayList or CastorHashMap
     * 
     * @throws InvalidDataException
     * @throws ObjectNotFoundException
     */
    protected Object evaluateScript() throws InvalidDataException, ObjectNotFoundException {
        Script script = LocalObjectLoader.getScript(getProperties());

        try {
            script.setInputParamValue("dependency", this);

            script.setInputParamValue("storage", Gateway.getStorage());
            script.setInputParamValue("proxy", Gateway.getProxyManager());
            script.setInputParamValue("lookup", Gateway.getLookup());

            return script.evaluate(null, getProperties(), null, null);
        }
        catch (ScriptingEngineException e) {
            Logger.error(e);
            throw new InvalidDataException(e.getMessage());
        }
    }

}<|MERGE_RESOLUTION|>--- conflicted
+++ resolved
@@ -265,7 +265,7 @@
         if (itemPath == null)
             throw new InvalidCollectionModification("Cannot add empty slot to Dependency collection");
 
-        boolean checkUniqueness = Gateway.getProperties().getBoolean("checkMemberUniqueness", true);
+        boolean checkUniqueness = Gateway.getProperties().getBoolean("Dependency.checkMemberUniqueness", true);
 
         if (checkUniqueness && contains(itemPath))
             throw new ObjectAlreadyExistsException("Item "+itemPath+" already exists in Dependency "+getName());
@@ -359,14 +359,14 @@
                     break;
                 //***************************************************************************************************
                 case STATE_MACHINE:
-                    if (Gateway.getProperties().getBoolean("addStateMachineURN", false) ) {
+                    if (Gateway.getProperties().getBoolean("Dependency.addStateMachineURN", false) ) {
                         LocalObjectLoader.getStateMachine(memberUUID, memberVer);
                         props.put(new Property(STATE_MACHINE_URN, memberUUID+":"+memberVer));
                     }
                     break;
                 //***************************************************************************************************
                 case WORKFLOW:
-                    if (Gateway.getProperties().getBoolean("addWorkflowURN", false) ) {
+                    if (Gateway.getProperties().getBoolean("Dependency.addWorkflowURN", false) ) {
                         LocalObjectLoader.getCompActDef(memberUUID, memberVer);
                         props.put(new Property(WORKFLOW_URN, memberUUID+":"+memberVer));
                     }
@@ -388,13 +388,8 @@
      * @throws InvalidDataException
      * @throws ObjectNotFoundException
      */
-<<<<<<< HEAD
-    private boolean convertToItemPropertyByScript(PropertyArrayList props, DependencyMember member)  throws InvalidDataException, ObjectNotFoundException {
-        log.debug("convertToItemPropertyByScript() - Dependency:"+getName()+" memberUUID:"+member.getChildUUID());
-=======
     private boolean convertToItemPropertyByScript(PropertyArrayList props)  throws InvalidDataException, ObjectNotFoundException {
-        Logger.msg(5, "Dependency.convertToItemPropertyByScript() - Dependency:"+getName());
->>>>>>> 2535a16b
+        log.debug("convertToItemPropertyByScript() - Dependency:"+getName());
 
         String scriptName = (String)getBuiltInProperty(SCRIPT_NAME);
 
@@ -591,7 +586,7 @@
             return script.evaluate(null, getProperties(), null, null);
         }
         catch (ScriptingEngineException e) {
-            Logger.error(e);
+            log.error("", e);
             throw new InvalidDataException(e.getMessage());
         }
     }

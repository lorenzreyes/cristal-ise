--- conflicted
+++ resolved
@@ -198,45 +198,6 @@
         </dependency>
     </dependencies>
 
-<<<<<<< HEAD
-    <dependencyManagement>
-        <dependencies>
-            <dependency>
-                <groupId>org.codehaus.castor</groupId>
-                <artifactId>castor-xml-schema</artifactId>
-                <version>1.4.1</version>
-            </dependency>
-            <dependency>
-                <groupId>org.python</groupId>
-                <artifactId>jython</artifactId>
-                <version>2.5.3</version>
-                <scope>runtime</scope>
-            </dependency>
-            <dependency>
-                <groupId>xmlunit</groupId>
-                <artifactId>xmlunit</artifactId>
-                <version>1.5</version>
-            </dependency>
-            <dependency>
-                <groupId>org.codehaus.castor</groupId>
-                <artifactId>castor-xml</artifactId>
-                <version>1.4.1</version>
-            </dependency>
-            <dependency>
-                <groupId>org.apache.commons</groupId>
-                <artifactId>commons-lang3</artifactId>
-                <version>3.4</version>
-            </dependency>
-            <dependency>
-                <groupId>org.apache.shiro</groupId>
-                <artifactId>shiro-core</artifactId>
-                <version>1.4.1</version>
-            </dependency>
-        </dependencies>
-    </dependencyManagement>
-
-=======
->>>>>>> 34223963
     <build>
         <resources>
             <resource>
